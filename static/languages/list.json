[
  "english",
  "english_1k",
  "english_10k",
  "spanish",
  "spanish_1k",
  "french",
  "arabic",
  "russian",
  "portuguese",
  "indonesian",
  "german",
  "turkish",
  "italian",
  "thai",
  "polish",
  "czech",
  "slovak",
  "dutch",
  "danish",
  "hungarian",
  "hungarian_2.5k",
  "norwegian",
  "hebrew",
  "icelandic_1k",
  "romanian",
  "finnish",
  "persian",
  "kazakh",
  "vietnamese",
<<<<<<< HEAD
  "python"

=======
  "vietnamese_1k"
>>>>>>> 5a5af535
]<|MERGE_RESOLUTION|>--- conflicted
+++ resolved
@@ -28,10 +28,6 @@
   "persian",
   "kazakh",
   "vietnamese",
-<<<<<<< HEAD
+  "vietnamese_1k",
   "python"
-
-=======
-  "vietnamese_1k"
->>>>>>> 5a5af535
 ]