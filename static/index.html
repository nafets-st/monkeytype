--- conflicted
+++ resolved
@@ -1,781 +1,807 @@
 <!DOCTYPE html>
 <html lang="en">
+  <head>
+    <meta charset="UTF-8" />
+    <meta name="viewport" content="width=device-width, initial-scale=1.0" />
+    <title>Monkeytype</title>
+    <!-- <link rel="stylesheet" href="css/fa.css" /> -->
+    <link rel="stylesheet" href="css/balloon.css" />
+    <link rel="stylesheet" href="css/style.css" />
+    <link rel="stylesheet" href="themes/serika_dark.css" id="currentTheme" />
+    <link rel="stylesheet" href="" id="funBoxTheme" />
+    <link id="favicon" rel="shortcut icon" href="fav.png" />
+    <link rel="shortcut icon" href="fav.png" />
+    <meta name="name" content="Monkeytype" />
+    <meta name="image" content="https://monkeytype.com/mtsocial.png" />
+    <meta
+      name="description"
+      content="A minimalistic, customisable typing website. Test yourself in various modes, track your progress and improve your typing speed."
+    />
+    <meta
+      name="keywords"
+      content="typing, test, typing-test, typing test, monkey-type, monkeytype, monkey type, monkey-types, monkeytypes, monkey types, types, monkey, type, miodec, wpm, words per minute, typing website, minimalistic, custom typing test, customizable, customisable, themes, random words, smooth caret, smooth, new, new typing site, new typing website, minimalist typing website, minimalistic typing website, minimalist typing test"
+    />
+    <meta name="author" content="Miodec" />
+    <meta property="og:title" content="Monkeytype" />
+    <meta property="og:url" content="https://monkeytype.com/" />
+    <meta property="og:type" content="website" />
+    <meta
+      property="og:description"
+      content="A minimalistic, customisable typing website. Test yourself in various modes, track your progress and improve your typing speed."
+    />
+    <meta property="og:image" content="https://monkeytype.com/mtsocial.png" />
+    <meta name="theme-color" content="#e2b714" id="metaThemeColor" />
+    <meta name="twitter:title" content="Monkeytype" />
+    <meta name="twitter:image" content="https://monkeytype.com/mtsocial.png" />
+    <meta name="twitter:card" content="summary_large_image" />
+    <script
+      data-ad-client="ca-pub-7261919841327810"
+      async
+      src="https://pagead2.googlesyndication.com/pagead/js/adsbygoogle.js"
+    ></script>
+  </head>
 
-<head>
-  <meta charset="UTF-8" />
-  <meta name="viewport" content="width=device-width, initial-scale=1.0" />
-  <title>Monkeytype</title>
-  <!-- <link rel="stylesheet" href="css/fa.css" /> -->
-  <link rel="stylesheet" href="css/balloon.css" />
-  <link rel="stylesheet" href="css/style.css" />
-  <link rel="stylesheet" href="themes/serika_dark.css" id="currentTheme" />
-  <link rel="stylesheet" href="" id="funBoxTheme" />
-  <link id="favicon" rel="shortcut icon" href="fav.png" />
-  <link rel="shortcut icon" href="fav.png" />
-  <meta name="name" content="Monkeytype" />
-  <meta name="image" content="https://monkeytype.com/mtsocial.png" />
-  <meta name="description"
-    content="A minimalistic, customisable typing website. Test yourself in various modes, track your progress and improve your typing speed." />
-  <meta name="keywords"
-    content="typing, test, typing-test, typing test, monkey-type, monkeytype, monkey type, monkey-types, monkeytypes, monkey types, types, monkey, type, miodec, wpm, words per minute, typing website, minimalistic, custom typing test, customizable, customisable, themes, random words, smooth caret, smooth, new, new typing site, new typing website, minimalist typing website, minimalistic typing website, minimalist typing test" />
-  <meta name="author" content="Miodec" />
-  <meta property="og:title" content="Monkeytype" />
-  <meta property="og:url" content="https://monkeytype.com/" />
-  <meta property="og:type" content="website" />
-  <meta property="og:description"
-    content="A minimalistic, customisable typing website. Test yourself in various modes, track your progress and improve your typing speed." />
-  <meta property="og:image" content="https://monkeytype.com/mtsocial.png" />
-  <meta name="theme-color" content="#e2b714" id="metaThemeColor" />
-  <meta name="twitter:title" content="Monkeytype" />
-  <meta name="twitter:image" content="https://monkeytype.com/mtsocial.png" />
-  <meta name="twitter:card" content="summary_large_image" />
-  <script data-ad-client="ca-pub-7261919841327810" async
-    src="https://pagead2.googlesyndication.com/pagead/js/adsbygoogle.js"></script>
-</head>
-
-<body>
-  <div id="backgroundLoader" style="display: none"></div>
-  <div class="nameChangeMessage" style="
+  <body>
+    <div id="backgroundLoader" style="display: none"></div>
+    <div
+      class="nameChangeMessage"
+      style="
         background-color: var(--main-color);
         padding: 0.5rem;
         text-align: center;
         color: var(--bg-color);
         display: none;
-      ">
-    Important information about your account. Please click this message.
-  </div>
-  <div class="notification">Signed in</div>
+      "
+    >
+      Important information about your account. Please click this message.
+    </div>
+    <div class="notification">Signed in</div>
 
-  <div id="simplePopupWrapper" class="hidden">
-    <div id="simplePopup" popupId=""></div>
-  </div>
+    <div id="simplePopupWrapper" class="hidden">
+      <div id="simplePopup" popupId=""></div>
+    </div>
 
-  <div id="settingsImportWrapper" class="hidden">
-    <div id="settingsImport" action="">
-      <input type="text" />
-      <div class="button">import settings</div>
+    <div id="settingsImportWrapper" class="hidden">
+      <div id="settingsImport" action="">
+        <input type="text" />
+        <div class="button">import settings</div>
+      </div>
     </div>
-  </div>
 
-  <div id="customThemeShareWrapper" class="hidden">
-    <div id="customThemeShare" action="">
-      <input type="text" />
-      <div class="button">ok</div>
+    <div id="customThemeShareWrapper" class="hidden">
+      <div id="customThemeShare" action="">
+        <input type="text" />
+        <div class="button">ok</div>
+      </div>
     </div>
-  </div>
-  <div id="customTextPopupWrapper" class="hidden">
-    <div id="customTextPopup" action="">
-      <textarea class="textarea" placeholder="Custom text"></textarea>
-      <div class="inputs">
-        <label class="check">
-          <input type="checkbox" />
-          <div class="customTextRandomCheckbox"></div>
-          Random
-          <span>
-            Randomise the above words, and control how many words are
-            generated.
-          </span>
-        </label>
-        <label class="wordcount">
-          Word count
-          <input type="number" value="1" min="1" max="10000" />
-        </label>
-        <label class="typographyCheck">
-          <input type="checkbox" checked />
-          <div class="customTextTypographyCheckbox"></div>
-          Remove Fancy Typography
-          <span>
-            Standardises typography symbols (for example “ and ” become ")
-          </span>
-        </label>
+    <div id="customTextPopupWrapper" class="hidden">
+      <div id="customTextPopup" action="">
+        <textarea class="textarea" placeholder="Custom text"></textarea>
+        <div class="inputs">
+          <label class="check">
+            <input type="checkbox" />
+            <div class="customTextRandomCheckbox"></div>
+            Random
+            <span>
+              Randomise the above words, and control how many words are
+              generated.
+            </span>
+          </label>
+          <label class="wordcount">
+            Word count
+            <input type="number" value="1" min="1" max="10000" />
+          </label>
+          <label class="typographyCheck">
+            <input type="checkbox" checked />
+            <div class="customTextTypographyCheckbox"></div>
+            Remove Fancy Typography
+            <span>
+              Standardises typography symbols (for example “ and ” become ")
+            </span>
+          </label>
+        </div>
+        <div class="button">ok</div>
       </div>
-      <div class="button">ok</div>
     </div>
-  </div>
-  <div id="customMode2PopupWrapper" class="hidden">
-    <div id="customMode2Popup" mode="">
-      <div class="title">Test length</div>
-      <input type="number" value="1" min="1" max="10000" />
-      <div class="tip">
-        You can start an infinite test by inputting 0. Then, to stop the test,
-        use the Bail Out feature (esc > Bail Out)
+    <div id="customMode2PopupWrapper" class="hidden">
+      <div id="customMode2Popup" mode="">
+        <div class="title">Test length</div>
+        <input type="number" value="1" min="1" max="10000" />
+        <div class="tip">
+          You can start an infinite test by inputting 0. Then, to stop the test,
+          use the Bail Out feature (esc > Bail Out)
+        </div>
+        <div class="button">ok</div>
       </div>
-      <div class="button">ok</div>
     </div>
-  </div>
-  <div id="tagsWrapper" class="hidden">
-    <div id="tagsEdit" action="" tagid="">
-      <div class="title"></div>
-      <input type="text" />
-      <div class="button"><i class="fas fa-plus"></i></div>
+    <div id="tagsWrapper" class="hidden">
+      <div id="tagsEdit" action="" tagid="">
+        <div class="title"></div>
+        <input type="text" />
+        <div class="button"><i class="fas fa-plus"></i></div>
+      </div>
     </div>
-  </div>
-  <div id="resultEditTagsPanelWrapper" class="hidden">
-    <div id="resultEditTagsPanel" resultid="">
-      <div class="buttons"></div>
-      <div class="button confirmButton"><i class="fas fa-check"></i></div>
+    <div id="resultEditTagsPanelWrapper" class="hidden">
+      <div id="resultEditTagsPanel" resultid="">
+        <div class="buttons"></div>
+        <div class="button confirmButton"><i class="fas fa-check"></i></div>
+      </div>
     </div>
-  </div>
-  <div id="leaderboardsWrapper" class="hidden">
-    <div id="leaderboards">
-      <div class="mainTitle">Leaderboards</div>
-      <div class="buttons">
-        <div class="buttonGroup">
-          <div class="button active" board="time_15">time 15</div>
-          <div class="button" board="time_60">time 60</div>
-        </div>
-      </div>
-      <div class="tables">
-        <div class="titleAndTable">
-          <div class="title">Global</div>
-          <div class="globalTableWrapper">
-            <table class="global">
-              <thead>
-                <tr>
-                  <td>#</td>
-                  <td>name</td>
-                  <td>wpm</td>
-                  <td>raw</td>
-                  <td>acc</td>
-                  <td>test</td>
-                  <td>date</td>
-                </tr>
-              </thead>
-              <tbody>
-                <tr>
-                  <td>-</td>
-                  <td>-</td>
-                  <td>-</td>
-                  <td>-</td>
-                  <td>-</td>
-                  <td>-</td>
-                  <td>
-                    -
-                    <br />
-                    -
-                  </td>
-                </tr>
-                <tr>
-                  <td>-</td>
-                  <td>-</td>
-                  <td>-</td>
-                  <td>-</td>
-                  <td>-</td>
-                  <td>-</td>
-                  <td>
-                    -
-                    <br />
-                    -
-                  </td>
-                </tr>
-                <tr>
-                  <td>-</td>
-                  <td>-</td>
-                  <td>-</td>
-                  <td>-</td>
-                  <td>-</td>
-                  <td>-</td>
-                  <td>
-                    -
-                    <br />
-                    -
-                  </td>
-                </tr>
-                <tr>
-                  <td>-</td>
-                  <td>-</td>
-                  <td>-</td>
-                  <td>-</td>
-                  <td>-</td>
-                  <td>-</td>
-                  <td>
-                    -
-                    <br />
-                    -
-                  </td>
-                </tr>
-                <tr>
-                  <td>-</td>
-                  <td>-</td>
-                  <td>-</td>
-                  <td>-</td>
-                  <td>-</td>
-                  <td>-</td>
-                  <td>
-                    -
-                    <br />
-                    -
-                  </td>
-                </tr>
-                <tr>
-                  <td>-</td>
-                  <td>-</td>
-                  <td>-</td>
-                  <td>-</td>
-                  <td>-</td>
-                  <td>-</td>
-                  <td>
-                    -
-                    <br />
-                    -
-                  </td>
-                </tr>
-                <tr>
-                  <td>-</td>
-                  <td>-</td>
-                  <td>-</td>
-                  <td>-</td>
-                  <td>-</td>
-                  <td>-</td>
-                  <td>
-                    -
-                    <br />
-                    -
-                  </td>
-                </tr>
-                <tr>
-                  <td>-</td>
-                  <td>-</td>
-                  <td>-</td>
-                  <td>-</td>
-                  <td>-</td>
-                  <td>-</td>
-                  <td>
-                    -
-                    <br />
-                    -
-                  </td>
-                </tr>
-                <tr>
-                  <td>-</td>
-                  <td>-</td>
-                  <td>-</td>
-                  <td>-</td>
-                  <td>-</td>
-                  <td>-</td>
-                  <td>
-                    -
-                    <br />
-                    -
-                  </td>
-                </tr>
-                <tr>
-                  <td>-</td>
-                  <td>-</td>
-                  <td>-</td>
-                  <td>-</td>
-                  <td>-</td>
-                  <td>-</td>
-                  <td>
-                    -
-                    <br />
-                    -
-                  </td>
-                </tr>
-                <tr>
-                  <td>-</td>
-                  <td>-</td>
-                  <td>-</td>
-                  <td>-</td>
-                  <td>-</td>
-                  <td>-</td>
-                  <td>
-                    -
-                    <br />
-                    -
-                  </td>
-                </tr>
-                <tr>
-                  <td>-</td>
-                  <td>-</td>
-                  <td>-</td>
-                  <td>-</td>
-                  <td>-</td>
-                  <td>-</td>
-                  <td>
-                    -
-                    <br />
-                    -
-                  </td>
-                </tr>
-                <tr>
-                  <td>-</td>
-                  <td>-</td>
-                  <td>-</td>
-                  <td>-</td>
-                  <td>-</td>
-                  <td>-</td>
-                  <td>
-                    -
-                    <br />
-                    -
-                  </td>
-                </tr>
-                <tr>
-                  <td>-</td>
-                  <td>-</td>
-                  <td>-</td>
-                  <td>-</td>
-                  <td>-</td>
-                  <td>-</td>
-                  <td>
-                    -
-                    <br />
-                    -
-                  </td>
-                </tr>
-                <tr>
-                  <td>-</td>
-                  <td>-</td>
-                  <td>-</td>
-                  <td>-</td>
-                  <td>-</td>
-                  <td>-</td>
-                  <td>
-                    -
-                    <br />
-                    -
-                  </td>
-                </tr>
-                <tr>
-                  <td>-</td>
-                  <td>-</td>
-                  <td>-</td>
-                  <td>-</td>
-                  <td>-</td>
-                  <td>-</td>
-                  <td>
-                    -
-                    <br />
-                    -
-                  </td>
-                </tr>
-                <tr>
-                  <td>-</td>
-                  <td>-</td>
-                  <td>-</td>
-                  <td>-</td>
-                  <td>-</td>
-                  <td>-</td>
-                  <td>
-                    -
-                    <br />
-                    -
-                  </td>
-                </tr>
-                <tr>
-                  <td>-</td>
-                  <td>-</td>
-                  <td>-</td>
-                  <td>-</td>
-                  <td>-</td>
-                  <td>-</td>
-                  <td>
-                    -
-                    <br />
-                    -
-                  </td>
-                </tr>
-                <tr>
-                  <td>-</td>
-                  <td>-</td>
-                  <td>-</td>
-                  <td>-</td>
-                  <td>-</td>
-                  <td>-</td>
-                  <td>
-                    -
-                    <br />
-                    -
-                  </td>
-                </tr>
-                <tr>
-                  <td>-</td>
-                  <td>-</td>
-                  <td>-</td>
-                  <td>-</td>
-                  <td>-</td>
-                  <td>-</td>
-                  <td>
-                    -
-                    <br />
-                    -
-                  </td>
-                </tr>
-              </tbody>
-              <tfoot>
-                <tr>
-                  <td>-</td>
-                  <td>You</td>
-                  <td>-</td>
-                  <td>-</td>
-                  <td>-</td>
-                  <td>-</td>
-                  <td>
-                    -
-                    <br />
-                    -
-                  </td>
-                </tr>
-              </tfoot>
-            </table>
+    <div id="leaderboardsWrapper" class="hidden">
+      <div id="leaderboards">
+        <div class="mainTitle">Leaderboards</div>
+        <div class="buttons">
+          <div class="buttonGroup">
+            <div class="button active" board="time_15">time 15</div>
+            <div class="button" board="time_60">time 60</div>
           </div>
         </div>
-        <div class="titleAndTable">
-          <div class="title">Daily</div>
-          <div class="subtitle">-</div>
-          <div class="dailyTableWrapper">
-            <table class="daily">
-              <thead>
-                <tr>
-                  <td>#</td>
-                  <td>name</td>
-                  <td>wpm</td>
-                  <td>raw</td>
-                  <td>acc</td>
-                  <td>test</td>
-                  <td>date</td>
-                </tr>
-              </thead>
-              <tbody>
-                <tr>
-                  <td>-</td>
-                  <td>-</td>
-                  <td>-</td>
-                  <td>-</td>
-                  <td>-</td>
-                  <td>-</td>
-                  <td>
-                    -
-                    <br />
-                    -
-                  </td>
-                </tr>
-                <tr>
-                  <td>-</td>
-                  <td>-</td>
-                  <td>-</td>
-                  <td>-</td>
-                  <td>-</td>
-                  <td>-</td>
-                  <td>
-                    -
-                    <br />
-                    -
-                  </td>
-                </tr>
-                <tr>
-                  <td>-</td>
-                  <td>-</td>
-                  <td>-</td>
-                  <td>-</td>
-                  <td>-</td>
-                  <td>-</td>
-                  <td>
-                    -
-                    <br />
-                    -
-                  </td>
-                </tr>
-                <tr>
-                  <td>-</td>
-                  <td>-</td>
-                  <td>-</td>
-                  <td>-</td>
-                  <td>-</td>
-                  <td>-</td>
-                  <td>
-                    -
-                    <br />
-                    -
-                  </td>
-                </tr>
-                <tr>
-                  <td>-</td>
-                  <td>-</td>
-                  <td>-</td>
-                  <td>-</td>
-                  <td>-</td>
-                  <td>-</td>
-                  <td>
-                    -
-                    <br />
-                    -
-                  </td>
-                </tr>
-                <tr>
-                  <td>-</td>
-                  <td>-</td>
-                  <td>-</td>
-                  <td>-</td>
-                  <td>-</td>
-                  <td>-</td>
-                  <td>
-                    -
-                    <br />
-                    -
-                  </td>
-                </tr>
-                <tr>
-                  <td>-</td>
-                  <td>-</td>
-                  <td>-</td>
-                  <td>-</td>
-                  <td>-</td>
-                  <td>-</td>
-                  <td>
-                    -
-                    <br />
-                    -
-                  </td>
-                </tr>
-                <tr>
-                  <td>-</td>
-                  <td>-</td>
-                  <td>-</td>
-                  <td>-</td>
-                  <td>-</td>
-                  <td>-</td>
-                  <td>
-                    -
-                    <br />
-                    -
-                  </td>
-                </tr>
-                <tr>
-                  <td>-</td>
-                  <td>-</td>
-                  <td>-</td>
-                  <td>-</td>
-                  <td>-</td>
-                  <td>-</td>
-                  <td>
-                    -
-                    <br />
-                    -
-                  </td>
-                </tr>
-                <tr>
-                  <td>-</td>
-                  <td>-</td>
-                  <td>-</td>
-                  <td>-</td>
-                  <td>-</td>
-                  <td>-</td>
-                  <td>
-                    -
-                    <br />
-                    -
-                  </td>
-                </tr>
-                <tr>
-                  <td>-</td>
-                  <td>-</td>
-                  <td>-</td>
-                  <td>-</td>
-                  <td>-</td>
-                  <td>-</td>
-                  <td>
-                    -
-                    <br />
-                    -
-                  </td>
-                </tr>
-                <tr>
-                  <td>-</td>
-                  <td>-</td>
-                  <td>-</td>
-                  <td>-</td>
-                  <td>-</td>
-                  <td>-</td>
-                  <td>
-                    -
-                    <br />
-                    -
-                  </td>
-                </tr>
-                <tr>
-                  <td>-</td>
-                  <td>-</td>
-                  <td>-</td>
-                  <td>-</td>
-                  <td>-</td>
-                  <td>-</td>
-                  <td>
-                    -
-                    <br />
-                    -
-                  </td>
-                </tr>
-                <tr>
-                  <td>-</td>
-                  <td>-</td>
-                  <td>-</td>
-                  <td>-</td>
-                  <td>-</td>
-                  <td>-</td>
-                  <td>
-                    -
-                    <br />
-                    -
-                  </td>
-                </tr>
-                <tr>
-                  <td>-</td>
-                  <td>-</td>
-                  <td>-</td>
-                  <td>-</td>
-                  <td>-</td>
-                  <td>-</td>
-                  <td>
-                    -
-                    <br />
-                    -
-                  </td>
-                </tr>
-                <tr>
-                  <td>-</td>
-                  <td>-</td>
-                  <td>-</td>
-                  <td>-</td>
-                  <td>-</td>
-                  <td>-</td>
-                  <td>
-                    -
-                    <br />
-                    -
-                  </td>
-                </tr>
-                <tr>
-                  <td>-</td>
-                  <td>-</td>
-                  <td>-</td>
-                  <td>-</td>
-                  <td>-</td>
-                  <td>-</td>
-                  <td>
-                    -
-                    <br />
-                    -
-                  </td>
-                </tr>
-                <tr>
-                  <td>-</td>
-                  <td>-</td>
-                  <td>-</td>
-                  <td>-</td>
-                  <td>-</td>
-                  <td>-</td>
-                  <td>
-                    -
-                    <br />
-                    -
-                  </td>
-                </tr>
-                <tr>
-                  <td>-</td>
-                  <td>-</td>
-                  <td>-</td>
-                  <td>-</td>
-                  <td>-</td>
-                  <td>-</td>
-                  <td>
-                    -
-                    <br />
-                    -
-                  </td>
-                </tr>
-                <tr>
-                  <td>-</td>
-                  <td>-</td>
-                  <td>-</td>
-                  <td>-</td>
-                  <td>-</td>
-                  <td>-</td>
-                  <td>
-                    -
-                    <br />
-                    -
-                  </td>
-                </tr>
-              </tbody>
-              <tfoot>
-                <tr>
-                  <td>-</td>
-                  <td>You</td>
-                  <td>-</td>
-                  <td>-</td>
-                  <td>-</td>
-                  <td>-</td>
-                  <td>
-                    -
-                    <br />
-                    -
-                  </td>
-                </tr>
-              </tfoot>
-            </table>
+        <div class="tables">
+          <div class="titleAndTable">
+            <div class="title">Global</div>
+            <div class="globalTableWrapper">
+              <table class="global">
+                <thead>
+                  <tr>
+                    <td>#</td>
+                    <td>name</td>
+                    <td>wpm</td>
+                    <td>raw</td>
+                    <td>acc</td>
+                    <td>test</td>
+                    <td>date</td>
+                  </tr>
+                </thead>
+                <tbody>
+                  <tr>
+                    <td>-</td>
+                    <td>-</td>
+                    <td>-</td>
+                    <td>-</td>
+                    <td>-</td>
+                    <td>-</td>
+                    <td>
+                      -
+                      <br />
+                      -
+                    </td>
+                  </tr>
+                  <tr>
+                    <td>-</td>
+                    <td>-</td>
+                    <td>-</td>
+                    <td>-</td>
+                    <td>-</td>
+                    <td>-</td>
+                    <td>
+                      -
+                      <br />
+                      -
+                    </td>
+                  </tr>
+                  <tr>
+                    <td>-</td>
+                    <td>-</td>
+                    <td>-</td>
+                    <td>-</td>
+                    <td>-</td>
+                    <td>-</td>
+                    <td>
+                      -
+                      <br />
+                      -
+                    </td>
+                  </tr>
+                  <tr>
+                    <td>-</td>
+                    <td>-</td>
+                    <td>-</td>
+                    <td>-</td>
+                    <td>-</td>
+                    <td>-</td>
+                    <td>
+                      -
+                      <br />
+                      -
+                    </td>
+                  </tr>
+                  <tr>
+                    <td>-</td>
+                    <td>-</td>
+                    <td>-</td>
+                    <td>-</td>
+                    <td>-</td>
+                    <td>-</td>
+                    <td>
+                      -
+                      <br />
+                      -
+                    </td>
+                  </tr>
+                  <tr>
+                    <td>-</td>
+                    <td>-</td>
+                    <td>-</td>
+                    <td>-</td>
+                    <td>-</td>
+                    <td>-</td>
+                    <td>
+                      -
+                      <br />
+                      -
+                    </td>
+                  </tr>
+                  <tr>
+                    <td>-</td>
+                    <td>-</td>
+                    <td>-</td>
+                    <td>-</td>
+                    <td>-</td>
+                    <td>-</td>
+                    <td>
+                      -
+                      <br />
+                      -
+                    </td>
+                  </tr>
+                  <tr>
+                    <td>-</td>
+                    <td>-</td>
+                    <td>-</td>
+                    <td>-</td>
+                    <td>-</td>
+                    <td>-</td>
+                    <td>
+                      -
+                      <br />
+                      -
+                    </td>
+                  </tr>
+                  <tr>
+                    <td>-</td>
+                    <td>-</td>
+                    <td>-</td>
+                    <td>-</td>
+                    <td>-</td>
+                    <td>-</td>
+                    <td>
+                      -
+                      <br />
+                      -
+                    </td>
+                  </tr>
+                  <tr>
+                    <td>-</td>
+                    <td>-</td>
+                    <td>-</td>
+                    <td>-</td>
+                    <td>-</td>
+                    <td>-</td>
+                    <td>
+                      -
+                      <br />
+                      -
+                    </td>
+                  </tr>
+                  <tr>
+                    <td>-</td>
+                    <td>-</td>
+                    <td>-</td>
+                    <td>-</td>
+                    <td>-</td>
+                    <td>-</td>
+                    <td>
+                      -
+                      <br />
+                      -
+                    </td>
+                  </tr>
+                  <tr>
+                    <td>-</td>
+                    <td>-</td>
+                    <td>-</td>
+                    <td>-</td>
+                    <td>-</td>
+                    <td>-</td>
+                    <td>
+                      -
+                      <br />
+                      -
+                    </td>
+                  </tr>
+                  <tr>
+                    <td>-</td>
+                    <td>-</td>
+                    <td>-</td>
+                    <td>-</td>
+                    <td>-</td>
+                    <td>-</td>
+                    <td>
+                      -
+                      <br />
+                      -
+                    </td>
+                  </tr>
+                  <tr>
+                    <td>-</td>
+                    <td>-</td>
+                    <td>-</td>
+                    <td>-</td>
+                    <td>-</td>
+                    <td>-</td>
+                    <td>
+                      -
+                      <br />
+                      -
+                    </td>
+                  </tr>
+                  <tr>
+                    <td>-</td>
+                    <td>-</td>
+                    <td>-</td>
+                    <td>-</td>
+                    <td>-</td>
+                    <td>-</td>
+                    <td>
+                      -
+                      <br />
+                      -
+                    </td>
+                  </tr>
+                  <tr>
+                    <td>-</td>
+                    <td>-</td>
+                    <td>-</td>
+                    <td>-</td>
+                    <td>-</td>
+                    <td>-</td>
+                    <td>
+                      -
+                      <br />
+                      -
+                    </td>
+                  </tr>
+                  <tr>
+                    <td>-</td>
+                    <td>-</td>
+                    <td>-</td>
+                    <td>-</td>
+                    <td>-</td>
+                    <td>-</td>
+                    <td>
+                      -
+                      <br />
+                      -
+                    </td>
+                  </tr>
+                  <tr>
+                    <td>-</td>
+                    <td>-</td>
+                    <td>-</td>
+                    <td>-</td>
+                    <td>-</td>
+                    <td>-</td>
+                    <td>
+                      -
+                      <br />
+                      -
+                    </td>
+                  </tr>
+                  <tr>
+                    <td>-</td>
+                    <td>-</td>
+                    <td>-</td>
+                    <td>-</td>
+                    <td>-</td>
+                    <td>-</td>
+                    <td>
+                      -
+                      <br />
+                      -
+                    </td>
+                  </tr>
+                  <tr>
+                    <td>-</td>
+                    <td>-</td>
+                    <td>-</td>
+                    <td>-</td>
+                    <td>-</td>
+                    <td>-</td>
+                    <td>
+                      -
+                      <br />
+                      -
+                    </td>
+                  </tr>
+                </tbody>
+                <tfoot>
+                  <tr>
+                    <td>-</td>
+                    <td>You</td>
+                    <td>-</td>
+                    <td>-</td>
+                    <td>-</td>
+                    <td>-</td>
+                    <td>
+                      -
+                      <br />
+                      -
+                    </td>
+                  </tr>
+                </tfoot>
+              </table>
+            </div>
+          </div>
+          <div class="titleAndTable">
+            <div class="title">Daily</div>
+            <div class="subtitle">-</div>
+            <div class="dailyTableWrapper">
+              <table class="daily">
+                <thead>
+                  <tr>
+                    <td>#</td>
+                    <td>name</td>
+                    <td>wpm</td>
+                    <td>raw</td>
+                    <td>acc</td>
+                    <td>test</td>
+                    <td>date</td>
+                  </tr>
+                </thead>
+                <tbody>
+                  <tr>
+                    <td>-</td>
+                    <td>-</td>
+                    <td>-</td>
+                    <td>-</td>
+                    <td>-</td>
+                    <td>-</td>
+                    <td>
+                      -
+                      <br />
+                      -
+                    </td>
+                  </tr>
+                  <tr>
+                    <td>-</td>
+                    <td>-</td>
+                    <td>-</td>
+                    <td>-</td>
+                    <td>-</td>
+                    <td>-</td>
+                    <td>
+                      -
+                      <br />
+                      -
+                    </td>
+                  </tr>
+                  <tr>
+                    <td>-</td>
+                    <td>-</td>
+                    <td>-</td>
+                    <td>-</td>
+                    <td>-</td>
+                    <td>-</td>
+                    <td>
+                      -
+                      <br />
+                      -
+                    </td>
+                  </tr>
+                  <tr>
+                    <td>-</td>
+                    <td>-</td>
+                    <td>-</td>
+                    <td>-</td>
+                    <td>-</td>
+                    <td>-</td>
+                    <td>
+                      -
+                      <br />
+                      -
+                    </td>
+                  </tr>
+                  <tr>
+                    <td>-</td>
+                    <td>-</td>
+                    <td>-</td>
+                    <td>-</td>
+                    <td>-</td>
+                    <td>-</td>
+                    <td>
+                      -
+                      <br />
+                      -
+                    </td>
+                  </tr>
+                  <tr>
+                    <td>-</td>
+                    <td>-</td>
+                    <td>-</td>
+                    <td>-</td>
+                    <td>-</td>
+                    <td>-</td>
+                    <td>
+                      -
+                      <br />
+                      -
+                    </td>
+                  </tr>
+                  <tr>
+                    <td>-</td>
+                    <td>-</td>
+                    <td>-</td>
+                    <td>-</td>
+                    <td>-</td>
+                    <td>-</td>
+                    <td>
+                      -
+                      <br />
+                      -
+                    </td>
+                  </tr>
+                  <tr>
+                    <td>-</td>
+                    <td>-</td>
+                    <td>-</td>
+                    <td>-</td>
+                    <td>-</td>
+                    <td>-</td>
+                    <td>
+                      -
+                      <br />
+                      -
+                    </td>
+                  </tr>
+                  <tr>
+                    <td>-</td>
+                    <td>-</td>
+                    <td>-</td>
+                    <td>-</td>
+                    <td>-</td>
+                    <td>-</td>
+                    <td>
+                      -
+                      <br />
+                      -
+                    </td>
+                  </tr>
+                  <tr>
+                    <td>-</td>
+                    <td>-</td>
+                    <td>-</td>
+                    <td>-</td>
+                    <td>-</td>
+                    <td>-</td>
+                    <td>
+                      -
+                      <br />
+                      -
+                    </td>
+                  </tr>
+                  <tr>
+                    <td>-</td>
+                    <td>-</td>
+                    <td>-</td>
+                    <td>-</td>
+                    <td>-</td>
+                    <td>-</td>
+                    <td>
+                      -
+                      <br />
+                      -
+                    </td>
+                  </tr>
+                  <tr>
+                    <td>-</td>
+                    <td>-</td>
+                    <td>-</td>
+                    <td>-</td>
+                    <td>-</td>
+                    <td>-</td>
+                    <td>
+                      -
+                      <br />
+                      -
+                    </td>
+                  </tr>
+                  <tr>
+                    <td>-</td>
+                    <td>-</td>
+                    <td>-</td>
+                    <td>-</td>
+                    <td>-</td>
+                    <td>-</td>
+                    <td>
+                      -
+                      <br />
+                      -
+                    </td>
+                  </tr>
+                  <tr>
+                    <td>-</td>
+                    <td>-</td>
+                    <td>-</td>
+                    <td>-</td>
+                    <td>-</td>
+                    <td>-</td>
+                    <td>
+                      -
+                      <br />
+                      -
+                    </td>
+                  </tr>
+                  <tr>
+                    <td>-</td>
+                    <td>-</td>
+                    <td>-</td>
+                    <td>-</td>
+                    <td>-</td>
+                    <td>-</td>
+                    <td>
+                      -
+                      <br />
+                      -
+                    </td>
+                  </tr>
+                  <tr>
+                    <td>-</td>
+                    <td>-</td>
+                    <td>-</td>
+                    <td>-</td>
+                    <td>-</td>
+                    <td>-</td>
+                    <td>
+                      -
+                      <br />
+                      -
+                    </td>
+                  </tr>
+                  <tr>
+                    <td>-</td>
+                    <td>-</td>
+                    <td>-</td>
+                    <td>-</td>
+                    <td>-</td>
+                    <td>-</td>
+                    <td>
+                      -
+                      <br />
+                      -
+                    </td>
+                  </tr>
+                  <tr>
+                    <td>-</td>
+                    <td>-</td>
+                    <td>-</td>
+                    <td>-</td>
+                    <td>-</td>
+                    <td>-</td>
+                    <td>
+                      -
+                      <br />
+                      -
+                    </td>
+                  </tr>
+                  <tr>
+                    <td>-</td>
+                    <td>-</td>
+                    <td>-</td>
+                    <td>-</td>
+                    <td>-</td>
+                    <td>-</td>
+                    <td>
+                      -
+                      <br />
+                      -
+                    </td>
+                  </tr>
+                  <tr>
+                    <td>-</td>
+                    <td>-</td>
+                    <td>-</td>
+                    <td>-</td>
+                    <td>-</td>
+                    <td>-</td>
+                    <td>
+                      -
+                      <br />
+                      -
+                    </td>
+                  </tr>
+                </tbody>
+                <tfoot>
+                  <tr>
+                    <td>-</td>
+                    <td>You</td>
+                    <td>-</td>
+                    <td>-</td>
+                    <td>-</td>
+                    <td>-</td>
+                    <td>
+                      -
+                      <br />
+                      -
+                    </td>
+                  </tr>
+                </tfoot>
+              </table>
+            </div>
           </div>
         </div>
       </div>
     </div>
-  </div>
-  <div id="versionHistoryWrapper" class="hidden">
-    <div id="versionHistory">
-      <div class="tip">Click anywhere to dismiss</div>
-      <div class="releases">
-        <div class="release">
-          <div class="title">v1</div>
-          <div class="date">010101</div>
-          <div class="body">test</div>
-        </div>
-        <div class="release">
-          <div class="title">v2</div>
-          <div class="date">010101</div>
-          <div class="body">test</div>
+    <div id="versionHistoryWrapper" class="hidden">
+      <div id="versionHistory">
+        <div class="tip">Click anywhere to dismiss</div>
+        <div class="releases">
+          <div class="release">
+            <div class="title">v1</div>
+            <div class="date">010101</div>
+            <div class="body">test</div>
+          </div>
+          <div class="release">
+            <div class="title">v2</div>
+            <div class="date">010101</div>
+            <div class="body">test</div>
+          </div>
         </div>
       </div>
     </div>
-  </div>
-  <div id="commandLineWrapper" class="hidden">
-    <div id="commandLine">
-      <input type="text" class="input" placeholder="Type to search" />
-      <div class="separator hidden"></div>
-      <div class="listTitle">Title</div>
-      <div class="suggestions"></div>
+    <div id="commandLineWrapper" class="hidden">
+      <div id="commandLine">
+        <input type="text" class="input" placeholder="Type to search" />
+        <div class="separator hidden"></div>
+        <div class="listTitle">Title</div>
+        <div class="suggestions"></div>
+      </div>
+      <div id="commandInput" class="hidden">
+        <input type="text" class="input" placeholder="input" />
+      </div>
     </div>
-    <div id="commandInput" class="hidden">
-      <input type="text" class="input" placeholder="input" />
+    <div id="timerWrapper">
+      <div id="timer"></div>
     </div>
-  </div>
-  <div id="timerWrapper">
-    <div id="timer"></div>
-  </div>
-  <div style="display: flex; justify-content: space-around">
-    <div id="ad2" class="hidden"></div>
-    <div id="centerContent" class="hidden">
-      <div id="top">
-        <div class="logo">
-          <div class="top">monkey see</div>
-          <div class="bottom">monkeytype</div>
-        </div>
-        <div id="menu">
-          <div id="startTestButton" class="icon-button view-start" tabindex="2" href="/" onclick="this.blur();">
-            <div class="icon">
-              <i class="fas fa-fw fa-keyboard"></i>
-            </div>
+    <div style="display: flex; justify-content: space-around">
+      <div id="ad2" class="hidden"></div>
+      <div id="centerContent" class="hidden">
+        <div id="top">
+          <div class="logo">
+            <div class="top">monkey see</div>
+            <div class="bottom">monkeytype</div>
           </div>
-          <div class="icon-button leaderboards view-leaderboards" tabindex="2" onclick="this.blur();">
-            <div class="icon">
-              <i class="fas fa-fw fa-crown"></i>
-            </div>
-          </div>
-          <div class="icon-button view-about" tabindex="2" href="/about" onclick="this.blur();">
-            <div class="icon">
-              <i class="fas fa-fw fa-info"></i>
-            </div>
-          </div>
-          <!-- <a
+          <div id="menu">
+            <div
+              id="startTestButton"
+              class="icon-button view-start"
+              tabindex="2"
+              href="/"
+              onclick="this.blur();"
+            >
+              <div class="icon">
+                <i class="fas fa-fw fa-keyboard"></i>
+              </div>
+            </div>
+            <div
+              class="icon-button leaderboards view-leaderboards"
+              tabindex="2"
+              onclick="this.blur();"
+            >
+              <div class="icon">
+                <i class="fas fa-fw fa-crown"></i>
+              </div>
+            </div>
+            <div
+              class="icon-button view-about"
+              tabindex="2"
+              href="/about"
+              onclick="this.blur();"
+            >
+              <div class="icon">
+                <i class="fas fa-fw fa-info"></i>
+              </div>
+            </div>
+            <!-- <a
               class="icon-button discord"
               tabindex="2"
               href="https://discord.gg/yENzqcB"
@@ -787,143 +813,129 @@
                 <i class="fab fa-discord"></i>
               </div>
             </a> -->
-          <div class="icon-button view-settings" tabindex="2" href="/settings" onclick="this.blur();">
-            <div class="icon">
-              <i class="fas fa-fw fa-cog"></i>
+            <div
+              class="icon-button view-settings"
+              tabindex="2"
+              href="/settings"
+              onclick="this.blur();"
+            >
+              <div class="icon">
+                <i class="fas fa-fw fa-cog"></i>
+              </div>
+            </div>
+            <div
+              class="icon-button hidden account view-account"
+              tabindex="2"
+              href="/account"
+              onclick="this.blur();"
+            >
+              <div class="icon">
+                <i class="fas fa-fw fa-user"></i>
+              </div>
+              <div class="text"></div>
+            </div>
+            <div
+              class="icon-button login view-login"
+              tabindex="2"
+              href="/login"
+              onclick="this.blur();"
+            >
+              <div class="icon">
+                <i class="far fa-fw fa-user"></i>
+              </div>
             </div>
           </div>
-          <div class="icon-button hidden account view-account" tabindex="2" href="/account" onclick="this.blur();">
-            <div class="icon">
-              <i class="fas fa-fw fa-user"></i>
-            </div>
-            <div class="text"></div>
+
+          <div class="config">
+            <div style="display: grid; grid-auto-flow: column">
+              <div class="group punctuationMode">
+                <!--           <div class="title">time</div> -->
+                <div class="buttons">
+                  <div class="text-button toggleButton" tabindex="2">
+                    punctuation
+                  </div>
+                </div>
+              </div>
+              <div class="group numbersMode">
+                <!--           <div class="title">time</div> -->
+                <div class="buttons">
+                  <div class="text-button toggleButton" tabindex="2">
+                    numbers
+                  </div>
+                </div>
+              </div>
+            </div>
+            <div class="group mode">
+              <!--           <div class="title">mode</div> -->
+              <div class="buttons">
+                <div class="text-button active" mode="time" tabindex="2">
+                  time
+                </div>
+                <div class="text-button" mode="words" tabindex="2">words</div>
+                <div class="text-button" mode="quote" tabindex="2">quote</div>
+                <div class="text-button" mode="custom" tabindex="2">custom</div>
+              </div>
+            </div>
+            <div class="group wordCount hidden">
+              <!--           <div class="title">words</div> -->
+              <div class="buttons">
+                <div class="text-button" wordCount="10" tabindex="2">10</div>
+                <div class="text-button" wordCount="25" tabindex="2">25</div>
+                <div class="text-button active" wordCount="50" tabindex="2">
+                  50
+                </div>
+                <div class="text-button" wordCount="100" tabindex="2">100</div>
+                <div class="text-button" wordCount="custom" tabindex="2">
+                  <i class="fas fa-tools"></i>
+                </div>
+              </div>
+            </div>
+            <div class="group time">
+              <!--           <div class="title">time</div> -->
+              <div class="buttons">
+                <div class="text-button" timeConfig="15" tabindex="2">15</div>
+                <div class="text-button active" timeConfig="30" tabindex="2">
+                  30
+                </div>
+                <div class="text-button" timeConfig="60" tabindex="2">60</div>
+                <div class="text-button" timeConfig="120" tabindex="2">120</div>
+                <div class="text-button" timeConfig="custom" tabindex="2">
+                  <i class="fas fa-tools"></i>
+                </div>
+              </div>
+            </div>
+            <div class="group quoteLength hidden">
+              <!--           <div class="title">time</div> -->
+              <div class="buttons">
+                <div class="text-button" quoteLength="-1" tabindex="2">all</div>
+                <div class="text-button" quoteLength="0" tabindex="2">
+                  short
+                </div>
+                <div class="text-button active" quoteLength="1" tabindex="2">
+                  medium
+                </div>
+                <div class="text-button" quoteLength="2" tabindex="2">long</div>
+                <div class="text-button" quoteLength="3" tabindex="2">
+                  thicc
+                </div>
+              </div>
+            </div>
+            <div class="group customText hidden">
+              <!--           <div class="title">time</div> -->
+              <div class="buttons">
+                <div class="text-button">change</div>
+              </div>
+            </div>
           </div>
-          <div class="icon-button login view-login" tabindex="2" href="/login" onclick="this.blur();">
-            <div class="icon">
-              <i class="far fa-fw fa-user"></i>
-            </div>
+          <div
+            class="signOut hidden"
+            style="grid-column: 3/4; grid-row: 1/2"
+            tabindex="0"
+          >
+            <i class="fas fa-sign-out-alt"></i>
+            sign out
           </div>
         </div>
-
-        <div class="config">
-          <div style="display: grid; grid-auto-flow: column">
-            <div class="group punctuationMode">
-              <!--           <div class="title">time</div> -->
-              <div class="buttons">
-                <div class="text-button toggleButton" tabindex="2">
-                  punctuation
-                </div>
-              </div>
-            </div>
-            <div class="group numbersMode">
-              <!--           <div class="title">time</div> -->
-              <div class="buttons">
-                <div class="text-button toggleButton" tabindex="2">
-                  numbers
-                </div>
-              </div>
-            </div>
-          </div>
-          <div class="group mode">
-            <!--           <div class="title">mode</div> -->
-            <div class="buttons">
-              <div class="text-button active" mode="time" tabindex="2">
-                time
-              </div>
-              <div class="text-button" mode="words" tabindex="2">words</div>
-              <div class="text-button" mode="quote" tabindex="2">quote</div>
-              <div class="text-button" mode="custom" tabindex="2">custom</div>
-            </div>
-          </div>
-          <div class="group wordCount hidden">
-            <!--           <div class="title">words</div> -->
-            <div class="buttons">
-              <div class="text-button" wordCount="10" tabindex="2">10</div>
-              <div class="text-button" wordCount="25" tabindex="2">25</div>
-              <div class="text-button active" wordCount="50" tabindex="2">
-                50
-              </div>
-              <div class="text-button" wordCount="100" tabindex="2">100</div>
-              <div class="text-button" wordCount="custom" tabindex="2">
-                <i class="fas fa-tools"></i>
-              </div>
-            </div>
-          </div>
-          <div class="group time">
-            <!--           <div class="title">time</div> -->
-            <div class="buttons">
-              <div class="text-button" timeConfig="15" tabindex="2">15</div>
-              <div class="text-button active" timeConfig="30" tabindex="2">
-                30
-              </div>
-              <div class="text-button" timeConfig="60" tabindex="2">60</div>
-              <div class="text-button" timeConfig="120" tabindex="2">120</div>
-              <div class="text-button" timeConfig="custom" tabindex="2">
-                <i class="fas fa-tools"></i>
-              </div>
-            </div>
-          </div>
-          <div class="group quoteLength hidden">
-            <!--           <div class="title">time</div> -->
-            <div class="buttons">
-              <div class="text-button" quoteLength="-1" tabindex="2">all</div>
-              <div class="text-button" quoteLength="0" tabindex="2">
-                short
-              </div>
-              <div class="text-button active" quoteLength="1" tabindex="2">
-                medium
-              </div>
-              <div class="text-button" quoteLength="2" tabindex="2">long</div>
-              <div class="text-button" quoteLength="3" tabindex="2">
-                thicc
-              </div>
-            </div>
-          </div>
-          <div class="group customText hidden">
-            <!--           <div class="title">time</div> -->
-            <div class="buttons">
-              <div class="text-button">change</div>
-            </div>
-          </div>
-        </div>
-<<<<<<< HEAD
-        <div class="signOut hidden" style="grid-column: 3/4; grid-row: 1/2" tabindex="0">
-          <i class="fas fa-sign-out-alt"></i>
-          sign out
-        </div>
-      </div>
-      <div id="middle">
-        <div class="page pageTest active">
-          <div id="typingTest">
-            <div id="capsWarning" class="hidden">
-              <i class="fas fa-lock"></i>
-              Caps Lock
-            </div>
-            <div id="testModesNotice"></div>
-            <div id="caret" class="default size15"></div>
-            <div id="paceCaret" class="default size15 hidden"></div>
-            <input id="wordsInput" class="" tabindex="0" autocomplete="off" />
-            <div id="timerNumber">
-              <div>60</div>
-            </div>
-            <div id="miniTimerAndLiveWpm">
-              <div class="time hidden">1:00</div>
-              <div class="wpm">60</div>
-            </div>
-            <div class="outOfFocusWarning hidden">
-              <i class="fas fa-mouse-pointer"></i>
-              Click the words to focus
-            </div>
-            <div id="wordsWrapper">
-              <div id="words" class="size15"></div>
-            </div>
-            <div id="liveWpm">123</div>
-            <div class="keymap hidden">
-              <div class="row r1">
-                <div></div>
-                <div class="keymap-key" id="Key1">
-                  <span class="letter">1</span>
-=======
         <div id="middle">
           <div class="page pageTest active">
             <div id="typingTest">
@@ -990,626 +1002,668 @@
                   <div class="keymap-key" id="Key=">
                     <span class="letter">=</span>
                   </div>
->>>>>>> 225d6d14
-                </div>
-                <div class="keymap-key" id="Key2">
-                  <span class="letter">2</span>
-                </div>
-                <div class="keymap-key" id="Key3">
-                  <span class="letter">3</span>
-                </div>
-                <div class="keymap-key" id="Key4">
-                  <span class="letter">4</span>
-                </div>
-                <div class="keymap-key" id="Key5">
-                  <span class="letter">5</span>
-                </div>
-                <div class="keymap-key" id="Key6">
-                  <span class="letter">6</span>
-                </div>
-                <div class="keymap-split-spacer"></div>
-                <div class="keymap-key" id="Key7">
-                  <span class="letter">7</span>
-                </div>
-                <div class="keymap-key" id="Key8">
-                  <span class="letter">8</span>
-                </div>
-                <div class="keymap-key" id="Key9">
-                  <span class="letter">9</span>
-                </div>
-                <div class="keymap-key" id="Key0">
-                  <span class="letter">0</span>
-                </div>
-                <div class="keymap-key" id="Key-">
-                  <span class="letter">-</span>
-                </div>
-                <div class="keymap-key" id="Key=">
-                  <span class="letter">=</span>
-                </div>
-              </div>
-              <div class="row r2">
-                <div></div>
-                <div class="keymap-key" id="KeyQ">
-                  <span class="letter">q</span>
-                </div>
-                <div class="keymap-key" id="KeyW">
-                  <span class="letter">w</span>
-                </div>
-                <div class="keymap-key" id="KeyE">
-                  <span class="letter">e</span>
-                </div>
-                <div class="keymap-key" id="KeyR">
-                  <span class="letter">r</span>
-                </div>
-                <div class="keymap-key" id="KeyT">
-                  <span class="letter">t</span>
-                </div>
-                <div class="keymap-split-spacer"></div>
-                <div class="keymap-key" id="KeyY">
-                  <span class="letter">y</span>
-                </div>
-                <div class="keymap-key" id="KeyU">
-                  <span class="letter">u</span>
-                </div>
-                <div class="keymap-key" id="KeyI">
-                  <span class="letter">i</span>
-                </div>
-                <div class="keymap-key" id="KeyO">
-                  <span class="letter">o</span>
-                </div>
-                <div class="keymap-key" id="KeyP">
-                  <span class="letter">p</span>
-                </div>
-                <div class="keymap-key" id="KeyLeftBracket">
-                  <span class="letter">[</span>
-                </div>
-                <div class="keymap-key" id="KeyRightBracket">
-                  <span class="letter">]</span>
-                </div>
-                <div class="keymap-key hidden-key" id="Backslash">
-                  <span class="letter">\</span>
-                </div>
-              </div>
-              <div class="row r3">
-                <div></div>
-                <div class="keymap-key" id="KeyA">
-                  <span class="letter">a</span>
-                </div>
-                <div class="keymap-key" id="KeyS">
-                  <span class="letter">s</span>
-                </div>
-                <div class="keymap-key" id="KeyD">
-                  <span class="letter">d</span>
-                </div>
-                <div class="keymap-key" id="KeyF">
-                  <span class="letter">f</span>
-                  <div class="bump"></div>
-                </div>
-                <div class="keymap-key" id="KeyG">
-                  <span class="letter">g</span>
-                </div>
-                <div class="keymap-split-spacer"></div>
-                <div class="keymap-key" id="KeyH">
-                  <span class="letter">h</span>
-                </div>
-                <div class="keymap-key" id="KeyJ">
-                  <span class="letter">j</span>
-                  <div class="bump"></div>
-                </div>
-                <div class="keymap-key" id="KeyK">
-                  <span class="letter">k</span>
-                </div>
-                <div class="keymap-key" id="KeyL">
-                  <span class="letter">l</span>
-                </div>
-                <div class="keymap-key" id="KeySemicolon">
-                  <span class="letter">;</span>
-                </div>
-                <div class="keymap-key" id="KeyQuote">
-                  <span class="letter">'</span>
-                </div>
-              </div>
-              <div class="row r4">
-                <div></div>
-                <div class="keymap-key first" id="KeyZ">
-                  <span class="letter">z</span>
-                </div>
-                <div class="keymap-key" id="KeyX">
-                  <span class="letter">x</span>
-                </div>
-                <div class="keymap-key" id="KeyC">
-                  <span class="letter">c</span>
-                </div>
-                <div class="keymap-key" id="KeyV">
-                  <span class="letter">v</span>
-                </div>
-                <div class="keymap-key" id="KeyB">
-                  <span class="letter">b</span>
-                </div>
-                <div class="keymap-key" id="KeyN">
-                  <span class="letter">n</span>
-                </div>
-                <div class="keymap-split-spacer"></div>
-                <div class="keymap-key" id="KeyM">
-                  <span class="letter">m</span>
-                </div>
-                <div class="keymap-key" id="KeyComma">
-                  <span class="letter">,</span>
-                </div>
-                <div class="keymap-key" id="KeyPeriod">
-                  <span class="letter">.</span>
-                </div>
-                <div class="keymap-key" id="KeySlash">
-                  <span class="letter">/</span>
-                </div>
-                <div class="keymap-key last">
-                  <span class="letter"></span>
-                </div>
-              </div>
-              <div class="row r5">
-                <div></div>
-                <div class="keymap-key key-split-space" id="KeySpace">
-                  <span class="letter"></span>
-                </div>
-                <div class="keymap-split-spacer"></div>
-                <div class="keymap-key key-split-space" id="KeySpace2">
-                  <span class="letter"></span>
-                </div>
-                <div class="keymap-key hidden-key">
-                  <span class="letter"></span>
-                </div>
-              </div>
-            </div>
-            <div id="restartTestButton" aria-label="Restart test" data-balloon-pos="down" class="" tabindex="0"
-              onclick="this.blur();">
-              <i class="fas fa-fw fa-redo-alt"></i>
+                </div>
+                <div class="row r2">
+                  <div></div>
+                  <div class="keymap-key" id="KeyQ">
+                    <span class="letter">q</span>
+                  </div>
+                  <div class="keymap-key" id="KeyW">
+                    <span class="letter">w</span>
+                  </div>
+                  <div class="keymap-key" id="KeyE">
+                    <span class="letter">e</span>
+                  </div>
+                  <div class="keymap-key" id="KeyR">
+                    <span class="letter">r</span>
+                  </div>
+                  <div class="keymap-key" id="KeyT">
+                    <span class="letter">t</span>
+                  </div>
+                  <div class="keymap-split-spacer"></div>
+                  <div class="keymap-key" id="KeyY">
+                    <span class="letter">y</span>
+                  </div>
+                  <div class="keymap-key" id="KeyU">
+                    <span class="letter">u</span>
+                  </div>
+                  <div class="keymap-key" id="KeyI">
+                    <span class="letter">i</span>
+                  </div>
+                  <div class="keymap-key" id="KeyO">
+                    <span class="letter">o</span>
+                  </div>
+                  <div class="keymap-key" id="KeyP">
+                    <span class="letter">p</span>
+                  </div>
+                  <div class="keymap-key" id="KeyLeftBracket">
+                    <span class="letter">[</span>
+                  </div>
+                  <div class="keymap-key" id="KeyRightBracket">
+                    <span class="letter">]</span>
+                  </div>
+                  <div class="keymap-key hidden-key" id="Backslash">
+                    <span class="letter">\</span>
+                  </div>
+                </div>
+                <div class="row r3">
+                  <div></div>
+                  <div class="keymap-key" id="KeyA">
+                    <span class="letter">a</span>
+                  </div>
+                  <div class="keymap-key" id="KeyS">
+                    <span class="letter">s</span>
+                  </div>
+                  <div class="keymap-key" id="KeyD">
+                    <span class="letter">d</span>
+                  </div>
+                  <div class="keymap-key" id="KeyF">
+                    <span class="letter">f</span>
+                    <div class="bump"></div>
+                  </div>
+                  <div class="keymap-key" id="KeyG">
+                    <span class="letter">g</span>
+                  </div>
+                  <div class="keymap-split-spacer"></div>
+                  <div class="keymap-key" id="KeyH">
+                    <span class="letter">h</span>
+                  </div>
+                  <div class="keymap-key" id="KeyJ">
+                    <span class="letter">j</span>
+                    <div class="bump"></div>
+                  </div>
+                  <div class="keymap-key" id="KeyK">
+                    <span class="letter">k</span>
+                  </div>
+                  <div class="keymap-key" id="KeyL">
+                    <span class="letter">l</span>
+                  </div>
+                  <div class="keymap-key" id="KeySemicolon">
+                    <span class="letter">;</span>
+                  </div>
+                  <div class="keymap-key" id="KeyQuote">
+                    <span class="letter">'</span>
+                  </div>
+                </div>
+                <div class="row r4">
+                  <div></div>
+                  <div class="keymap-key first" id="KeyZ">
+                    <span class="letter">z</span>
+                  </div>
+                  <div class="keymap-key" id="KeyX">
+                    <span class="letter">x</span>
+                  </div>
+                  <div class="keymap-key" id="KeyC">
+                    <span class="letter">c</span>
+                  </div>
+                  <div class="keymap-key" id="KeyV">
+                    <span class="letter">v</span>
+                  </div>
+                  <div class="keymap-key" id="KeyB">
+                    <span class="letter">b</span>
+                  </div>
+                  <div class="keymap-key" id="KeyN">
+                    <span class="letter">n</span>
+                  </div>
+                  <div class="keymap-split-spacer"></div>
+                  <div class="keymap-key" id="KeyM">
+                    <span class="letter">m</span>
+                  </div>
+                  <div class="keymap-key" id="KeyComma">
+                    <span class="letter">,</span>
+                  </div>
+                  <div class="keymap-key" id="KeyPeriod">
+                    <span class="letter">.</span>
+                  </div>
+                  <div class="keymap-key" id="KeySlash">
+                    <span class="letter">/</span>
+                  </div>
+                  <div class="keymap-key last">
+                    <span class="letter"></span>
+                  </div>
+                </div>
+                <div class="row r5">
+                  <div></div>
+                  <div class="keymap-key key-split-space" id="KeySpace">
+                    <span class="letter"></span>
+                  </div>
+                  <div class="keymap-split-spacer"></div>
+                  <div class="keymap-key key-split-space" id="KeySpace2">
+                    <span class="letter"></span>
+                  </div>
+                  <div class="keymap-key hidden-key">
+                    <span class="letter"></span>
+                  </div>
+                </div>
+              </div>
+              <div
+                id="restartTestButton"
+                aria-label="Restart test"
+                data-balloon-pos="down"
+                class=""
+                tabindex="0"
+                onclick="this.blur();"
+              >
+                <i class="fas fa-fw fa-redo-alt"></i>
+              </div>
+            </div>
+            <div id="result" class="hidden">
+              <div class="stats">
+                <!-- <div class="info">words 10<br>punctuation</div> -->
+
+                <div class="group wpm">
+                  <div class="top">
+                    <div class="text">wpm</div>
+                    <div
+                      class="crown hidden"
+                      aria-label=""
+                      data-balloon-pos="up"
+                    >
+                      <i class="fas fa-crown"></i>
+                    </div>
+                  </div>
+                  <div class="bottom" aria-label="" data-balloon-pos="up">
+                    -
+                  </div>
+                </div>
+                <div class="group acc">
+                  <div class="top">acc</div>
+                  <div class="bottom" aria-label="" data-balloon-pos="up">
+                    -
+                  </div>
+                </div>
+              </div>
+              <div class="stats morestats">
+                <div class="group testType">
+                  <div class="top">test type</div>
+                  <div class="bottom">-</div>
+                  <div class="tags" style="margin-top: 0.5rem">
+                    <div class="top">tags</div>
+                    <div class="bottom">-</div>
+                  </div>
+                </div>
+                <!-- <div class="group infoAndTags"> -->
+                <div class="group info">
+                  <div class="top">other</div>
+                  <div class="bottom">-</div>
+                </div>
+
+                <!-- </div> -->
+                <!-- <div class="subgroup"> -->
+                <div class="group raw">
+                  <div class="top">raw</div>
+                  <div class="bottom" aria-label="" data-balloon-pos="up">
+                    -
+                  </div>
+                </div>
+                <div class="group key">
+                  <div class="top">characters</div>
+                  <div
+                    class="bottom"
+                    aria-label="Correct, incorrect, extra and missed"
+                    data-balloon-break=""
+                    data-balloon-pos="up"
+                  >
+                    -
+                  </div>
+                </div>
+
+                <!-- </div> -->
+
+                <!-- <div class="subgroup"> -->
+                <div class="group flat consistency">
+                  <div class="top">consistency</div>
+                  <div class="bottom" aria-label="" data-balloon-pos="up">
+                    -
+                  </div>
+                </div>
+                <div class="group time">
+                  <div class="top">time</div>
+                  <div class="bottom" aria-label="" data-balloon-pos="up">
+                    <div class="text">-</div>
+                    <div class="afk"></div>
+                  </div>
+                </div>
+                <!-- </div> -->
+
+                <div class="group source hidden">
+                  <div class="top">source</div>
+                  <div class="bottom">-</div>
+                </div>
+
+                <div class="group leaderboards">
+                  <div class="top">leaderboards</div>
+                  <div class="bottom">-</div>
+                </div>
+              </div>
+              <div class="chart">
+                <!-- <div class="title">wpm over time</div> -->
+                <canvas id="wpmChart"></canvas>
+              </div>
+              <div id="resultWordsHistory" class="hidden">
+                <div class="title">
+                  input history
+                  <span
+                    id="copyWordsListButton"
+                    class="icon-button"
+                    aria-label="Copy words list"
+                    data-balloon-pos="up"
+                    style="display: inline-block"
+                  >
+                    <i class="fas fa-copy"></i>
+                  </span>
+                </div>
+                <div class="words"></div>
+              </div>
+              <div class="loginTip">Sign in to save your results</div>
+              <div class="ssWatermark hidden">monkeytype.com</div>
+              <div class="buttons">
+                <div
+                  id="nextTestButton"
+                  aria-label="Next test"
+                  data-balloon-pos="down"
+                  tabindex="0"
+                  onclick="this.blur();"
+                >
+                  <i class="fas fa-fw fa-chevron-right"></i>
+                </div>
+                <div
+                  id="restartTestButtonWithSameWordset"
+                  aria-label="Repeat test"
+                  data-balloon-pos="down"
+                  tabindex="0"
+                  onclick="this.blur();"
+                >
+                  <i class="fas fa-fw fa-sync-alt"></i>
+                </div>
+                <div
+                  id="practiseMissedWordsButton"
+                  aria-label="Practise missed words"
+                  data-balloon-pos="down"
+                  tabindex="0"
+                  onclick="this.blur();"
+                >
+                  <i class="fas fa-fw fa-exclamation-triangle"></i>
+                </div>
+                <div
+                  id="showWordHistoryButton"
+                  aria-label="Toggle words history"
+                  data-balloon-pos="down"
+                  tabindex="0"
+                  onclick="this.blur();"
+                >
+                  <i class="fas fa-fw fa-align-left"></i>
+                </div>
+                <div
+                  id="copyResultToClipboardButton"
+                  aria-label="Save screenshot"
+                  data-balloon-pos="down"
+                  tabindex="0"
+                  onclick="this.blur();"
+                >
+                  <i class="far fa-fw fa-image"></i>
+                </div>
+              </div>
             </div>
           </div>
-          <div id="result" class="hidden">
-            <div class="stats">
-              <!-- <div class="info">words 10<br>punctuation</div> -->
+          <div class="page pageAbout hidden">
+            <div class="section">
+              <h1>about</h1>
+              <p>
+                Monkeytype is a minimalistic typing test, featuring many test
+                modes, an account system to save your typing speed history and
+                user configurable features like themes, a smooth caret and more.
+              </p>
+            </div>
+            <div class="section">
+              <h1>word set</h1>
+              <p>
+                By default, the website uses the most common 200 words in the
+                english language to generate its tests. You can change to an
+                expanded set (1000 most common words) in the options, or change
+                the language entirely.
+              </p>
+            </div>
+            <div class="section">
+              <h1>keybinds</h1>
+              <p>
+                You can use
+                <key>tab</key>
+                and
+                <key>enter</key>
+                (or just
+                <key>tab</key>
+                if you have quick tab mode enabled) to restart the typing test.
+                Open the command line by pressing
+                <key>esc</key>
+                - there you can access all the functionality you need without
+                touching your mouse.
+              </p>
+            </div>
+            <div class="section">
+              <h1>stats</h1>
+              <p>
+                wpm - total amount of characters in the correctly typed words
+                (including spaces), divided by 5 and normalised to 60 seconds.
+              </p>
+              <p>
+                raw wpm - calculated just like wpm, but also includes incorrect
+                words.
+              </p>
+              <p>acc - percentage of correctly pressed keys.</p>
+              <p>
+                char - correct characters / incorrect characters. Calculated
+                after the test has ended.
+              </p>
+              <p>
+                consistency - based on the variance of your raw wpm. Closer to
+                100% is better. Calculated using the coefficient of variation of
+                raw wpm and mapped onto a scale from 0 to 100.
+              </p>
+            </div>
+            <div class="section">
+              <h1>results screen</h1>
+              <p>
+                After completing a test you will be able to see your wpm, raw
+                wpm, accuracy, character stats, test length, leaderboards info
+                and test info. (you can hover over some values to get floating
+                point numbers). You can also see a graph of your wpm and raw
+                over the duration of the test. Remember that the wpm line is a
+                global average, while the raw wpm line is a local, momentary
+                value. (meaning if you stop, the value is 0)
+              </p>
+            </div>
+            <div class="section">
+              <h1>bug report or feature request</h1>
+              <p>
+                If you encounter a bug, or have a feature request - join the
+                <a href="https://discord.gg/yENzqcB" target="_blank">
+                  Discord server
+                </a>
+                , send me a message on Reddit or create an issue on
+                <a href="https://github.com/Miodec/monkeytype" target="_blank">
+                  GitHub
+                </a>
+                .
+              </p>
+            </div>
+            <div class="section">
+              <h1>support</h1>
+              <p>
+                If you wish to support this project, help pay for hosting and
+                fuel my caffeine addiction, you can join the
+                <a href="https://www.patreon.com/monkeytype">Patreon</a>
+                or donate
+                <a href="https://www.paypal.me/jackbartnik">here.</a>
+              </p>
+            </div>
+            <div class="section">
+              <h1>credits</h1>
+              <p>
+                <a href="https://www.reddit.com/user/montydrei" target="_blank">
+                  montydrei
+                </a>
+                - name suggestion
+              </p>
+              <p>
+                <a
+                  href="https://www.reddit.com/r/MechanicalKeyboards/comments/gc6wx3/experimenting_with_a_completely_new_type_of/"
+                  target="_blank"
+                >
+                  Everyone
+                </a>
+                who provided valuable feedback on the original reddit post for
+                the prototype of this website
+              </p>
+              <p>
+                <a
+                  href="https://github.com/Miodec/monkeytype/graphs/contributors"
+                >
+                  Contributors
+                </a>
+                on GitHub that have helped with implementing various features,
+                adding themes and more.
+              </p>
+            </div>
+            <div class="section">
+              <h1>supporters</h1>
+              <div class="supporters">
+                <div>Not Gate</div>
+                <div>Corey</div>
+                <div>Jashe</div>
+                <div>Nick</div>
+                <div>Eugeniu</div>
+                <div>Weedle</div>
+                <div>Jackson</div>
+                <div>Nicholas</div>
+                <div>Kenn</div>
+                <div>Kieren</div>
+                <div>Andrew</div>
+                <div>Stephen</div>
+                <div>Pulsing Penguin</div>
+                <div>Echo</div>
+                <div>Radik</div>
+                <div>John</div>
+                <div>Nick</div>
+                <div>Kevin</div>
+                <div>Luke</div>
+                <div>Neven</div>
+                <div>Typing anT</div>
+                <div>Jakob</div>
+                <div>Chris</div>
+                <div>Beat</div>
+                <div>Ed</div>
+                <div>Bryan</div>
+                <div>Guillaume</div>
+                <div>katsuu</div>
+                <div>Mauricio</div>
+                <div>Killian</div>
+                <div>Alexander</div>
+                <div>squarepy</div>
+                <div>AnalystBot</div>
+                <div>ze_or</div>
+                <div>Jiangtian Li</div>
+                <div>Dessle</div>
+                <div>Craig</div>
+                <div>Matt</div>
+                <div>Claudio</div>
+                <div>Maciej</div>
+                <div>Kieran</div>
+                <div>Stephan</div>
+                <div>Rotoscopic</div>
+                <div>Lawrence</div>
+                <div>Gwen</div>
+                <div>SuperNicii</div>
+                <div>Thomas</div>
+                <div>Gabriel</div>
+                <div>Sebastian</div>
+                <div>Nikolai</div>
+                <div>Sam</div>
+                <div>Ming</div>
+                <div>Ven Development</div>
+                <div>Ben</div>
+                <div>Austin</div>
+                <div>poopsey</div>
+                <div>Fruit</div>
+                <div>Robin</div>
+                <div>Sonicv6</div>
+                <div>Taran</div>
+              </div>
+            </div>
+          </div>
+          <div class="page pageSettings hidden">
+            <div class="scrollToTopButton">
+              <i class="fas fa-angle-double-up"></i>
+            </div>
+            <div class="tip">
+              tip: You can also change all these settings quickly using the
+              command line (
+              <key>esc</key>
+              )
+            </div>
+            <!-- <div class="sectionGroupTitle">quick navigation</div> -->
+            <div class="settingsGroup quickNav">
+              <div class="links">
+                <a href="#group_account">account</a>
+                <a href="#group_behavior">behavior</a>
+                <a href="#group_input">input</a>
+                <a href="#group_sound">sound</a>
+                <a href="#group_caret">caret</a>
+                <a href="#group_appearance">appearance</a>
+                <a href="#group_theme">theme</a>
+                <a href="#group_hideElements">hide elements</a>
+                <a href="#group_dangerZone">danger zone</a>
+              </div>
+            </div>
+            <div
+              id="group_account"
+              class="sectionGroupTitle hidden"
+              group="account"
+            >
+              account
+              <i class="fas fa-chevron-down"></i>
+            </div>
+            <div class="settingsGroup account hidden">
+              <div class="section tags">
+                <h1>tags</h1>
+                <div class="text">
+                  With tags, you can compare how fast you're typing in different
+                  situations. You can see your active tags above the test words.
+                  They will remain active until you deactivate them, or refresh
+                  the page.
+                </div>
+                <div class="tagsListAndButton">
+                  <div class="tagsList">
+                    <div class="tag" id="0">
+                      <div class="active">
+                        <i class="fas fa-check-square"></i>
+                      </div>
+                      <div class="title">staggered</div>
+                      <div class="editButton"><i class="fas fa-pen"></i></div>
+                      <div class="removeButton">
+                        <i class="fas fa-trash"></i>
+                      </div>
+                    </div>
+                  </div>
+                  <div class="addTagButton"><i class="fas fa-plus"></i></div>
+                </div>
+              </div>
+              <div class="section discordIntegration">
+                <h1>discord integration</h1>
+                <div class="text">
+                  When you connect your monkeytype account to your Discord
+                  account, you will be automatically assigned a new role every
+                  time you achieve a new personal best in a 60 second test.
+                  <br />
+                  <br />
+                  Don't pair your account before joining the Discord server, as
+                  it might result in the bot not being able to give you a role.
+                </div>
+                <div class="buttons">
+                  <a
+                    class="button"
+                    href="https://discord.com/api/oauth2/authorize?client_id=757704816532258856&redirect_uri=https%3A%2F%2Fmonkeytype.com%2Fverify&response_type=token&scope=identify"
+                    style="text-decoration: none"
+                  >
+                    Verify with Discord
+                  </a>
+                </div>
+                <div class="info hidden">
+                  <div>
+                    <i class="fas fa-check"></i>
+                    Your accounts are paired!
+                  </div>
+                  <div
+                    id="unlinkDiscordButton"
+                    class="text-button"
+                    aria-label="Unlink"
+                    data-balloon-pos="up"
+                  >
+                    <i class="fas fa-unlink" aria-hidden="true"></i>
+                  </div>
+                </div>
+              </div>
+              <div class="sectionSpacer"></div>
+            </div>
 
-              <div class="group wpm">
-                <div class="top">
-                  <div class="text">wpm</div>
-                  <div class="crown hidden" aria-label="" data-balloon-pos="up">
-                    <i class="fas fa-crown"></i>
-                  </div>
-                </div>
-                <div class="bottom" aria-label="" data-balloon-pos="up">
-                  -
-                </div>
-              </div>
-              <div class="group acc">
-                <div class="top">acc</div>
-                <div class="bottom" aria-label="" data-balloon-pos="up">
-                  -
-                </div>
-              </div>
-            </div>
-            <div class="stats morestats">
-              <div class="group testType">
-                <div class="top">test type</div>
-                <div class="bottom">-</div>
-                <div class="tags" style="margin-top: 0.5rem">
-                  <div class="top">tags</div>
-                  <div class="bottom">-</div>
-                </div>
-              </div>
-              <!-- <div class="group infoAndTags"> -->
-              <div class="group info">
-                <div class="top">other</div>
-                <div class="bottom">-</div>
+            <div
+              id="group_behavior"
+              class="sectionGroupTitle"
+              group="behaviour"
+            >
+              behaviour
+              <i class="fas fa-chevron-down"></i>
+            </div>
+            <div class="settingsGroup behaviour">
+              <div class="section difficulty">
+                <h1>test difficulty</h1>
+                <div class="text">
+                  Normal is the classic type test experience. Expert fails the
+                  test if you submit (press space) an incorrect word. Master
+                  fails if you press a single incorrect key (meaning you have to
+                  achieve 100% accuracy).
+                </div>
+                <div class="buttons">
+                  <div
+                    class="button"
+                    difficulty="normal"
+                    tabindex="0"
+                    onclick="this.blur();"
+                  >
+                    normal
+                  </div>
+                  <div
+                    class="button"
+                    difficulty="expert"
+                    tabindex="0"
+                    onclick="this.blur();"
+                  >
+                    expert
+                  </div>
+                  <div
+                    class="button"
+                    difficulty="master"
+                    tabindex="0"
+                    onclick="this.blur();"
+                  >
+                    master
+                  </div>
+                </div>
+              </div>
+              <div class="section quickTab">
+                <h1>quick tab mode</h1>
+                <div class="text">
+                  Press
+                  <key>tab</key>
+                  to quickly restart the test, or to quickly jump to the test
+                  page. This function disables tab navigation on the website.
+                </div>
+                <div class="buttons">
+                  <div class="button off" tabindex="0" onclick="this.blur();">
+                    off
+                  </div>
+                  <div class="button on" tabindex="0" onclick="this.blur();">
+                    on
+                  </div>
+                </div>
               </div>
 
-              <!-- </div> -->
-              <!-- <div class="subgroup"> -->
-              <div class="group raw">
-                <div class="top">raw</div>
-                <div class="bottom" aria-label="" data-balloon-pos="up">
-                  -
-                </div>
-              </div>
-              <div class="group key">
-                <div class="top">characters</div>
-                <div class="bottom" aria-label="Correct, incorrect, extra and missed" data-balloon-break=""
-                  data-balloon-pos="up">
-                  -
-                </div>
-              </div>
-
-              <!-- </div> -->
-
-              <!-- <div class="subgroup"> -->
-              <div class="group flat consistency">
-                <div class="top">consistency</div>
-                <div class="bottom" aria-label="" data-balloon-pos="up">
-                  -
-                </div>
-              </div>
-              <div class="group time">
-                <div class="top">time</div>
-                <div class="bottom" aria-label="" data-balloon-pos="up">
-                  <div class="text">-</div>
-                  <div class="afk"></div>
-                </div>
-              </div>
-              <!-- </div> -->
-
-              <div class="group source hidden">
-                <div class="top">source</div>
-                <div class="bottom">-</div>
-              </div>
-
-              <div class="group leaderboards">
-                <div class="top">leaderboards</div>
-                <div class="bottom">-</div>
-              </div>
-            </div>
-            <div class="chart">
-              <!-- <div class="title">wpm over time</div> -->
-              <canvas id="wpmChart"></canvas>
-            </div>
-            <div id="resultWordsHistory" class="hidden">
-              <div class="title">
-                input history
-                <span id="copyWordsListButton" class="icon-button" aria-label="Copy words list" data-balloon-pos="up"
-                  style="display: inline-block">
-                  <i class="fas fa-copy"></i>
-                </span>
-              </div>
-              <div class="words"></div>
-            </div>
-            <div class="loginTip">Sign in to save your results</div>
-            <div class="ssWatermark hidden">monkeytype.com</div>
-            <div class="buttons">
-              <div id="nextTestButton" aria-label="Next test" data-balloon-pos="down" tabindex="0"
-                onclick="this.blur();">
-                <i class="fas fa-fw fa-chevron-right"></i>
-              </div>
-              <div id="restartTestButtonWithSameWordset" aria-label="Repeat test" data-balloon-pos="down" tabindex="0"
-                onclick="this.blur();">
-                <i class="fas fa-fw fa-sync-alt"></i>
-              </div>
-              <div id="practiseMissedWordsButton" aria-label="Practise missed words" data-balloon-pos="down"
-                tabindex="0" onclick="this.blur();">
-                <i class="fas fa-fw fa-exclamation-triangle"></i>
-              </div>
-              <div id="showWordHistoryButton" aria-label="Toggle words history" data-balloon-pos="down" tabindex="0"
-                onclick="this.blur();">
-                <i class="fas fa-fw fa-align-left"></i>
-              </div>
-              <div id="copyResultToClipboardButton" aria-label="Save screenshot" data-balloon-pos="down" tabindex="0"
-                onclick="this.blur();">
-                <i class="far fa-fw fa-image"></i>
-              </div>
-            </div>
-          </div>
-        </div>
-        <div class="page pageAbout hidden">
-          <div class="section">
-            <h1>about</h1>
-            <p>
-              Monkeytype is a minimalistic typing test, featuring many test
-              modes, an account system to save your typing speed history and
-              user configurable features like themes, a smooth caret and more.
-            </p>
-          </div>
-          <div class="section">
-            <h1>word set</h1>
-            <p>
-              By default, the website uses the most common 200 words in the
-              english language to generate its tests. You can change to an
-              expanded set (1000 most common words) in the options, or change
-              the language entirely.
-            </p>
-          </div>
-          <div class="section">
-            <h1>keybinds</h1>
-            <p>
-              You can use
-              <key>tab</key>
-              and
-              <key>enter</key>
-              (or just
-              <key>tab</key>
-              if you have quick tab mode enabled) to restart the typing test.
-              Open the command line by pressing
-              <key>esc</key>
-              - there you can access all the functionality you need without
-              touching your mouse.
-            </p>
-          </div>
-          <div class="section">
-            <h1>stats</h1>
-            <p>
-              wpm - total amount of characters in the correctly typed words
-              (including spaces), divided by 5 and normalised to 60 seconds.
-            </p>
-            <p>
-              raw wpm - calculated just like wpm, but also includes incorrect
-              words.
-            </p>
-            <p>acc - percentage of correctly pressed keys.</p>
-            <p>
-              char - correct characters / incorrect characters. Calculated
-              after the test has ended.
-            </p>
-            <p>
-              consistency - based on the variance of your raw wpm. Closer to
-              100% is better. Calculated using the coefficient of variation of
-              raw wpm and mapped onto a scale from 0 to 100.
-            </p>
-          </div>
-          <div class="section">
-            <h1>results screen</h1>
-            <p>
-              After completing a test you will be able to see your wpm, raw
-              wpm, accuracy, character stats, test length, leaderboards info
-              and test info. (you can hover over some values to get floating
-              point numbers). You can also see a graph of your wpm and raw
-              over the duration of the test. Remember that the wpm line is a
-              global average, while the raw wpm line is a local, momentary
-              value. (meaning if you stop, the value is 0)
-            </p>
-          </div>
-          <div class="section">
-            <h1>bug report or feature request</h1>
-            <p>
-              If you encounter a bug, or have a feature request - join the
-              <a href="https://discord.gg/yENzqcB" target="_blank">
-                Discord server
-              </a>
-              , send me a message on Reddit or create an issue on
-              <a href="https://github.com/Miodec/monkeytype" target="_blank">
-                GitHub
-              </a>
-              .
-            </p>
-          </div>
-          <div class="section">
-            <h1>support</h1>
-            <p>
-              If you wish to support this project, help pay for hosting and
-              fuel my caffeine addiction, you can join the
-              <a href="https://www.patreon.com/monkeytype">Patreon</a>
-              or donate
-              <a href="https://www.paypal.me/jackbartnik">here.</a>
-            </p>
-          </div>
-          <div class="section">
-            <h1>credits</h1>
-            <p>
-              <a href="https://www.reddit.com/user/montydrei" target="_blank">
-                montydrei
-              </a>
-              - name suggestion
-            </p>
-            <p>
-              <a href="https://www.reddit.com/r/MechanicalKeyboards/comments/gc6wx3/experimenting_with_a_completely_new_type_of/"
-                target="_blank">
-                Everyone
-              </a>
-              who provided valuable feedback on the original reddit post for
-              the prototype of this website
-            </p>
-            <p>
-              <a href="https://github.com/Miodec/monkeytype/graphs/contributors">
-                Contributors
-              </a>
-              on GitHub that have helped with implementing various features,
-              adding themes and more.
-            </p>
-          </div>
-          <div class="section">
-            <h1>supporters</h1>
-            <div class="supporters">
-              <div>Not Gate</div>
-              <div>Corey</div>
-              <div>Jashe</div>
-              <div>Nick</div>
-              <div>Eugeniu</div>
-              <div>Weedle</div>
-              <div>Jackson</div>
-              <div>Nicholas</div>
-              <div>Kenn</div>
-              <div>Kieren</div>
-              <div>Andrew</div>
-              <div>Stephen</div>
-              <div>Pulsing Penguin</div>
-              <div>Echo</div>
-              <div>Radik</div>
-              <div>John</div>
-              <div>Nick</div>
-              <div>Kevin</div>
-              <div>Luke</div>
-              <div>Neven</div>
-              <div>Typing anT</div>
-              <div>Jakob</div>
-              <div>Chris</div>
-              <div>Beat</div>
-              <div>Ed</div>
-              <div>Bryan</div>
-              <div>Guillaume</div>
-              <div>katsuu</div>
-              <div>Mauricio</div>
-              <div>Killian</div>
-              <div>Alexander</div>
-              <div>squarepy</div>
-              <div>AnalystBot</div>
-              <div>ze_or</div>
-              <div>Jiangtian Li</div>
-              <div>Dessle</div>
-              <div>Craig</div>
-              <div>Matt</div>
-              <div>Claudio</div>
-              <div>Maciej</div>
-              <div>Kieran</div>
-              <div>Stephan</div>
-              <div>Rotoscopic</div>
-              <div>Lawrence</div>
-              <div>Gwen</div>
-              <div>SuperNicii</div>
-              <div>Thomas</div>
-              <div>Gabriel</div>
-              <div>Sebastian</div>
-              <div>Nikolai</div>
-              <div>Sam</div>
-              <div>Ming</div>
-              <div>Ven Development</div>
-              <div>Ben</div>
-              <div>Austin</div>
-              <div>poopsey</div>
-              <div>Fruit</div>
-              <div>Robin</div>
-              <div>Sonicv6</div>
-              <div>Taran</div>
-            </div>
-          </div>
-        </div>
-        <div class="page pageSettings hidden">
-          <div class="scrollToTopButton">
-            <i class="fas fa-angle-double-up"></i>
-          </div>
-          <div class="tip">
-            tip: You can also change all these settings quickly using the
-            command line (
-            <key>esc</key>
-            )
-          </div>
-          <!-- <div class="sectionGroupTitle">quick navigation</div> -->
-          <div class="settingsGroup quickNav">
-            <div class="links">
-              <a href="#group_account">account</a>
-              <a href="#group_behavior">behavior</a>
-              <a href="#group_input">input</a>
-              <a href="#group_sound">sound</a>
-              <a href="#group_caret">caret</a>
-              <a href="#group_appearance">appearance</a>
-              <a href="#group_theme">theme</a>
-              <a href="#group_hideElements">hide elements</a>
-              <a href="#group_dangerZone">danger zone</a>
-            </div>
-          </div>
-          <div id="group_account" class="sectionGroupTitle hidden" group="account">
-            account
-            <i class="fas fa-chevron-down"></i>
-          </div>
-          <div class="settingsGroup account hidden">
-            <div class="section tags">
-              <h1>tags</h1>
-              <div class="text">
-                With tags, you can compare how fast you're typing in different
-                situations. You can see your active tags above the test words.
-                They will remain active until you deactivate them, or refresh
-                the page.
-              </div>
-              <div class="tagsListAndButton">
-                <div class="tagsList">
-                  <div class="tag" id="0">
-                    <div class="active">
-                      <i class="fas fa-check-square"></i>
-                    </div>
-                    <div class="title">staggered</div>
-                    <div class="editButton"><i class="fas fa-pen"></i></div>
-                    <div class="removeButton">
-                      <i class="fas fa-trash"></i>
-                    </div>
-                  </div>
-                </div>
-                <div class="addTagButton"><i class="fas fa-plus"></i></div>
-              </div>
-            </div>
-            <div class="section discordIntegration">
-              <h1>discord integration</h1>
-              <div class="text">
-                When you connect your monkeytype account to your Discord
-                account, you will be automatically assigned a new role every
-                time you achieve a new personal best in a 60 second test.
-                <br />
-                <br />
-                Don't pair your account before joining the Discord server, as
-                it might result in the bot not being able to give you a role.
-              </div>
-              <div class="buttons">
-                <a class="button"
-                  href="https://discord.com/api/oauth2/authorize?client_id=757704816532258856&redirect_uri=https%3A%2F%2Fmonkeytype.com%2Fverify&response_type=token&scope=identify"
-                  style="text-decoration: none">
-                  Verify with Discord
-                </a>
-              </div>
-              <div class="info hidden">
-                <div>
-                  <i class="fas fa-check"></i>
-                  Your accounts are paired!
-                </div>
-                <div id="unlinkDiscordButton" class="text-button" aria-label="Unlink" data-balloon-pos="up">
-                  <i class="fas fa-unlink" aria-hidden="true"></i>
-                </div>
-              </div>
-            </div>
-            <div class="sectionSpacer"></div>
-          </div>
-
-          <div id="group_behavior" class="sectionGroupTitle" group="behaviour">
-            behaviour
-            <i class="fas fa-chevron-down"></i>
-          </div>
-          <div class="settingsGroup behaviour">
-            <div class="section difficulty">
-              <h1>test difficulty</h1>
-              <div class="text">
-                Normal is the classic type test experience. Expert fails the
-                test if you submit (press space) an incorrect word. Master
-                fails if you press a single incorrect key (meaning you have to
-                achieve 100% accuracy).
-              </div>
-              <div class="buttons">
-                <div class="button" difficulty="normal" tabindex="0" onclick="this.blur();">
-                  normal
-                </div>
-                <div class="button" difficulty="expert" tabindex="0" onclick="this.blur();">
-                  expert
-                </div>
-                <div class="button" difficulty="master" tabindex="0" onclick="this.blur();">
-                  master
-                </div>
-              </div>
-            </div>
-            <div class="section quickTab">
-              <h1>quick tab mode</h1>
-              <div class="text">
-                Press
-                <key>tab</key>
-                to quickly restart the test, or to quickly jump to the test
-                page. This function disables tab navigation on the website.
-              </div>
-              <div class="buttons">
-                <div class="button off" tabindex="0" onclick="this.blur();">
-                  off
-                </div>
-                <div class="button on" tabindex="0" onclick="this.blur();">
-                  on
-                </div>
-              </div>
-            </div>
-
-            <div class="section blindMode">
-              <h1>blind mode</h1>
-              <div class="text">
-                No errors or incorrect words are highlighted. Helps you to
-                focus on raw speed. If enabled, quick end is recommended.
-              </div>
-              <div class="buttons">
-                <div class="button off" tabindex="0" onclick="this.blur();">
-                  off
-                </div>
-                <div class="button on" tabindex="0" onclick="this.blur();">
-                  ⠀
-                </div>
-              </div>
-            </div>
-            <!-- <div class="section readAheadMode">
+              <div class="section blindMode">
+                <h1>blind mode</h1>
+                <div class="text">
+                  No errors or incorrect words are highlighted. Helps you to
+                  focus on raw speed. If enabled, quick end is recommended.
+                </div>
+                <div class="buttons">
+                  <div class="button off" tabindex="0" onclick="this.blur();">
+                    off
+                  </div>
+                  <div class="button on" tabindex="0" onclick="this.blur();">
+                    ⠀
+                  </div>
+                </div>
+              </div>
+              <!-- <div class="section readAheadMode">
                 <h1>read ahead mode</h1>
                 <div class="text">
                   When enabled, the active and immediately following test words
@@ -1624,721 +1678,1074 @@
                   </div>
                 </div>
               </div> -->
-            <div class="section alwaysShowWordsHistory">
-              <h1>always show words history</h1>
-              <div class="text">
-                This option will automatically show the words history at the
-                end of the test. Can cause slight lag with a lot of words.
-              </div>
-              <div class="buttons">
-                <div class="button off" tabindex="0" onclick="this.blur();">
-                  off
-                </div>
-                <div class="button on" tabindex="0" onclick="this.blur();">
-                  on
-                </div>
-              </div>
-            </div>
-            <div class="section singleListCommandLine">
-              <h1>single list command line</h1>
-              <div class="text">
-                When enabled, it will show the command line with all commands
-                in a single list instead of submenu arrangements. Selecting
-                'manual' will expose all commands only after typing
-                <key>></key>
-                .
-              </div>
-              <div class="buttons">
-                <div class="button" singleListCommandLine="manual" tabindex="0" onclick="this.blur();">
-                  manual
-                </div>
-                <div class="button" singleListCommandLine="on" tabindex="0" onclick="this.blur();">
-                  on
-                </div>
-              </div>
-            </div>
-            <div class="section minWpm" section="">
-              <h1>min wpm</h1>
-              <div class="text">
-                Automatically fails a test if your WPM falls below a
-                threshold.
-              </div>
-              <div class="buttons">
-                <div class="button" minWpm="off" tabindex="0" onclick="this.blur();">
-                  off
-                </div>
-                <div class="button" minWpm="custom" tabindex="0" onclick="this.blur();">
-                  custom
-                </div>
-                <input type="number" step="1" class="customMinWpmSpeed" placeholder="wpm" min="0" value="" />
-              </div>
-            </div>
-            <div class="section language">
-              <h1>language</h1>
-              <div class="buttons"></div>
-            </div>
-            <div class="section funbox">
-              <h1>funbox</h1>
-              <div class="buttons"></div>
-            </div>
-            <div class="sectionSpacer"></div>
-          </div>
+              <div class="section alwaysShowWordsHistory">
+                <h1>always show words history</h1>
+                <div class="text">
+                  This option will automatically show the words history at the
+                  end of the test. Can cause slight lag with a lot of words.
+                </div>
+                <div class="buttons">
+                  <div class="button off" tabindex="0" onclick="this.blur();">
+                    off
+                  </div>
+                  <div class="button on" tabindex="0" onclick="this.blur();">
+                    on
+                  </div>
+                </div>
+              </div>
+              <div class="section singleListCommandLine">
+                <h1>single list command line</h1>
+                <div class="text">
+                  When enabled, it will show the command line with all commands
+                  in a single list instead of submenu arrangements. Selecting
+                  'manual' will expose all commands only after typing
+                  <key>></key>
+                  .
+                </div>
+                <div class="buttons">
+                  <div
+                    class="button"
+                    singleListCommandLine="manual"
+                    tabindex="0"
+                    onclick="this.blur();"
+                  >
+                    manual
+                  </div>
+                  <div
+                    class="button"
+                    singleListCommandLine="on"
+                    tabindex="0"
+                    onclick="this.blur();"
+                  >
+                    on
+                  </div>
+                </div>
+              </div>
+              <div class="section minWpm" section="">
+                <h1>min wpm</h1>
+                <div class="text">
+                  Automatically fails a test if your WPM falls below a
+                  threshold.
+                </div>
+                <div class="buttons">
+                  <div
+                    class="button"
+                    minWpm="off"
+                    tabindex="0"
+                    onclick="this.blur();"
+                  >
+                    off
+                  </div>
+                  <div
+                    class="button"
+                    minWpm="custom"
+                    tabindex="0"
+                    onclick="this.blur();"
+                  >
+                    custom
+                  </div>
+                  <input
+                    type="number"
+                    step="1"
+                    class="customMinWpmSpeed"
+                    placeholder="wpm"
+                    min="0"
+                    value=""
+                  />
+                </div>
+              </div>
+              <div class="section language">
+                <h1>language</h1>
+                <div class="buttons"></div>
+              </div>
+              <div class="section funbox">
+                <h1>funbox</h1>
+                <div class="buttons"></div>
+              </div>
+              <div class="sectionSpacer"></div>
+            </div>
 
-          <div id="group_input" class="sectionGroupTitle" group="input">
-            input
-            <i class="fas fa-chevron-down"></i>
-          </div>
-          <div class="settingsGroup input">
-            <div class="section freedomMode">
-              <h1>freedom mode</h1>
-              <div class="text">
-                Allows you to delete any word, even if it was typed correctly.
-              </div>
-              <div class="buttons">
-                <div class="button off" tabindex="0" onclick="this.blur();">
-                  off
-                </div>
-                <div class="button on" tabindex="0" onclick="this.blur();">
-                  on
-                </div>
-              </div>
-            </div>
-            <div class="section strictSpace">
-              <h1>strict space</h1>
-              <div class="text">
-                Pressing space at the beginning of a word will insert a space
-                character when this mode is enabled.
-              </div>
-              <div class="buttons">
-                <div class="button off" tabindex="0" onclick="this.blur();">
-                  off
-                </div>
-                <div class="button on" tabindex="0" onclick="this.blur();">
-                  on
-                </div>
-              </div>
-            </div>
-            <div class="section stopOnError">
-              <h1>stop on error</h1>
-              <div class="text">
-                Letter mode will stop input when pressing any incorrect
-                letters. Word mode will not allow you to continue to the next
-                word until you correct all mistakes.
-              </div>
-              <div class="buttons">
-                <div class="button" stopOnError="off" tabindex="0" onclick="this.blur();">
-                  off
-                </div>
-                <div class="button" stopOnError="word" tabindex="0" onclick="this.blur();">
-                  word
-                </div>
-                <div class="button" stopOnError="letter" tabindex="0" onclick="this.blur();">
-                  letter
-                </div>
-              </div>
-            </div>
-            <div class="section confidenceMode">
-              <h1>confidence mode</h1>
-              <div class="text">
-                When enabled, you will not be able to go back to previous
-                words to fix mistakes. When turned up to the max, you won't be
-                able to backspace at all.
-              </div>
-              <div class="buttons">
-                <div class="button" confidenceMode="off" tabindex="0" onclick="this.blur();">
-                  off
-                </div>
+            <div id="group_input" class="sectionGroupTitle" group="input">
+              input
+              <i class="fas fa-chevron-down"></i>
+            </div>
+            <div class="settingsGroup input">
+              <div class="section freedomMode">
+                <h1>freedom mode</h1>
+                <div class="text">
+                  Allows you to delete any word, even if it was typed correctly.
+                </div>
+                <div class="buttons">
+                  <div class="button off" tabindex="0" onclick="this.blur();">
+                    off
+                  </div>
+                  <div class="button on" tabindex="0" onclick="this.blur();">
+                    on
+                  </div>
+                </div>
+              </div>
+              <div class="section strictSpace">
+                <h1>strict space</h1>
+                <div class="text">
+                  Pressing space at the beginning of a word will insert a space
+                  character when this mode is enabled.
+                </div>
+                <div class="buttons">
+                  <div class="button off" tabindex="0" onclick="this.blur();">
+                    off
+                  </div>
+                  <div class="button on" tabindex="0" onclick="this.blur();">
+                    on
+                  </div>
+                </div>
+              </div>
+              <div class="section stopOnError">
+                <h1>stop on error</h1>
+                <div class="text">
+                  Letter mode will stop input when pressing any incorrect
+                  letters. Word mode will not allow you to continue to the next
+                  word until you correct all mistakes.
+                </div>
+                <div class="buttons">
+                  <div
+                    class="button"
+                    stopOnError="off"
+                    tabindex="0"
+                    onclick="this.blur();"
+                  >
+                    off
+                  </div>
+                  <div
+                    class="button"
+                    stopOnError="word"
+                    tabindex="0"
+                    onclick="this.blur();"
+                  >
+                    word
+                  </div>
+                  <div
+                    class="button"
+                    stopOnError="letter"
+                    tabindex="0"
+                    onclick="this.blur();"
+                  >
+                    letter
+                  </div>
+                </div>
+              </div>
+              <div class="section confidenceMode">
+                <h1>confidence mode</h1>
+                <div class="text">
+                  When enabled, you will not be able to go back to previous
+                  words to fix mistakes. When turned up to the max, you won't be
+                  able to backspace at all.
+                </div>
+                <div class="buttons">
+                  <div
+                    class="button"
+                    confidenceMode="off"
+                    tabindex="0"
+                    onclick="this.blur();"
+                  >
+                    off
+                  </div>
 
-                <div class="button" confidenceMode="on" tabindex="0" onclick="this.blur();">
-                  on
-                </div>
-                <div class="button" confidenceMode="max" tabindex="0" onclick="this.blur();">
-                  max
-                </div>
-              </div>
-            </div>
-            <div class="section quickEnd">
-              <h1>quick end</h1>
-              <div class="text">
-                This only applies to the words mode - when enabled, the test
-                will end as soon as the last word has been typed, even if it's
-                incorrect. When disabled, you need to manually confirm the
-                last incorrect entry with a space.
-              </div>
-              <div class="buttons">
-                <div class="button off" tabindex="0" onclick="this.blur();">
-                  off
-                </div>
-                <div class="button on" tabindex="0" onclick="this.blur();">
-                  on
-                </div>
-              </div>
-            </div>
-            <div class="section indicateTypos" section="">
-              <h1>indicate typos</h1>
-              <div class="text">Show typos underneath the letters</div>
-              <div class="buttons">
-                <div class="button off" tabindex="0" onclick="this.blur();">
-                  off
-                </div>
-                <div class="button on" tabindex="0" onclick="this.blur();">
-                  on
-                </div>
-              </div>
-            </div>
-            <div class="section hideExtraLetters" section="">
-              <h1>hide extra letters</h1>
-              <div class="text">
-                Hides extra letters. This will completely avoid words jumping
-                lines (due to changing width), but might feel a bit confusing
-                when you press a key and nothing happens.
-              </div>
-              <div class="buttons">
-                <div class="button off" tabindex="0" onclick="this.blur();">
-                  off
-                </div>
-                <div class="button on" tabindex="0" onclick="this.blur();">
-                  on
-                </div>
-              </div>
-            </div>
-            <div class="section swapEscAndTab" section="">
-              <h1>swap esc and tab</h1>
-              <div class="text">
-                Swap the behaviour of tab and escape keys.
-              </div>
-              <div class="buttons">
-                <div class="button off" tabindex="0" onclick="this.blur();">
-                  off
-                </div>
-                <div class="button on" tabindex="0" onclick="this.blur();">
-                  on
-                </div>
-              </div>
-            </div>
-            <div class="section capsLockBackspace">
-              <h1>caps lock backspace</h1>
-              <div class="text">Makes caps lock act like backspace.</div>
-              <div class="buttons">
-                <div class="button off" tabindex="0" onclick="this.blur();">
-                  off
-                </div>
-                <div class="button on" tabindex="0" onclick="this.blur();">
-                  on
-                </div>
-              </div>
-            </div>
-            <div class="section layout">
-              <h1>layout override</h1>
-              <div class="buttons"></div>
-            </div>
-            <div class="sectionSpacer"></div>
-          </div>
+                  <div
+                    class="button"
+                    confidenceMode="on"
+                    tabindex="0"
+                    onclick="this.blur();"
+                  >
+                    on
+                  </div>
+                  <div
+                    class="button"
+                    confidenceMode="max"
+                    tabindex="0"
+                    onclick="this.blur();"
+                  >
+                    max
+                  </div>
+                </div>
+              </div>
+              <div class="section quickEnd">
+                <h1>quick end</h1>
+                <div class="text">
+                  This only applies to the words mode - when enabled, the test
+                  will end as soon as the last word has been typed, even if it's
+                  incorrect. When disabled, you need to manually confirm the
+                  last incorrect entry with a space.
+                </div>
+                <div class="buttons">
+                  <div class="button off" tabindex="0" onclick="this.blur();">
+                    off
+                  </div>
+                  <div class="button on" tabindex="0" onclick="this.blur();">
+                    on
+                  </div>
+                </div>
+              </div>
+              <div class="section indicateTypos" section="">
+                <h1>indicate typos</h1>
+                <div class="text">Show typos underneath the letters</div>
+                <div class="buttons">
+                  <div class="button off" tabindex="0" onclick="this.blur();">
+                    off
+                  </div>
+                  <div class="button on" tabindex="0" onclick="this.blur();">
+                    on
+                  </div>
+                </div>
+              </div>
+              <div class="section hideExtraLetters" section="">
+                <h1>hide extra letters</h1>
+                <div class="text">
+                  Hides extra letters. This will completely avoid words jumping
+                  lines (due to changing width), but might feel a bit confusing
+                  when you press a key and nothing happens.
+                </div>
+                <div class="buttons">
+                  <div class="button off" tabindex="0" onclick="this.blur();">
+                    off
+                  </div>
+                  <div class="button on" tabindex="0" onclick="this.blur();">
+                    on
+                  </div>
+                </div>
+              </div>
+              <div class="section swapEscAndTab" section="">
+                <h1>swap esc and tab</h1>
+                <div class="text">
+                  Swap the behaviour of tab and escape keys.
+                </div>
+                <div class="buttons">
+                  <div class="button off" tabindex="0" onclick="this.blur();">
+                    off
+                  </div>
+                  <div class="button on" tabindex="0" onclick="this.blur();">
+                    on
+                  </div>
+                </div>
+              </div>
+              <div class="section capsLockBackspace">
+                <h1>caps lock backspace</h1>
+                <div class="text">Makes caps lock act like backspace.</div>
+                <div class="buttons">
+                  <div class="button off" tabindex="0" onclick="this.blur();">
+                    off
+                  </div>
+                  <div class="button on" tabindex="0" onclick="this.blur();">
+                    on
+                  </div>
+                </div>
+              </div>
+              <div class="section layout">
+                <h1>layout override</h1>
+                <div class="buttons"></div>
+              </div>
+              <div class="sectionSpacer"></div>
+            </div>
 
-          <div id="group_sound" class="sectionGroupTitle" group="sound">
-            sound
-            <i class="fas fa-chevron-down"></i>
-          </div>
-          <div class="settingsGroup sound">
-            <div class="section playSoundOnClick">
-              <h1>play sound on click</h1>
-              <div class="text">
-                Plays a short sound when you press a key.
-              </div>
-              <div class="buttons">
-                <div class="button" playSoundOnClick="off" tabindex="0" onclick="this.blur();">
-                  off
-                </div>
-                <div class="button" playSoundOnClick="1" tabindex="0" onclick="this.blur();">
-                  1
-                </div>
-                <div class="button" playSoundOnClick="2" tabindex="0" onclick="this.blur();">
-                  2
-                </div>
-                <div class="button" playSoundOnClick="3" tabindex="0" onclick="this.blur();">
-                  3
-                </div>
-                <div class="button" playSoundOnClick="4" tabindex="0" onclick="this.blur();">
-                  4
-                </div>
-              </div>
-            </div>
-            <div class="section playSoundOnError">
-              <h1>play sound on error</h1>
-              <div class="text">
-                Plays a short sound if you press an incorrect key or press
-                space too early.
-              </div>
-              <div class="buttons">
-                <div class="button off" tabindex="0" onclick="this.blur();">
-                  off
-                </div>
-                <div class="button on" tabindex="0" onclick="this.blur();">
-                  on
-                </div>
-              </div>
-            </div>
-            <div class="sectionSpacer"></div>
-          </div>
+            <div id="group_sound" class="sectionGroupTitle" group="sound">
+              sound
+              <i class="fas fa-chevron-down"></i>
+            </div>
+            <div class="settingsGroup sound">
+              <div class="section playSoundOnClick">
+                <h1>play sound on click</h1>
+                <div class="text">
+                  Plays a short sound when you press a key.
+                </div>
+                <div class="buttons">
+                  <div
+                    class="button"
+                    playSoundOnClick="off"
+                    tabindex="0"
+                    onclick="this.blur();"
+                  >
+                    off
+                  </div>
+                  <div
+                    class="button"
+                    playSoundOnClick="1"
+                    tabindex="0"
+                    onclick="this.blur();"
+                  >
+                    1
+                  </div>
+                  <div
+                    class="button"
+                    playSoundOnClick="2"
+                    tabindex="0"
+                    onclick="this.blur();"
+                  >
+                    2
+                  </div>
+                  <div
+                    class="button"
+                    playSoundOnClick="3"
+                    tabindex="0"
+                    onclick="this.blur();"
+                  >
+                    3
+                  </div>
+                  <div
+                    class="button"
+                    playSoundOnClick="4"
+                    tabindex="0"
+                    onclick="this.blur();"
+                  >
+                    4
+                  </div>
+                </div>
+              </div>
+              <div class="section playSoundOnError">
+                <h1>play sound on error</h1>
+                <div class="text">
+                  Plays a short sound if you press an incorrect key or press
+                  space too early.
+                </div>
+                <div class="buttons">
+                  <div class="button off" tabindex="0" onclick="this.blur();">
+                    off
+                  </div>
+                  <div class="button on" tabindex="0" onclick="this.blur();">
+                    on
+                  </div>
+                </div>
+              </div>
+              <div class="sectionSpacer"></div>
+            </div>
 
-          <div id="group_caret" class="sectionGroupTitle" group="caret">
-            caret
-            <i class="fas fa-chevron-down"></i>
-          </div>
-          <div class="settingsGroup caret">
-            <div class="section smoothCaret" section="">
-              <h1>smooth caret</h1>
-              <div class="text">
-                The caret will move smoothly between letters and words.
-              </div>
-              <div class="buttons">
-                <div class="button off" tabindex="0" onclick="this.blur();">
-                  off
-                </div>
-                <div class="button on" tabindex="0" onclick="this.blur();">
-                  on
-                </div>
-              </div>
-            </div>
-            <div class="section caretStyle" section="">
-              <h1>caret style</h1>
-              <div class="text">
-                Change the style of the caret during the test.
-              </div>
-              <div class="buttons">
-                <div class="button" caretStyle="off" tabindex="0" onclick="this.blur();">
-                  off
-                </div>
-                <div class="button" caretStyle="default" tabindex="0" onclick="this.blur();">
-                  |
-                </div>
-                <div class="button" caretStyle="block" tabindex="0" onclick="this.blur();">
-                  ▮
-                </div>
-                <div class="button" caretStyle="outline" tabindex="0" onclick="this.blur();">
-                  ▯
-                </div>
-                <div class="button" caretStyle="underline" tabindex="0" onclick="this.blur();">
-                  _
-                </div>
-              </div>
-            </div>
-            <div class="section paceCaret" section="">
-              <h1>pace caret</h1>
-              <div class="text">
-                Displays a second caret that moves at constant speed.
-              </div>
-              <div class="buttons">
-                <div class="button" paceCaret="off" tabindex="0" onclick="this.blur();">
-                  off
-                </div>
-                <div class="button" paceCaret="pb" tabindex="0" onclick="this.blur();">
-                  pb
-                </div>
-                <div class="button" paceCaret="custom" tabindex="0" onclick="this.blur();">
-                  custom
-                </div>
-                <input type="number" step="1" class="customPaceCaretSpeed" placeholder="wpm" min="0" value="" />
-              </div>
-            </div>
-            <div class="section paceCaretStyle" section="">
-              <h1>pace caret style</h1>
-              <div class="text">
-                Change the style of the pace caret during the test.
-              </div>
-              <div class="buttons">
-                <div class="button" paceCaretStyle="off" tabindex="0" onclick="this.blur();">
-                  off
-                </div>
-                <div class="button" paceCaretStyle="default" tabindex="0" onclick="this.blur();">
-                  |
-                </div>
-                <div class="button" paceCaretStyle="block" tabindex="0" onclick="this.blur();">
-                  ▮
-                </div>
-                <div class="button" paceCaretStyle="outline" tabindex="0" onclick="this.blur();">
-                  ▯
-                </div>
-                <div class="button" paceCaretStyle="underline" tabindex="0" onclick="this.blur();">
-                  _
-                </div>
-              </div>
-            </div>
-            <div class="sectionSpacer"></div>
-          </div>
+            <div id="group_caret" class="sectionGroupTitle" group="caret">
+              caret
+              <i class="fas fa-chevron-down"></i>
+            </div>
+            <div class="settingsGroup caret">
+              <div class="section smoothCaret" section="">
+                <h1>smooth caret</h1>
+                <div class="text">
+                  The caret will move smoothly between letters and words.
+                </div>
+                <div class="buttons">
+                  <div class="button off" tabindex="0" onclick="this.blur();">
+                    off
+                  </div>
+                  <div class="button on" tabindex="0" onclick="this.blur();">
+                    on
+                  </div>
+                </div>
+              </div>
+              <div class="section caretStyle" section="">
+                <h1>caret style</h1>
+                <div class="text">
+                  Change the style of the caret during the test.
+                </div>
+                <div class="buttons">
+                  <div
+                    class="button"
+                    caretStyle="off"
+                    tabindex="0"
+                    onclick="this.blur();"
+                  >
+                    off
+                  </div>
+                  <div
+                    class="button"
+                    caretStyle="default"
+                    tabindex="0"
+                    onclick="this.blur();"
+                  >
+                    |
+                  </div>
+                  <div
+                    class="button"
+                    caretStyle="block"
+                    tabindex="0"
+                    onclick="this.blur();"
+                  >
+                    ▮
+                  </div>
+                  <div
+                    class="button"
+                    caretStyle="outline"
+                    tabindex="0"
+                    onclick="this.blur();"
+                  >
+                    ▯
+                  </div>
+                  <div
+                    class="button"
+                    caretStyle="underline"
+                    tabindex="0"
+                    onclick="this.blur();"
+                  >
+                    _
+                  </div>
+                </div>
+              </div>
+              <div class="section paceCaret" section="">
+                <h1>pace caret</h1>
+                <div class="text">
+                  Displays a second caret that moves at constant speed.
+                </div>
+                <div class="buttons">
+                  <div
+                    class="button"
+                    paceCaret="off"
+                    tabindex="0"
+                    onclick="this.blur();"
+                  >
+                    off
+                  </div>
+                  <div
+                    class="button"
+                    paceCaret="pb"
+                    tabindex="0"
+                    onclick="this.blur();"
+                  >
+                    pb
+                  </div>
+                  <div
+                    class="button"
+                    paceCaret="custom"
+                    tabindex="0"
+                    onclick="this.blur();"
+                  >
+                    custom
+                  </div>
+                  <input
+                    type="number"
+                    step="1"
+                    class="customPaceCaretSpeed"
+                    placeholder="wpm"
+                    min="0"
+                    value=""
+                  />
+                </div>
+              </div>
+              <div class="section paceCaretStyle" section="">
+                <h1>pace caret style</h1>
+                <div class="text">
+                  Change the style of the pace caret during the test.
+                </div>
+                <div class="buttons">
+                  <div
+                    class="button"
+                    paceCaretStyle="off"
+                    tabindex="0"
+                    onclick="this.blur();"
+                  >
+                    off
+                  </div>
+                  <div
+                    class="button"
+                    paceCaretStyle="default"
+                    tabindex="0"
+                    onclick="this.blur();"
+                  >
+                    |
+                  </div>
+                  <div
+                    class="button"
+                    paceCaretStyle="block"
+                    tabindex="0"
+                    onclick="this.blur();"
+                  >
+                    ▮
+                  </div>
+                  <div
+                    class="button"
+                    paceCaretStyle="outline"
+                    tabindex="0"
+                    onclick="this.blur();"
+                  >
+                    ▯
+                  </div>
+                  <div
+                    class="button"
+                    paceCaretStyle="underline"
+                    tabindex="0"
+                    onclick="this.blur();"
+                  >
+                    _
+                  </div>
+                </div>
+              </div>
+              <div class="sectionSpacer"></div>
+            </div>
 
-          <div id="group_appearance" class="sectionGroupTitle" group="appearance">
-            appearance
-            <i class="fas fa-chevron-down"></i>
-          </div>
-          <div class="settingsGroup appearance">
-            <div class="section timerStyle" section="">
-              <h1>timer/progress style</h1>
-              <div class="text">
-                Change the style of the timer/progress during a timed test.
-              </div>
-              <div class="buttons">
-                <div class="button" timerStyle="bar" tabindex="0" onclick="this.blur();">
-                  bar
-                </div>
-                <div class="button" timerStyle="text" tabindex="0" onclick="this.blur();">
-                  text
-                </div>
-                <div class="button" timerStyle="mini" tabindex="0" onclick="this.blur();">
-                  mini
-                </div>
-              </div>
-            </div>
-            <div class="section timerColor" section="">
-              <h1>timer/progress color</h1>
-              <div class="text">
-                Change the color of the timer/progress number/bar and live wpm
-                number.
-              </div>
-              <div class="buttons">
-                <div class="button" timerColor="black" tabindex="0" onclick="this.blur();">
-                  black
-                </div>
-                <div class="button" timerColor="sub" tabindex="0" onclick="this.blur();">
-                  sub
-                </div>
-                <div class="button" timerColor="text" tabindex="0" onclick="this.blur();">
-                  text
-                </div>
-                <div class="button" timerColor="main" tabindex="0" onclick="this.blur();">
-                  main
-                </div>
-              </div>
-            </div>
-            <div class="section timerOpacity" section="">
-              <h1>timer/progress opacity</h1>
-              <div class="text">
-                Change the opacity of the timer/progress number/bar and live
-                wpm number.
-              </div>
-              <div class="buttons">
-                <div class="button" timerOpacity="0.25" tabindex="0" onclick="this.blur();">
-                  0.25
-                </div>
-                <div class="button" timerOpacity="0.5" tabindex="0" onclick="this.blur();">
-                  0.5
-                </div>
-                <div class="button" timerOpacity="0.75" tabindex="0" onclick="this.blur();">
-                  0.75
-                </div>
-                <div class="button" timerOpacity="1" tabindex="0" onclick="this.blur();">
-                  1
-                </div>
-              </div>
-            </div>
-            <div class="section highlightMode" section="">
-              <h1>highlight mode</h1>
-              <div class="text">
-                Change what is highlighted during the test.
-              </div>
-              <div class="buttons">
-                <div class="button" highlightMode="letter" tabindex="0" onclick="this.blur();">
-                  letter
-                </div>
-                <div class="button" highlightMode="word" tabindex="0" onclick="this.blur();">
-                  word
-                </div>
-              </div>
-            </div>
-            <div class="section smoothLineScroll">
-              <h1>smooth line scroll</h1>
-              <div class="text">
-                When enabled, the line transition will be animated.
-              </div>
-              <div class="buttons">
-                <div class="button off" tabindex="0" onclick="this.blur();">
-                  off
-                </div>
-                <div class="button on" tabindex="0" onclick="this.blur();">
-                  on
-                </div>
-              </div>
-            </div>
-            <div class="section showAllLines">
-              <h1>show all lines</h1>
-              <div class="text">
-                When enabled, the website will show all lines for word,custom
-                and quote mode tests - otherwise the lines will be limited to
-                3, and will automatically scroll. Using this could cause the
-                timer text and live wpm to not be visible.
-              </div>
-              <div class="buttons">
-                <div class="button off" tabindex="0" onclick="this.blur();">
-                  off
-                </div>
-                <div class="button on" tabindex="0" onclick="this.blur();">
-                  on
-                </div>
-              </div>
-            </div>
-            <div class="section alwaysShowDecimalPlaces">
-              <h1>always show decimal places</h1>
-              <div class="text">
-                Always shows decimal places for values on the result page,
-                without the need to hover over the stats.
-              </div>
-              <div class="buttons">
-                <div class="button off" tabindex="0" onclick="this.blur();">
-                  off
-                </div>
-                <div class="button on" tabindex="0" onclick="this.blur();">
-                  on
-                </div>
-              </div>
-            </div>
-            <div class="section alwaysShowCPM">
-              <h1>always show cpm</h1>
-              <div class="text">
-                Always shows characters per minute calculation instead of the
-                default words per minute calculation.
-              </div>
-              <div class="buttons">
-                <div class="button off" tabindex="0" onclick="this.blur();">
-                  off
-                </div>
-                <div class="button on" tabindex="0" onclick="this.blur();">
-                  on
-                </div>
-              </div>
-            </div>
-            <div class="section startGraphsAtZero">
-              <h1>start graphs at zero</h1>
-              <div class="text">
-                Force graph axis to always start at zero, no matter what the
-                data is. Turning this off may exaggerate the value changes.
-              </div>
-              <div class="buttons">
-                <div class="button off" tabindex="0" onclick="this.blur();">
-                  off
-                </div>
-                <div class="button on" tabindex="0" onclick="this.blur();">
-                  on
-                </div>
-              </div>
-            </div>
-            <div class="section keymapMode">
-              <h1>keymap</h1>
-              <div class="text">
-                Displays your current layout while taking a test. React shows
-                what you pressed and Next shows what you need to press next.
-              </div>
-              <div class="buttons">
-                <div class="button" keymapMode="off" tabindex="0" onclick="this.blur();">
-                  off
-                </div>
-                <div class="button" keymapMode="static" tabindex="0" onclick="this.blur();">
-                  static
-                </div>
-                <div class="button" keymapMode="react" tabindex="0" onclick="this.blur();">
-                  react
-                </div>
-                <div class="button" keymapMode="next" tabindex="0" onclick="this.blur();">
-                  next
-                </div>
-              </div>
-            </div>
-            <div class="section keymapStyle">
-              <h1>keymap style</h1>
-              <!-- <div class="text">Displays the keymap in a different style.</div> -->
-              <div class="buttons">
-                <div class="button" keymapStyle="staggered" tabindex="0" onclick="this.blur();">
-                  staggered
-                </div>
-                <div class="button" keymapStyle="matrix" tabindex="0" onclick="this.blur();">
-                  matrix
-                </div>
-                <div class="button" keymapStyle="split" tabindex="0" onclick="this.blur();">
-                  split
-                </div>
-                <div class="button" keymapStyle="split_matrix" tabindex="0" onclick="this.blur();">
-                  split matrix
-                </div>
-              </div>
-            </div>
-            <div class="section keymapLayout">
-              <h1>keymap layout</h1>
-              <div class="buttons"></div>
-            </div>
-            <div class="section fontSize">
-              <h1>font size</h1>
-              <div class="text">Change the font size of the test words.</div>
-              <div class="buttons">
-                <div class="button" fontsize="1" tabindex="0" onclick="this.blur();">
-                  1
-                </div>
-                <div class="button" fontsize="125" tabindex="0" onclick="this.blur();">
-                  1.25
-                </div>
-                <div class="button" fontsize="15" tabindex="0" onclick="this.blur();">
-                  1.5
-                </div>
-                <div class="button" fontsize="2" tabindex="0" onclick="this.blur();">
-                  2
-                </div>
-                <div class="button" fontsize="3" tabindex="0" onclick="this.blur();">
-                  3
-                </div>
-              </div>
-            </div>
-            <div class="section fontFamily">
-              <h1>font family</h1>
-              <!-- <div class="text">Change the font family for the site</div> -->
-              <div class="buttons"></div>
-            </div>
-            <div class="section pageWidth">
-              <h1>page width</h1>
-              <div class="text">Control the width of the content.</div>
-              <div class="buttons">
-                <div class="button" pageWidth="100" tabindex="0" onclick="this.blur();">
-                  100%
-                </div>
-                <div class="button" pageWidth="125" tabindex="0" onclick="this.blur();">
-                  125%
-                </div>
-                <div class="button" pageWidth="150" tabindex="0" onclick="this.blur();">
-                  150%
-                </div>
-                <div class="button" pageWidth="200" tabindex="0" onclick="this.blur();">
-                  200%
-                </div>
-                <div class="button" pageWidth="max" tabindex="0" onclick="this.blur();">
-                  Max
-                </div>
-              </div>
-            </div>
-            <div class="sectionSpacer"></div>
-          </div>
+            <div
+              id="group_appearance"
+              class="sectionGroupTitle"
+              group="appearance"
+            >
+              appearance
+              <i class="fas fa-chevron-down"></i>
+            </div>
+            <div class="settingsGroup appearance">
+              <div class="section timerStyle" section="">
+                <h1>timer/progress style</h1>
+                <div class="text">
+                  Change the style of the timer/progress during a timed test.
+                </div>
+                <div class="buttons">
+                  <div
+                    class="button"
+                    timerStyle="bar"
+                    tabindex="0"
+                    onclick="this.blur();"
+                  >
+                    bar
+                  </div>
+                  <div
+                    class="button"
+                    timerStyle="text"
+                    tabindex="0"
+                    onclick="this.blur();"
+                  >
+                    text
+                  </div>
+                  <div
+                    class="button"
+                    timerStyle="mini"
+                    tabindex="0"
+                    onclick="this.blur();"
+                  >
+                    mini
+                  </div>
+                </div>
+              </div>
+              <div class="section timerColor" section="">
+                <h1>timer/progress color</h1>
+                <div class="text">
+                  Change the color of the timer/progress number/bar and live wpm
+                  number.
+                </div>
+                <div class="buttons">
+                  <div
+                    class="button"
+                    timerColor="black"
+                    tabindex="0"
+                    onclick="this.blur();"
+                  >
+                    black
+                  </div>
+                  <div
+                    class="button"
+                    timerColor="sub"
+                    tabindex="0"
+                    onclick="this.blur();"
+                  >
+                    sub
+                  </div>
+                  <div
+                    class="button"
+                    timerColor="text"
+                    tabindex="0"
+                    onclick="this.blur();"
+                  >
+                    text
+                  </div>
+                  <div
+                    class="button"
+                    timerColor="main"
+                    tabindex="0"
+                    onclick="this.blur();"
+                  >
+                    main
+                  </div>
+                </div>
+              </div>
+              <div class="section timerOpacity" section="">
+                <h1>timer/progress opacity</h1>
+                <div class="text">
+                  Change the opacity of the timer/progress number/bar and live
+                  wpm number.
+                </div>
+                <div class="buttons">
+                  <div
+                    class="button"
+                    timerOpacity="0.25"
+                    tabindex="0"
+                    onclick="this.blur();"
+                  >
+                    0.25
+                  </div>
+                  <div
+                    class="button"
+                    timerOpacity="0.5"
+                    tabindex="0"
+                    onclick="this.blur();"
+                  >
+                    0.5
+                  </div>
+                  <div
+                    class="button"
+                    timerOpacity="0.75"
+                    tabindex="0"
+                    onclick="this.blur();"
+                  >
+                    0.75
+                  </div>
+                  <div
+                    class="button"
+                    timerOpacity="1"
+                    tabindex="0"
+                    onclick="this.blur();"
+                  >
+                    1
+                  </div>
+                </div>
+              </div>
+              <div class="section highlightMode" section="">
+                <h1>highlight mode</h1>
+                <div class="text">
+                  Change what is highlighted during the test.
+                </div>
+                <div class="buttons">
+                  <div
+                    class="button"
+                    highlightMode="letter"
+                    tabindex="0"
+                    onclick="this.blur();"
+                  >
+                    letter
+                  </div>
+                  <div
+                    class="button"
+                    highlightMode="word"
+                    tabindex="0"
+                    onclick="this.blur();"
+                  >
+                    word
+                  </div>
+                </div>
+              </div>
+              <div class="section smoothLineScroll">
+                <h1>smooth line scroll</h1>
+                <div class="text">
+                  When enabled, the line transition will be animated.
+                </div>
+                <div class="buttons">
+                  <div class="button off" tabindex="0" onclick="this.blur();">
+                    off
+                  </div>
+                  <div class="button on" tabindex="0" onclick="this.blur();">
+                    on
+                  </div>
+                </div>
+              </div>
+              <div class="section showAllLines">
+                <h1>show all lines</h1>
+                <div class="text">
+                  When enabled, the website will show all lines for word,custom
+                  and quote mode tests - otherwise the lines will be limited to
+                  3, and will automatically scroll. Using this could cause the
+                  timer text and live wpm to not be visible.
+                </div>
+                <div class="buttons">
+                  <div class="button off" tabindex="0" onclick="this.blur();">
+                    off
+                  </div>
+                  <div class="button on" tabindex="0" onclick="this.blur();">
+                    on
+                  </div>
+                </div>
+              </div>
+              <div class="section alwaysShowDecimalPlaces">
+                <h1>always show decimal places</h1>
+                <div class="text">
+                  Always shows decimal places for values on the result page,
+                  without the need to hover over the stats.
+                </div>
+                <div class="buttons">
+                  <div class="button off" tabindex="0" onclick="this.blur();">
+                    off
+                  </div>
+                  <div class="button on" tabindex="0" onclick="this.blur();">
+                    on
+                  </div>
+                </div>
+              </div>
+              <div class="section alwaysShowCPM">
+                <h1>always show cpm</h1>
+                <div class="text">
+                  Always shows characters per minute calculation instead of the
+                  default words per minute calculation.
+                </div>
+                <div class="buttons">
+                  <div class="button off" tabindex="0" onclick="this.blur();">
+                    off
+                  </div>
+                  <div class="button on" tabindex="0" onclick="this.blur();">
+                    on
+                  </div>
+                </div>
+              </div>
+              <div class="section startGraphsAtZero">
+                <h1>start graphs at zero</h1>
+                <div class="text">
+                  Force graph axis to always start at zero, no matter what the
+                  data is. Turning this off may exaggerate the value changes.
+                </div>
+                <div class="buttons">
+                  <div class="button off" tabindex="0" onclick="this.blur();">
+                    off
+                  </div>
+                  <div class="button on" tabindex="0" onclick="this.blur();">
+                    on
+                  </div>
+                </div>
+              </div>
+              <div class="section keymapMode">
+                <h1>keymap</h1>
+                <div class="text">
+                  Displays your current layout while taking a test. React shows
+                  what you pressed and Next shows what you need to press next.
+                </div>
+                <div class="buttons">
+                  <div
+                    class="button"
+                    keymapMode="off"
+                    tabindex="0"
+                    onclick="this.blur();"
+                  >
+                    off
+                  </div>
+                  <div
+                    class="button"
+                    keymapMode="static"
+                    tabindex="0"
+                    onclick="this.blur();"
+                  >
+                    static
+                  </div>
+                  <div
+                    class="button"
+                    keymapMode="react"
+                    tabindex="0"
+                    onclick="this.blur();"
+                  >
+                    react
+                  </div>
+                  <div
+                    class="button"
+                    keymapMode="next"
+                    tabindex="0"
+                    onclick="this.blur();"
+                  >
+                    next
+                  </div>
+                </div>
+              </div>
+              <div class="section keymapStyle">
+                <h1>keymap style</h1>
+                <!-- <div class="text">Displays the keymap in a different style.</div> -->
+                <div class="buttons">
+                  <div
+                    class="button"
+                    keymapStyle="staggered"
+                    tabindex="0"
+                    onclick="this.blur();"
+                  >
+                    staggered
+                  </div>
+                  <div
+                    class="button"
+                    keymapStyle="matrix"
+                    tabindex="0"
+                    onclick="this.blur();"
+                  >
+                    matrix
+                  </div>
+                  <div
+                    class="button"
+                    keymapStyle="split"
+                    tabindex="0"
+                    onclick="this.blur();"
+                  >
+                    split
+                  </div>
+                  <div
+                    class="button"
+                    keymapStyle="split_matrix"
+                    tabindex="0"
+                    onclick="this.blur();"
+                  >
+                    split matrix
+                  </div>
+                </div>
+              </div>
+              <div class="section keymapLayout">
+                <h1>keymap layout</h1>
+                <div class="buttons"></div>
+              </div>
+              <div class="section fontSize">
+                <h1>font size</h1>
+                <div class="text">Change the font size of the test words.</div>
+                <div class="buttons">
+                  <div
+                    class="button"
+                    fontsize="1"
+                    tabindex="0"
+                    onclick="this.blur();"
+                  >
+                    1
+                  </div>
+                  <div
+                    class="button"
+                    fontsize="125"
+                    tabindex="0"
+                    onclick="this.blur();"
+                  >
+                    1.25
+                  </div>
+                  <div
+                    class="button"
+                    fontsize="15"
+                    tabindex="0"
+                    onclick="this.blur();"
+                  >
+                    1.5
+                  </div>
+                  <div
+                    class="button"
+                    fontsize="2"
+                    tabindex="0"
+                    onclick="this.blur();"
+                  >
+                    2
+                  </div>
+                  <div
+                    class="button"
+                    fontsize="3"
+                    tabindex="0"
+                    onclick="this.blur();"
+                  >
+                    3
+                  </div>
+                </div>
+              </div>
+              <div class="section fontFamily">
+                <h1>font family</h1>
+                <!-- <div class="text">Change the font family for the site</div> -->
+                <div class="buttons"></div>
+              </div>
+              <div class="section pageWidth">
+                <h1>page width</h1>
+                <div class="text">Control the width of the content.</div>
+                <div class="buttons">
+                  <div
+                    class="button"
+                    pageWidth="100"
+                    tabindex="0"
+                    onclick="this.blur();"
+                  >
+                    100%
+                  </div>
+                  <div
+                    class="button"
+                    pageWidth="125"
+                    tabindex="0"
+                    onclick="this.blur();"
+                  >
+                    125%
+                  </div>
+                  <div
+                    class="button"
+                    pageWidth="150"
+                    tabindex="0"
+                    onclick="this.blur();"
+                  >
+                    150%
+                  </div>
+                  <div
+                    class="button"
+                    pageWidth="200"
+                    tabindex="0"
+                    onclick="this.blur();"
+                  >
+                    200%
+                  </div>
+                  <div
+                    class="button"
+                    pageWidth="max"
+                    tabindex="0"
+                    onclick="this.blur();"
+                  >
+                    Max
+                  </div>
+                </div>
+              </div>
+              <div class="sectionSpacer"></div>
+            </div>
 
-          <div id="group_theme" class="sectionGroupTitle" group="theme">
-            theme
-            <i class="fas fa-chevron-down"></i>
-          </div>
-          <div class="settingsGroup theme">
-            <div class="section flipTestColors">
-              <h1>flip test colors</h1>
-              <div class="text">
-                By default, typed text is brighter than the future text. When
-                enabled, the colors will be flipped and the future text will
-                be brighter than the already typed text.
-              </div>
-              <div class="buttons">
-                <div class="button off" tabindex="0" onclick="this.blur();">
-                  off
-                </div>
-                <div class="button on" tabindex="0" onclick="this.blur();">
-                  on
-                </div>
-              </div>
-            </div>
-            <div class="section colorfulMode">
-              <h1>colorful mode</h1>
-              <div class="text">
-                When enabled, the test words will use the main color, instead
-                of the text color, making the website more colorful.
-              </div>
-              <div class="buttons">
-                <div class="button off" tabindex="0" onclick="this.blur();">
-                  off
-                </div>
-                <div class="button on" tabindex="0" onclick="this.blur();">
-                  on
-                </div>
-              </div>
-            </div>
-            <div class="section randomTheme">
-              <h1>randomise theme</h1>
-              <div class="text">
-                After completing a test, the theme will be set to a random
-                one. The random themes are not saved to your config. If set to
-                'fav' only favourite themes will be randomised.
-              </div>
-              <div class="buttons">
-                <div class="button" randomTheme="off" tabindex="0" onclick="this.blur();">
-                  off
-                </div>
-                <div class="button" randomTheme="on" tabindex="0" onclick="this.blur();">
-                  on
-                </div>
-                <div class="button" randomTheme="fav" tabindex="0" onclick="this.blur();">
-                  fav
-                </div>
-              </div>
-            </div>
-            <div class="section themes">
-              <h1>theme</h1>
-              <div class="tabs">
-                <div class="button" tab="preset" tabindex="0" onclick="this.blur();">
-                  preset
-                </div>
-                <div class="button" tab="custom" tabindex="0" onclick="this.blur();">
-                  custom
-                </div>
-              </div>
-              <!-- <div class='tabs'>
+            <div id="group_theme" class="sectionGroupTitle" group="theme">
+              theme
+              <i class="fas fa-chevron-down"></i>
+            </div>
+            <div class="settingsGroup theme">
+              <div class="section flipTestColors">
+                <h1>flip test colors</h1>
+                <div class="text">
+                  By default, typed text is brighter than the future text. When
+                  enabled, the colors will be flipped and the future text will
+                  be brighter than the already typed text.
+                </div>
+                <div class="buttons">
+                  <div class="button off" tabindex="0" onclick="this.blur();">
+                    off
+                  </div>
+                  <div class="button on" tabindex="0" onclick="this.blur();">
+                    on
+                  </div>
+                </div>
+              </div>
+              <div class="section colorfulMode">
+                <h1>colorful mode</h1>
+                <div class="text">
+                  When enabled, the test words will use the main color, instead
+                  of the text color, making the website more colorful.
+                </div>
+                <div class="buttons">
+                  <div class="button off" tabindex="0" onclick="this.blur();">
+                    off
+                  </div>
+                  <div class="button on" tabindex="0" onclick="this.blur();">
+                    on
+                  </div>
+                </div>
+              </div>
+              <div class="section randomTheme">
+                <h1>randomise theme</h1>
+                <div class="text">
+                  After completing a test, the theme will be set to a random
+                  one. The random themes are not saved to your config. If set to
+                  'fav' only favourite themes will be randomised.
+                </div>
+                <div class="buttons">
+                  <div
+                    class="button"
+                    randomTheme="off"
+                    tabindex="0"
+                    onclick="this.blur();"
+                  >
+                    off
+                  </div>
+                  <div
+                    class="button"
+                    randomTheme="on"
+                    tabindex="0"
+                    onclick="this.blur();"
+                  >
+                    on
+                  </div>
+                  <div
+                    class="button"
+                    randomTheme="fav"
+                    tabindex="0"
+                    onclick="this.blur();"
+                  >
+                    fav
+                  </div>
+                </div>
+              </div>
+              <div class="section themes">
+                <h1>theme</h1>
+                <div class="tabs">
+                  <div
+                    class="button"
+                    tab="preset"
+                    tabindex="0"
+                    onclick="this.blur();"
+                  >
+                    preset
+                  </div>
+                  <div
+                    class="button"
+                    tab="custom"
+                    tabindex="0"
+                    onclick="this.blur();"
+                  >
+                    custom
+                  </div>
+                </div>
+                <!-- <div class='tabs'>
                 <button tab="preset" class="tab">preset</button>
                 <button tab="custom" class="tab">custom</button>
               </div> -->
-              <div class="tabContainer">
-                <div tabContent="custom" class="tabContent section customTheme hidden">
-                  <label class="text">background</label>
-                  <span class="colorPicker">
-                    <label for="--bg-color">#000000</label>
-                    <input type="color" value="#000000" id="--bg-color" />
-                  </span>
-                  <label class="text">main</label>
-                  <span class="colorPicker">
-                    <label for="--main-color">#000000</label>
-                    <input type="color" value="#000000" id="--main-color" />
-                  </span>
-                  <label class="text">caret</label>
-                  <span class="colorPicker">
-                    <label for="--caret-color">#000000</label>
-                    <input type="color" value="#000000" id="--caret-color" />
-                  </span>
-                  <label class="text">sub</label>
-                  <span class="colorPicker">
-                    <label for="--sub-color">#000000</label>
-                    <input type="color" value="#000000" id="--sub-color" />
-                  </span>
-                  <label class="text">text</label>
-                  <span class="colorPicker">
-                    <label for="--text-color">#000000</label>
-                    <input type="color" value="#000000" id="--text-color" />
-                  </span>
+                <div class="tabContainer">
+                  <div
+                    tabContent="custom"
+                    class="tabContent section customTheme hidden"
+                  >
+                    <label class="text">background</label>
+                    <span class="colorPicker">
+                      <label for="--bg-color">#000000</label>
+                      <input type="color" value="#000000" id="--bg-color" />
+                    </span>
+                    <label class="text">main</label>
+                    <span class="colorPicker">
+                      <label for="--main-color">#000000</label>
+                      <input type="color" value="#000000" id="--main-color" />
+                    </span>
+                    <label class="text">caret</label>
+                    <span class="colorPicker">
+                      <label for="--caret-color">#000000</label>
+                      <input type="color" value="#000000" id="--caret-color" />
+                    </span>
+                    <label class="text">sub</label>
+                    <span class="colorPicker">
+                      <label for="--sub-color">#000000</label>
+                      <input type="color" value="#000000" id="--sub-color" />
+                    </span>
+                    <label class="text">text</label>
+                    <span class="colorPicker">
+                      <label for="--text-color">#000000</label>
+                      <input type="color" value="#000000" id="--text-color" />
+                    </span>
 
-                  <span class="spacer"></span>
+                    <span class="spacer"></span>
 
-                  <label class="text">error</label>
-                  <span class="colorPicker">
-                    <label for="--error-color">#000000</label>
-                    <input type="color" value="#000000" id="--error-color" />
-                  </span>
-                  <label class="text">extra error</label>
-                  <span class="colorPicker">
-                    <label for="--error-extra-color">#000000</label>
-                    <input type="color" value="#000000" id="--error-extra-color" />
-                  </span>
+                    <label class="text">error</label>
+                    <span class="colorPicker">
+                      <label for="--error-color">#000000</label>
+                      <input type="color" value="#000000" id="--error-color" />
+                    </span>
+                    <label class="text">extra error</label>
+                    <span class="colorPicker">
+                      <label for="--error-extra-color">#000000</label>
+                      <input
+                        type="color"
+                        value="#000000"
+                        id="--error-extra-color"
+                      />
+                    </span>
 
-                  <p>colorful mode</p>
+                    <p>colorful mode</p>
 
-                  <label class="text">error</label>
-                  <span class="colorPicker">
-                    <!-- Change variable names here -->
-                    <label for="--colorful-error-color">#000000</label>
-                    <input type="color" value="#000000" id="--colorful-error-color" />
-                  </span>
-                  <label class="text">extra error</label>
-                  <span class="colorPicker">
-                    <!-- Change variable names here -->
-                    <label for="--colorful-error-extra-color">#000000</label>
-                    <input type="color" value="#000000" id="--colorful-error-extra-color" />
-                  </span>
-                  <!-- <div
+                    <label class="text">error</label>
+                    <span class="colorPicker">
+                      <!-- Change variable names here -->
+                      <label for="--colorful-error-color">#000000</label>
+                      <input
+                        type="color"
+                        value="#000000"
+                        id="--colorful-error-color"
+                      />
+                    </span>
+                    <label class="text">extra error</label>
+                    <span class="colorPicker">
+                      <!-- Change variable names here -->
+                      <label for="--colorful-error-extra-color">#000000</label>
+                      <input
+                        type="color"
+                        value="#000000"
+                        id="--colorful-error-extra-color"
+                      />
+                    </span>
+                    <!-- <div
                       style="
                         display: grid;
                         gap: 2rem;
@@ -2346,681 +2753,750 @@
                         grid-column: 1/5;
                       "
                     > -->
-                  <div class="button" id="loadCustomColorsFromPreset" style="grid-column: 1/3">
-                    load from preset
-                  </div>
+                    <div
+                      class="button"
+                      id="loadCustomColorsFromPreset"
+                      style="grid-column: 1/3"
+                    >
+                      load from preset
+                    </div>
 
-                  <div class="button" id="shareCustomThemeButton">share</div>
-                  <div class="button saveCustomThemeButton">save</div>
-                  <!-- </div> -->
-                </div>
-                <div tabContent="preset" class="tabContent">
-                  <div class="favThemes buttons"></div>
-                  <div class="allThemes buttons"></div>
-                </div>
-              </div>
-            </div>
-            <div class="sectionSpacer"></div>
+                    <div class="button" id="shareCustomThemeButton">share</div>
+                    <div class="button saveCustomThemeButton">save</div>
+                    <!-- </div> -->
+                  </div>
+                  <div tabContent="preset" class="tabContent">
+                    <div class="favThemes buttons"></div>
+                    <div class="allThemes buttons"></div>
+                  </div>
+                </div>
+              </div>
+              <div class="sectionSpacer"></div>
+            </div>
+
+            <div
+              id="group_hideElements"
+              class="sectionGroupTitle"
+              group="hideElements"
+            >
+              hide elements
+              <i class="fas fa-chevron-down"></i>
+            </div>
+            <div class="settingsGroup hideElements">
+              <div class="section showLiveWpm">
+                <h1>live wpm</h1>
+                <div class="text">
+                  Displays a live WPM speed during the test. Updates once every
+                  second.
+                </div>
+                <div class="buttons">
+                  <div class="button off" tabindex="0" onclick="this.blur();">
+                    hide
+                  </div>
+                  <div class="button on" tabindex="0" onclick="this.blur();">
+                    show
+                  </div>
+                </div>
+              </div>
+              <div class="section showTimerProgress">
+                <h1>timer/progress</h1>
+                <div class="text">
+                  Displays a live timer for timed tests and progress for
+                  words/custom tests.
+                </div>
+                <div class="buttons">
+                  <div class="button off" tabindex="0" onclick="this.blur();">
+                    hide
+                  </div>
+                  <div class="button on" tabindex="0" onclick="this.blur();">
+                    show
+                  </div>
+                </div>
+              </div>
+              <div class="section showKeyTips">
+                <h1>key tips</h1>
+                <div class="text">
+                  Shows the keybind tips at the bottom of the page.
+                </div>
+                <div class="buttons">
+                  <div class="button off" tabindex="0" onclick="this.blur();">
+                    hide
+                  </div>
+                  <div class="button on" tabindex="0" onclick="this.blur();">
+                    show
+                  </div>
+                </div>
+              </div>
+              <div class="section showOutOfFocusWarning">
+                <h1>out of focus warning</h1>
+                <div class="text">
+                  Shows an out of focus reminder after 1 second of being 'out of
+                  focus' (not being able to type).
+                </div>
+                <div class="buttons">
+                  <div class="button off" tabindex="0" onclick="this.blur();">
+                    hide
+                  </div>
+                  <div class="button on" tabindex="0" onclick="this.blur();">
+                    show
+                  </div>
+                </div>
+              </div>
+              <div class="sectionSpacer"></div>
+            </div>
+
+            <div
+              id="group_dangerZone"
+              class="sectionGroupTitle"
+              group="dangerZone"
+            >
+              danger zone
+              <i class="fas fa-chevron-down"></i>
+            </div>
+            <div class="settingsGroup dangerZone">
+              <div class="section importexportSettings">
+                <h1>import/export settings</h1>
+                <div class="text">Import or export the settings as JSON.</div>
+                <div class="buttons">
+                  <div
+                    class="button off"
+                    id="importSettingsButton"
+                    tabindex="0"
+                    onclick="this.blur();"
+                  >
+                    import
+                  </div>
+                  <div
+                    class="button off"
+                    id="exportSettingsButton"
+                    tabindex="0"
+                    onclick="this.blur();"
+                  >
+                    export
+                  </div>
+                </div>
+              </div>
+              <div class="section enableAds">
+                <h1>enable ads</h1>
+                <div class="text">
+                  If you wish to support me without directly donating you can
+                  enable ads that will be visible at the bottom of the screen.
+                  Sellout mode also shows ads on both sides of the screen.
+                  <br />
+                  <br />
+                  (changes will take effect after a refresh).
+                </div>
+                <div class="buttons">
+                  <div
+                    class="button"
+                    enableAds="off"
+                    tabindex="0"
+                    onclick="this.blur();"
+                  >
+                    off
+                  </div>
+                  <div
+                    class="button"
+                    enableAds="on"
+                    tabindex="0"
+                    onclick="this.blur();"
+                  >
+                    on
+                  </div>
+                  <div
+                    class="button"
+                    enableAds="max"
+                    tabindex="0"
+                    onclick="this.blur();"
+                  >
+                    sellout
+                  </div>
+                </div>
+              </div>
+              <div class="section resetSettings">
+                <h1>reset settings</h1>
+                <div class="text">
+                  Resets settings to the default (but doesn't touch your tags).
+                  Warning: you can't undo this action!
+                </div>
+                <div class="buttons">
+                  <div
+                    class="button off danger"
+                    id="resetSettingsButton"
+                    tabindex="0"
+                    onclick="this.blur();"
+                  >
+                    reset
+                  </div>
+                </div>
+              </div>
+              <div class="section updateAccountEmail">
+                <h1>update account email</h1>
+                <div class="text">
+                  In case you misspell it or get a new address.
+                </div>
+                <div class="buttons">
+                  <div
+                    class="button off danger"
+                    id="updateAccountEmail"
+                    tabindex="0"
+                    onclick="this.blur();simplePopups.updateEmail.show();"
+                  >
+                    update email
+                  </div>
+                </div>
+              </div>
+              <div class="section deleteAccount hidden">
+                <h1>delete account</h1>
+                <div class="text">
+                  This can't be undone! Also, if you want to delete your account
+                  because of a very high 'custom mode' result, you can use
+                  filters on the account page to hide those results.
+                </div>
+                <div class="buttons">
+                  <div
+                    class="button off danger"
+                    id="deleteAccount"
+                    tabindex="0"
+                    onclick="this.blur();"
+                  >
+                    delete account
+                  </div>
+                </div>
+              </div>
+              <div class="sectionSpacer"></div>
+            </div>
           </div>
 
-          <div id="group_hideElements" class="sectionGroupTitle" group="hideElements">
-            hide elements
-            <i class="fas fa-chevron-down"></i>
-          </div>
-          <div class="settingsGroup hideElements">
-            <div class="section showLiveWpm">
-              <h1>live wpm</h1>
-              <div class="text">
-                Displays a live WPM speed during the test. Updates once every
-                second.
-              </div>
-              <div class="buttons">
-                <div class="button off" tabindex="0" onclick="this.blur();">
-                  hide
-                </div>
-                <div class="button on" tabindex="0" onclick="this.blur();">
-                  show
-                </div>
-              </div>
-            </div>
-            <div class="section showTimerProgress">
-              <h1>timer/progress</h1>
-              <div class="text">
-                Displays a live timer for timed tests and progress for
-                words/custom tests.
-              </div>
-              <div class="buttons">
-                <div class="button off" tabindex="0" onclick="this.blur();">
-                  hide
-                </div>
-                <div class="button on" tabindex="0" onclick="this.blur();">
-                  show
-                </div>
-              </div>
-            </div>
-            <div class="section showKeyTips">
-              <h1>key tips</h1>
-              <div class="text">
-                Shows the keybind tips at the bottom of the page.
-              </div>
-              <div class="buttons">
-                <div class="button off" tabindex="0" onclick="this.blur();">
-                  hide
-                </div>
-                <div class="button on" tabindex="0" onclick="this.blur();">
-                  show
-                </div>
-              </div>
-            </div>
-            <div class="section showOutOfFocusWarning">
-              <h1>out of focus warning</h1>
-              <div class="text">
-                Shows an out of focus reminder after 1 second of being 'out of
-                focus' (not being able to type).
-              </div>
-              <div class="buttons">
-                <div class="button off" tabindex="0" onclick="this.blur();">
-                  hide
-                </div>
-                <div class="button on" tabindex="0" onclick="this.blur();">
-                  show
-                </div>
-              </div>
-            </div>
-            <div class="sectionSpacer"></div>
-          </div>
-
-          <div id="group_dangerZone" class="sectionGroupTitle" group="dangerZone">
-            danger zone
-            <i class="fas fa-chevron-down"></i>
-          </div>
-          <div class="settingsGroup dangerZone">
-            <div class="section importexportSettings">
-              <h1>import/export settings</h1>
-              <div class="text">Import or export the settings as JSON.</div>
-              <div class="buttons">
-                <div class="button off" id="importSettingsButton" tabindex="0" onclick="this.blur();">
-                  import
-                </div>
-                <div class="button off" id="exportSettingsButton" tabindex="0" onclick="this.blur();">
-                  export
-                </div>
-              </div>
-            </div>
-            <div class="section enableAds">
-              <h1>enable ads</h1>
-              <div class="text">
-                If you wish to support me without directly donating you can
-                enable ads that will be visible at the bottom of the screen.
-                Sellout mode also shows ads on both sides of the screen.
-                <br />
-                <br />
-                (changes will take effect after a refresh).
-              </div>
-              <div class="buttons">
-                <div class="button" enableAds="off" tabindex="0" onclick="this.blur();">
-                  off
-                </div>
-                <div class="button" enableAds="on" tabindex="0" onclick="this.blur();">
-                  on
-                </div>
-                <div class="button" enableAds="max" tabindex="0" onclick="this.blur();">
-                  sellout
-                </div>
-              </div>
-            </div>
-            <div class="section resetSettings">
-              <h1>reset settings</h1>
-              <div class="text">
-                Resets settings to the default (but doesn't touch your tags).
-                Warning: you can't undo this action!
-              </div>
-              <div class="buttons">
-                <div class="button off danger" id="resetSettingsButton" tabindex="0" onclick="this.blur();">
-                  reset
-                </div>
-              </div>
-            </div>
-            <div class="section updateAccountEmail">
-              <h1>update account email</h1>
-              <div class="text">
-                In case you misspell it or get a new address.
-              </div>
-              <div class="buttons">
-                <div class="button off danger" id="updateAccountEmail" tabindex="0"
-                  onclick="this.blur();simplePopups.updateEmail.show();">
-                  update email
-                </div>
-              </div>
-            </div>
-            <div class="section deleteAccount hidden">
-              <h1>delete account</h1>
-              <div class="text">
-                This can't be undone! Also, if you want to delete your account
-                because of a very high 'custom mode' result, you can use
-                filters on the account page to hide those results.
-              </div>
-              <div class="buttons">
-                <div class="button off danger" id="deleteAccount" tabindex="0" onclick="this.blur();">
-                  delete account
-                </div>
-              </div>
-            </div>
-            <div class="sectionSpacer"></div>
-          </div>
-        </div>
-
-        <div class="page pageLogin hidden">
-          <div class="preloader hidden">
-            <i class="fas fa-fw fa-spin fa-circle-notch"></i>
-          </div>
-          <div class="register side">
-            <div class="title">register</div>
-            <form action="" autocomplete="off">
-              <input type="text" placeholder="username" />
-              <input type="text" placeholder="email" />
-              <input type="password" placeholder="password" />
-              <input type="password" placeholder="verify password" />
-              <div class="button">
-                <i class="fas fa-user-plus"></i>
-                Sign Up
-              </div>
-            </form>
-          </div>
-          <div class="login side">
-            <div class="title">login</div>
-            <div id="forgotPasswordButton">Forgot password?</div>
-            <form action="">
-              <input type="text" placeholder="email" autocomplete="email" />
-              <input type="password" placeholder="password" autocomplete="password" />
-              <div>
-                <label id="rememberMe">
-                  <input type="checkbox" checked />
-                  <div class="customCheckbox"></div>
-                  Remember me
-                </label>
-              </div>
-              <div class="button">
-                <i class="fas fa-sign-in-alt"></i>
-                Sign In
-              </div>
-            </form>
-            <div data-balloon-pos="up" aria-label="The new domain seems to be triggering the Chrome's built in phishing detection.
+          <div class="page pageLogin hidden">
+            <div class="preloader hidden">
+              <i class="fas fa-fw fa-spin fa-circle-notch"></i>
+            </div>
+            <div class="register side">
+              <div class="title">register</div>
+              <form action="" autocomplete="off">
+                <input type="text" placeholder="username" />
+                <input type="text" placeholder="email" />
+                <input type="password" placeholder="password" />
+                <input type="password" placeholder="verify password" />
+                <div class="button">
+                  <i class="fas fa-user-plus"></i>
+                  Sign Up
+                </div>
+              </form>
+            </div>
+            <div class="login side">
+              <div class="title">login</div>
+              <div id="forgotPasswordButton">Forgot password?</div>
+              <form action="">
+                <input type="text" placeholder="email" autocomplete="email" />
+                <input
+                  type="password"
+                  placeholder="password"
+                  autocomplete="password"
+                />
+                <div>
+                  <label id="rememberMe">
+                    <input type="checkbox" checked />
+                    <div class="customCheckbox"></div>
+                    Remember me
+                  </label>
+                </div>
+                <div class="button">
+                  <i class="fas fa-sign-in-alt"></i>
+                  Sign In
+                </div>
+              </form>
+              <div
+                data-balloon-pos="up"
+                aria-label="The new domain seems to be triggering the Chrome's built in phishing detection.
 
               Basically, since you used monkey-type a lot, when chrome sees that you've entered the same credentials to a veeeery similar domain, Chrome thinks that monkeytype.com is trying to steal your information for... monkey-type.com, and labels the website as Dangerous. (even though its pointing to the same server..)
 
               I've tested with family members and friends who don't visit the site as often or at all, and the dangerous popup was not there. Also, Google's Safe Browsing scanner classifies monkeytype.com as safe, so this leads me to believe the 'dangerous' classification is happening locally.
 
               I've contacted Google to get this sorted out - don't worry, the site is safe."
-              data-balloon-length="xlarge" style="text-align: center; margin-top: 1rem; grid-column: 1/3">
-              Returning Chrome Users
-              <br />
-              Please read me
+                data-balloon-length="xlarge"
+                style="text-align: center; margin-top: 1rem; grid-column: 1/3"
+              >
+                Returning Chrome Users
+                <br />
+                Please read me
+              </div>
             </div>
           </div>
-        </div>
 
-        <div class="page pageAccount hidden">
-          <div class="scrollToTopButton">
-            <i class="fas fa-angle-double-up"></i>
-          </div>
-          <div class="preloader">
-            <i class="fas fa-fw fa-spin fa-circle-notch"></i>
-          </div>
-          <div class="content hidden">
-            <div class="hoverChartWrapper">
-              <canvas id="hoverChart"></canvas>
-            </div>
-            <div class="hoverChartBg"></div>
-            <div class="triplegroup">
-              <div class="group globalTestsStarted">
-                <div class="title">tests started</div>
-                <div class="val">-</div>
-              </div>
-              <div class="group globalTestsCompleted">
-                <div class="title">tests completed</div>
-                <div class="val">-</div>
-              </div>
-              <div class="group globalTimeTyping">
-                <div class="title">time typing</div>
-                <div class="val">-</div>
-              </div>
-            </div>
-            <div class="group createdDate">asd</div>
-            <div class="group">
-              <div class="title">personal bests</div>
-              <div style="display: grid; grid-auto-flow: column; gap: 1rem">
-                <div class="titleAndTable timePbTable">
-                  <table width="100%">
-                    <thead>
-                      <tr>
-                        <td>time</td>
-                        <td>wpm</td>
-                        <td>raw</td>
-                        <td>accuracy</td>
-                        <td>consistency</td>
-                      </tr>
-                    </thead>
-                    <tbody>
-                      <tr>
-                        <td>15</td>
-                        <td>-</td>
-                        <td>-</td>
-                        <td>-</td>
-                      </tr>
-                      <tr>
-                        <td>30</td>
-                        <td>-</td>
-                        <td>-</td>
-                        <td>-</td>
-                      </tr>
-                      <tr>
-                        <td>60</td>
-                        <td>-</td>
-                        <td>-</td>
-                        <td>-</td>
-                      </tr>
-                      <tr>
-                        <td>120</td>
-                        <td>-</td>
-                        <td>-</td>
-                        <td>-</td>
-                      </tr>
-                    </tbody>
-                  </table>
-                </div>
-                <div class="titleAndTable wordsPbTable">
-                  <table width="100%">
-                    <thead>
-                      <tr>
-                        <td>words</td>
-                        <td>wpm</td>
-                        <td>raw</td>
-                        <td>accuracy</td>
-                        <td>consistency</td>
-                      </tr>
-                    </thead>
-                    <tbody>
-                      <tr>
-                        <td>10</td>
-                        <td>-</td>
-                        <td>-</td>
-                        <td>-</td>
-                      </tr>
-                      <tr>
-                        <td>25</td>
-                        <td>-</td>
-                        <td>-</td>
-                        <td>-</td>
-                      </tr>
-                      <tr>
-                        <td>50</td>
-                        <td>-</td>
-                        <td>-</td>
-                        <td>-</td>
-                      </tr>
-                      <tr>
-                        <td>100</td>
-                        <td>-</td>
-                        <td>-</td>
-                        <td>-</td>
-                      </tr>
-                    </tbody>
-                  </table>
-                </div>
-              </div>
-            </div>
-            <div class="group topFilters">
-              <!-- <div
+          <div class="page pageAccount hidden">
+            <div class="scrollToTopButton">
+              <i class="fas fa-angle-double-up"></i>
+            </div>
+            <div class="preloader">
+              <i class="fas fa-fw fa-spin fa-circle-notch"></i>
+            </div>
+            <div class="content hidden">
+              <div class="hoverChartWrapper">
+                <canvas id="hoverChart"></canvas>
+              </div>
+              <div class="hoverChartBg"></div>
+              <div class="triplegroup">
+                <div class="group globalTestsStarted">
+                  <div class="title">tests started</div>
+                  <div class="val">-</div>
+                </div>
+                <div class="group globalTestsCompleted">
+                  <div class="title">tests completed</div>
+                  <div class="val">-</div>
+                </div>
+                <div class="group globalTimeTyping">
+                  <div class="title">time typing</div>
+                  <div class="val">-</div>
+                </div>
+              </div>
+              <div class="group createdDate">asd</div>
+              <div class="group">
+                <div class="title">personal bests</div>
+                <div style="display: grid; grid-auto-flow: column; gap: 1rem">
+                  <div class="titleAndTable timePbTable">
+                    <table width="100%">
+                      <thead>
+                        <tr>
+                          <td>time</td>
+                          <td>wpm</td>
+                          <td>raw</td>
+                          <td>accuracy</td>
+                          <td>consistency</td>
+                        </tr>
+                      </thead>
+                      <tbody>
+                        <tr>
+                          <td>15</td>
+                          <td>-</td>
+                          <td>-</td>
+                          <td>-</td>
+                        </tr>
+                        <tr>
+                          <td>30</td>
+                          <td>-</td>
+                          <td>-</td>
+                          <td>-</td>
+                        </tr>
+                        <tr>
+                          <td>60</td>
+                          <td>-</td>
+                          <td>-</td>
+                          <td>-</td>
+                        </tr>
+                        <tr>
+                          <td>120</td>
+                          <td>-</td>
+                          <td>-</td>
+                          <td>-</td>
+                        </tr>
+                      </tbody>
+                    </table>
+                  </div>
+                  <div class="titleAndTable wordsPbTable">
+                    <table width="100%">
+                      <thead>
+                        <tr>
+                          <td>words</td>
+                          <td>wpm</td>
+                          <td>raw</td>
+                          <td>accuracy</td>
+                          <td>consistency</td>
+                        </tr>
+                      </thead>
+                      <tbody>
+                        <tr>
+                          <td>10</td>
+                          <td>-</td>
+                          <td>-</td>
+                          <td>-</td>
+                        </tr>
+                        <tr>
+                          <td>25</td>
+                          <td>-</td>
+                          <td>-</td>
+                          <td>-</td>
+                        </tr>
+                        <tr>
+                          <td>50</td>
+                          <td>-</td>
+                          <td>-</td>
+                          <td>-</td>
+                        </tr>
+                        <tr>
+                          <td>100</td>
+                          <td>-</td>
+                          <td>-</td>
+                          <td>-</td>
+                        </tr>
+                      </tbody>
+                    </table>
+                  </div>
+                </div>
+              </div>
+              <div class="group topFilters">
+                <!-- <div
                   class="button"
                   id="currentConfigFilter"
                   style="grid-column: 1/3;"
                 >
                   set filters to current settings
                 </div> -->
-              <div class="buttonsAndTitle" style="grid-column: 1/3">
-                <div class="title">filters</div>
-                <div class="buttons">
-                  <div class="button allFilters">all</div>
-                  <div class="button currentConfigFilter">
-                    current settings
-                  </div>
-                  <div class="button toggleAdvancedFilters">advanced</div>
-                </div>
-              </div>
-              <div class="buttonsAndTitle testDate" style="grid-column: 1/3; margin-top: 1rem">
-                <!-- <div class="title">date</div> -->
-                <div class="buttons filterGroup" group="date">
-                  <div class="button" filter="last_day">last day</div>
-                  <div class="button" filter="last_week">last week</div>
-                  <div class="button" filter="last_month">last month</div>
-                  <div class="button" filter="all">all time</div>
-                </div>
-              </div>
-            </div>
-            <div class="group filterButtons" style="display: none">
-              <div class="buttonsAndTitle" style="grid-column: 1/3">
-                <div class="title">advanced filters</div>
-                <div class="buttons">
-                  <div class="button noFilters">clear filters</div>
-                </div>
-              </div>
-              <div class="buttonsAndTitle">
-                <div class="title">mode</div>
-                <div class="buttons filterGroup" group="mode">
-                  <div class="button" filter="words">words</div>
-                  <div class="button" filter="time">time</div>
-                  <div class="button" filter="quote">quote</div>
-                  <div class="button" filter="custom">custom</div>
-                </div>
-              </div>
-              <div class="buttonsAndTitle">
-                <div class="title">difficulty</div>
-                <div class="buttons filterGroup" group="difficulty">
-                  <div class="button" filter="normal">normal</div>
-                  <div class="button" filter="expert">expert</div>
-                  <div class="button" filter="master">master</div>
-                </div>
-              </div>
-              <div class="buttonsAndTitle">
-                <div class="title">words</div>
-                <div class="buttons filterGroup" group="words">
-                  <div class="button" filter="10">10</div>
-                  <div class="button" filter="25">25</div>
-                  <div class="button" filter="50">50</div>
-                  <div class="button" filter="100">100</div>
-                  <div class="button" filter="custom">custom</div>
-                </div>
-              </div>
-              <div class="buttonsAndTitle">
-                <div class="title">time</div>
-                <div class="buttons filterGroup" group="time">
-                  <div class="button" filter="15">15</div>
-                  <div class="button" filter="30">30</div>
-                  <div class="button" filter="60">60</div>
-                  <div class="button" filter="120">120</div>
-                  <div class="button" filter="custom">custom</div>
-                </div>
-              </div>
-              <div class="buttonsAndTitle">
-                <div class="title">punctuation</div>
-                <div class="buttons filterGroup" group="punctuation">
-                  <div class="button" filter="on">on</div>
-                  <div class="button" filter="off">off</div>
-                </div>
-              </div>
-              <div class="buttonsAndTitle">
-                <div class="title">numbers</div>
-                <div class="buttons filterGroup" group="numbers">
-                  <div class="button" filter="on">on</div>
-                  <div class="button" filter="off">off</div>
-                </div>
-              </div>
-              <div class="buttonsAndTitle tags" style="grid-column: 1/3">
-                <div class="title">tags</div>
-                <div class="buttons filterGroup" group="tags"></div>
-              </div>
-              <div class="buttonsAndTitle languages" style="grid-column: 1/3">
-                <div class="title">language</div>
-                <div class="buttons filterGroup" group="language"></div>
-              </div>
-              <div class="buttonsAndTitle funbox" style="grid-column: 1/3">
-                <div class="title">funbox</div>
-                <div class="buttons filterGroup" group="funbox"></div>
-              </div>
-            </div>
-            <div class="group noDataError hidden">
-              No data found. Check your filters.
-            </div>
-            <div class="group chart">
-              <!-- <div class="chartPreloader">
+                <div class="buttonsAndTitle" style="grid-column: 1/3">
+                  <div class="title">filters</div>
+                  <div class="buttons">
+                    <div class="button allFilters">all</div>
+                    <div class="button currentConfigFilter">
+                      current settings
+                    </div>
+                    <div class="button toggleAdvancedFilters">advanced</div>
+                  </div>
+                </div>
+                <div
+                  class="buttonsAndTitle testDate"
+                  style="grid-column: 1/3; margin-top: 1rem"
+                >
+                  <!-- <div class="title">date</div> -->
+                  <div class="buttons filterGroup" group="date">
+                    <div class="button" filter="last_day">last day</div>
+                    <div class="button" filter="last_week">last week</div>
+                    <div class="button" filter="last_month">last month</div>
+                    <div class="button" filter="all">all time</div>
+                  </div>
+                </div>
+              </div>
+              <div class="group filterButtons" style="display: none">
+                <div class="buttonsAndTitle" style="grid-column: 1/3">
+                  <div class="title">advanced filters</div>
+                  <div class="buttons">
+                    <div class="button noFilters">clear filters</div>
+                  </div>
+                </div>
+                <div class="buttonsAndTitle">
+                  <div class="title">mode</div>
+                  <div class="buttons filterGroup" group="mode">
+                    <div class="button" filter="words">words</div>
+                    <div class="button" filter="time">time</div>
+                    <div class="button" filter="quote">quote</div>
+                    <div class="button" filter="custom">custom</div>
+                  </div>
+                </div>
+                <div class="buttonsAndTitle">
+                  <div class="title">difficulty</div>
+                  <div class="buttons filterGroup" group="difficulty">
+                    <div class="button" filter="normal">normal</div>
+                    <div class="button" filter="expert">expert</div>
+                    <div class="button" filter="master">master</div>
+                  </div>
+                </div>
+                <div class="buttonsAndTitle">
+                  <div class="title">words</div>
+                  <div class="buttons filterGroup" group="words">
+                    <div class="button" filter="10">10</div>
+                    <div class="button" filter="25">25</div>
+                    <div class="button" filter="50">50</div>
+                    <div class="button" filter="100">100</div>
+                    <div class="button" filter="custom">custom</div>
+                  </div>
+                </div>
+                <div class="buttonsAndTitle">
+                  <div class="title">time</div>
+                  <div class="buttons filterGroup" group="time">
+                    <div class="button" filter="15">15</div>
+                    <div class="button" filter="30">30</div>
+                    <div class="button" filter="60">60</div>
+                    <div class="button" filter="120">120</div>
+                    <div class="button" filter="custom">custom</div>
+                  </div>
+                </div>
+                <div class="buttonsAndTitle">
+                  <div class="title">punctuation</div>
+                  <div class="buttons filterGroup" group="punctuation">
+                    <div class="button" filter="on">on</div>
+                    <div class="button" filter="off">off</div>
+                  </div>
+                </div>
+                <div class="buttonsAndTitle">
+                  <div class="title">numbers</div>
+                  <div class="buttons filterGroup" group="numbers">
+                    <div class="button" filter="on">on</div>
+                    <div class="button" filter="off">off</div>
+                  </div>
+                </div>
+                <div class="buttonsAndTitle tags" style="grid-column: 1/3">
+                  <div class="title">tags</div>
+                  <div class="buttons filterGroup" group="tags"></div>
+                </div>
+                <div class="buttonsAndTitle languages" style="grid-column: 1/3">
+                  <div class="title">language</div>
+                  <div class="buttons filterGroup" group="language"></div>
+                </div>
+                <div class="buttonsAndTitle funbox" style="grid-column: 1/3">
+                  <div class="title">funbox</div>
+                  <div class="buttons filterGroup" group="funbox"></div>
+                </div>
+              </div>
+              <div class="group noDataError hidden">
+                No data found. Check your filters.
+              </div>
+              <div class="group chart">
+                <!-- <div class="chartPreloader">
                 <i class="fas fa-fw fa-spin fa-circle-notch"></i>
               </div> -->
-              <div class="above"></div>
-              <div class="chart" style="height: 400px">
-                <canvas id="resultHistoryChart"></canvas>
-              </div>
-              <div class="below">
-                <div class="text"></div>
-                <div class="buttons">
-                  <div class="toggleAccuracyOnChart button">
-                    <i class="fas fa-bullseye"></i>
-                    Toggle Accuracy
-                  </div>
-                  <div class="toggleChartStyle button">
-                    <i class="fas fa-chart-line"></i>
-                    Toggle Chart Style
-                  </div>
-                </div>
-              </div>
-            </div>
-            <div class="group dailyActivityChart">
-              <div class="chart" style="height: 200px">
-                <canvas id="activityChart"></canvas>
-              </div>
-            </div>
-            <div class="triplegroup stats">
-              <div class="group highestWpm">
-                <div class="title">highest wpm</div>
-                <div class="val">-</div>
-                <div class="mode"></div>
-              </div>
-              <div class="group averageWpm">
-                <div class="title">average wpm</div>
-                <div class="val">-</div>
-              </div>
-              <div class="group averageWpm10">
-                <div class="title">
-                  average wpm
-                  <br />
-                  (last 10 tests)
-                </div>
-                <div class="val">-</div>
-              </div>
+                <div class="above"></div>
+                <div class="chart" style="height: 400px">
+                  <canvas id="resultHistoryChart"></canvas>
+                </div>
+                <div class="below">
+                  <div class="text"></div>
+                  <div class="buttons">
+                    <div class="toggleAccuracyOnChart button">
+                      <i class="fas fa-bullseye"></i>
+                      Toggle Accuracy
+                    </div>
+                    <div class="toggleChartStyle button">
+                      <i class="fas fa-chart-line"></i>
+                      Toggle Chart Style
+                    </div>
+                  </div>
+                </div>
+              </div>
+              <div class="group dailyActivityChart">
+                <div class="chart" style="height: 200px">
+                  <canvas id="activityChart"></canvas>
+                </div>
+              </div>
+              <div class="triplegroup stats">
+                <div class="group highestWpm">
+                  <div class="title">highest wpm</div>
+                  <div class="val">-</div>
+                  <div class="mode"></div>
+                </div>
+                <div class="group averageWpm">
+                  <div class="title">average wpm</div>
+                  <div class="val">-</div>
+                </div>
+                <div class="group averageWpm10">
+                  <div class="title">
+                    average wpm
+                    <br />
+                    (last 10 tests)
+                  </div>
+                  <div class="val">-</div>
+                </div>
 
-              <div class="group highestRaw">
-                <div class="title">highest raw wpm</div>
-                <div class="val">-</div>
-                <div class="mode"></div>
-              </div>
-              <div class="group averageRaw">
-                <div class="title">average raw wpm</div>
-                <div class="val">-</div>
-              </div>
-              <div class="group averageRaw10">
-                <div class="title">
-                  average raw wpm
-                  <br />
-                  (last 10 tests)
-                </div>
-                <div class="val">-</div>
-              </div>
+                <div class="group highestRaw">
+                  <div class="title">highest raw wpm</div>
+                  <div class="val">-</div>
+                  <div class="mode"></div>
+                </div>
+                <div class="group averageRaw">
+                  <div class="title">average raw wpm</div>
+                  <div class="val">-</div>
+                </div>
+                <div class="group averageRaw10">
+                  <div class="title">
+                    average raw wpm
+                    <br />
+                    (last 10 tests)
+                  </div>
+                  <div class="val">-</div>
+                </div>
 
-              <div class="group testsStarted">
-                <div class="title">tests started</div>
-                <div class="val">-</div>
-              </div>
-              <div class="group testsCompleted">
-                <div class="title">
-                  tests completed
-                  <span data-balloon-length="xlarge"
-                    aria-label="Due to the increasing number of results in the database, you can now only see your last 1000 results in detail. Total time spent typing, started and completed tests stats will still be up to date at the top of the page, above the filters."
-                    data-balloon-pos="up">
-                    <i class="fas fa-question-circle"></i>
-                  </span>
-                </div>
-                <div class="val">-</div>
-              </div>
-              <div class="group avgRestart">
-                <div class="title">
-                  avg restarts
-                  <br />
-                  per completed test
-                </div>
-                <div class="val">-</div>
-              </div>
-              <div class="group timeTotalFiltered">
-                <div class="title">time typing</div>
-                <div class="val">-</div>
-              </div>
-              <div class="group avgAcc">
-                <div class="title">avg accuracy</div>
-                <div class="val">-</div>
-              </div>
-              <div class="group avgAcc10">
-                <div class="title">
-                  avg accuracy
-                  <br />
-                  (last 10 tests)
-                </div>
-                <div class="val">-</div>
-              </div>
-              <div></div>
-              <div class="group avgCons">
-                <div class="title">avg consistency</div>
-                <div class="val">-</div>
-              </div>
-              <div class="group avgCons10">
-                <div class="title">
-                  avg consistency
-                  <br />
-                  (last 10 tests)
-                </div>
-                <div class="val">-</div>
-              </div>
-              <!-- <div class="group favouriteTest">
+                <div class="group testsStarted">
+                  <div class="title">tests started</div>
+                  <div class="val">-</div>
+                </div>
+                <div class="group testsCompleted">
+                  <div class="title">
+                    tests completed
+                    <span
+                      data-balloon-length="xlarge"
+                      aria-label="Due to the increasing number of results in the database, you can now only see your last 1000 results in detail. Total time spent typing, started and completed tests stats will still be up to date at the top of the page, above the filters."
+                      data-balloon-pos="up"
+                    >
+                      <i class="fas fa-question-circle"></i>
+                    </span>
+                  </div>
+                  <div class="val">-</div>
+                </div>
+                <div class="group avgRestart">
+                  <div class="title">
+                    avg restarts
+                    <br />
+                    per completed test
+                  </div>
+                  <div class="val">-</div>
+                </div>
+                <div class="group timeTotalFiltered">
+                  <div class="title">time typing</div>
+                  <div class="val">-</div>
+                </div>
+                <div class="group avgAcc">
+                  <div class="title">avg accuracy</div>
+                  <div class="val">-</div>
+                </div>
+                <div class="group avgAcc10">
+                  <div class="title">
+                    avg accuracy
+                    <br />
+                    (last 10 tests)
+                  </div>
+                  <div class="val">-</div>
+                </div>
+                <div></div>
+                <div class="group avgCons">
+                  <div class="title">avg consistency</div>
+                  <div class="val">-</div>
+                </div>
+                <div class="group avgCons10">
+                  <div class="title">
+                    avg consistency
+                    <br />
+                    (last 10 tests)
+                  </div>
+                  <div class="val">-</div>
+                </div>
+                <!-- <div class="group favouriteTest">
                 <div class="title">favourite test</div>
                 <div class="val">words 10</div>
               </div> -->
-            </div>
-            <div class="group history">
-              <!-- <div class="title">result history</div> -->
-              <table width="100%">
-                <thead>
-                  <tr>
-                    <td></td>
-                    <td>wpm</td>
-                    <td>raw</td>
-                    <td>accuracy</td>
-                    <td>
-                      correct
-                      <br />
-                      chars
-                    </td>
-                    <td>
-                      incorrect
-                      <br />
-                      chars
-                    </td>
-                    <td>consistency</td>
-                    <td>mode</td>
-                    <!-- <td>punctuation</td> -->
-                    <td>info</td>
-                    <td>tags</td>
-                    <td>date</td>
-                  </tr>
-                </thead>
-                <tbody></tbody>
-              </table>
-              <div class="loadMoreButton">load more</div>
+              </div>
+              <div class="group history">
+                <!-- <div class="title">result history</div> -->
+                <table width="100%">
+                  <thead>
+                    <tr>
+                      <td></td>
+                      <td>wpm</td>
+                      <td>raw</td>
+                      <td>accuracy</td>
+                      <td>
+                        correct
+                        <br />
+                        chars
+                      </td>
+                      <td>
+                        incorrect
+                        <br />
+                        chars
+                      </td>
+                      <td>consistency</td>
+                      <td>mode</td>
+                      <!-- <td>punctuation</td> -->
+                      <td>info</td>
+                      <td>tags</td>
+                      <td>date</td>
+                    </tr>
+                  </thead>
+                  <tbody></tbody>
+                </table>
+                <div class="loadMoreButton">load more</div>
+              </div>
             </div>
           </div>
         </div>
-      </div>
-      <div id="bottom">
-        <div class="keyTips">
-          <key>tab</key>
-          and
-          <key>enter</key>
-          - restart test
-          <br />
-          <key>esc</key>
-          - command line
-        </div>
-        <div class="leftright">
-          <div class="left">
-            <div>
-              <i class="far fa-fw fa-heart"></i>
-              Crafted by Miodec
-            </div>
-            <div>
-              <i class="fas fa-fw fa-code"></i>
-              Contribute on
-              <a href="https://github.com/Miodec/monkeytype" target="_blank">
-                GitHub
-              </a>
-            </div>
-            <div>
-              <i class="fas fa-fw fa-donate"></i>
-              Support on
-              <a href="https://www.patreon.com/monkeytype">Patreon</a>
-              or
-              <a href="https://www.paypal.me/jackbartnik" target="_blank">
-                PayPal
-              </a>
-            </div>
-            <div>
-              <i class="fab fa-fw fa-discord"></i>
-              Join the
-              <a href="https://www.discord.gg/monkeytype" class="discordLink">
-                Discord
-              </a>
-              server
-            </div>
+        <div id="bottom">
+          <div class="keyTips">
+            <key>tab</key>
+            and
+            <key>enter</key>
+            - restart test
+            <br />
+            <key>esc</key>
+            - command line
           </div>
-          <div class="right">
-            <div>
-              <i class="fas fa-palette"></i>
-              <span class="current-theme">current theme</span>
-            </div>
-            <div>
-              <i class="fas fa-code-branch"></i>
-              <span class="version">version</span>
-            </div>
-            <div>
-              <i class="fas fa-user-shield"></i>
-              <a href="privacy-policy.html">Privacy Policy</a>
-            </div>
-            <!-- <div>
+          <div class="leftright">
+            <div class="left">
+              <div>
+                <i class="far fa-fw fa-heart"></i>
+                Crafted by Miodec
+              </div>
+              <div>
+                <i class="fas fa-fw fa-code"></i>
+                Contribute on
+                <a href="https://github.com/Miodec/monkeytype" target="_blank">
+                  GitHub
+                </a>
+              </div>
+              <div>
+                <i class="fas fa-fw fa-donate"></i>
+                Support on
+                <a href="https://www.patreon.com/monkeytype">Patreon</a>
+                or
+                <a href="https://www.paypal.me/jackbartnik" target="_blank">
+                  PayPal
+                </a>
+              </div>
+              <div>
+                <i class="fab fa-fw fa-discord"></i>
+                Join the
+                <a href="https://www.discord.gg/monkeytype" class="discordLink">
+                  Discord
+                </a>
+                server
+              </div>
+            </div>
+            <div class="right">
+              <div>
+                <i class="fas fa-palette"></i>
+                <span class="current-theme">current theme</span>
+              </div>
+              <div>
+                <i class="fas fa-code-branch"></i>
+                <span class="version">version</span>
+              </div>
+              <div>
+                <i class="fas fa-user-shield"></i>
+                <a href="privacy-policy.html">Privacy Policy</a>
+              </div>
+              <!-- <div>
                 <i class="fas fa-file"></i>
                 Terms & Conditions
               </div> -->
+            </div>
           </div>
         </div>
-      </div>
-      <div id="ad1" class="hidden" style="
+        <div
+          id="ad1"
+          class="hidden"
+          style="
             display: flex;
             justify-content: center;
             width: 1px;
             justify-self: center;
-          "></div>
+          "
+        ></div>
+      </div>
+      <div id="ad3" class="hidden"></div>
     </div>
-    <div id="ad3" class="hidden"></div>
-  </div>
-</body>
-<!-- The core Firebase JS SDK is always required and must be listed first -->
-<script src="/__/firebase/8.0.2/firebase-app.js"></script>
+  </body>
+  <!-- The core Firebase JS SDK is always required and must be listed first -->
+  <script src="/__/firebase/8.0.2/firebase-app.js"></script>
 
-<!-- TODO: Add SDKs for Firebase products that you want to use
+  <!-- TODO: Add SDKs for Firebase products that you want to use
      https://firebase.google.com/docs/web/setup#available-libraries -->
-<script src="/__/firebase/8.0.2/firebase-analytics.js"></script>
-<script src="/__/firebase/8.0.2/firebase-auth.js"></script>
-<script src="/__/firebase/8.0.2/firebase-firestore.js"></script>
-<script src="/__/firebase/8.0.2/firebase-functions.js"></script>
+  <script src="/__/firebase/8.0.2/firebase-analytics.js"></script>
+  <script src="/__/firebase/8.0.2/firebase-auth.js"></script>
+  <script src="/__/firebase/8.0.2/firebase-firestore.js"></script>
+  <script src="/__/firebase/8.0.2/firebase-functions.js"></script>
 
-<!-- Initialize Firebase -->
-<script src="/__/firebase/init.js"></script>
-<script src="https://kit.fontawesome.com/f3f87d89b4.js" crossorigin="anonymous"></script>
-<script src="js/jquery-3.5.1.min.js"></script>
-<script src="js/jquery.color.min.js"></script>
-<script src="js/easing.js"></script>
-<script src="js/jquery.cookie-1.4.1.min.js"></script>
-<script src="https://cdnjs.cloudflare.com/ajax/libs/gsap/2.1.3/TweenMax.min.js"></script>
-<script src="https://cdnjs.cloudflare.com/ajax/libs/gsap/2.1.3/jquery.gsap.min.js"></script>
-<script src="js/monkeytype.js"></script>
+  <!-- Initialize Firebase -->
+  <script src="/__/firebase/init.js"></script>
+  <script
+    src="https://kit.fontawesome.com/f3f87d89b4.js"
+    crossorigin="anonymous"
+  ></script>
+  <script src="js/jquery-3.5.1.min.js"></script>
+  <script src="js/jquery.color.min.js"></script>
+  <script src="js/easing.js"></script>
+  <script src="js/jquery.cookie-1.4.1.min.js"></script>
+  <script src="https://cdnjs.cloudflare.com/ajax/libs/gsap/2.1.3/TweenMax.min.js"></script>
+  <script src="https://cdnjs.cloudflare.com/ajax/libs/gsap/2.1.3/jquery.gsap.min.js"></script>
+  <script src="js/monkeytype.js"></script>
 
-<<<<<<< HEAD
-=======
   <!-- Initialize Firebase -->
   <script src="/__/firebase/init.js"></script>
   <script
@@ -3028,5 +3504,4 @@
     crossorigin="anonymous"
   ></script>
   <script src="js/monkeytype.js"></script>
->>>>>>> 225d6d14
 </html>