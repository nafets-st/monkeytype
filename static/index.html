<!DOCTYPE html>
<html lang="en">
  <head>
    <script>
      document.addEventListener("keydown", function (e) {
        if (e.key == "Escape") e.preventDefault();
      });
    </script>
    <meta charset="UTF-8" />
    <meta name="viewport" content="width=device-width, initial-scale=1.0" />
    <title>Monkeytype</title>
    <!-- <link rel="stylesheet" href="css/fa.css" /> -->
    <link
      href="https://cdn.jsdelivr.net/npm/select2@4.1.0-rc.0/dist/css/select2.min.css"
      rel="stylesheet"
      crossorigin="anonymous"
    />
    <link rel="stylesheet" href="css/balloon.css" />
    <link rel="stylesheet" href="css/style.css" />
    <link rel="stylesheet" href="css/media-queries.css" />
    <link rel="stylesheet" href="themes/serika_dark.css" id="currentTheme" />
    <link rel="stylesheet" href="" id="funBoxTheme" />
    <link id="favicon" rel="shortcut icon" href="images/fav.png" />
    <!-- <link rel="shortcut icon" href="images/favicon/fav.png" /> -->
    <link
      href="images/favicon/apple-touch-icon-180x180.png"
      rel="apple-touch-icon"
      sizes="180x180"
    />
    <link
      href="images/favicon/apple-touch-icon-152x152.png"
      rel="apple-touch-icon"
      sizes="152x152"
    />
    <link
      href="images/favicon/apple-touch-icon-120x120.png"
      rel="apple-touch-icon"
      sizes="120x120"
    />

    <link
      href="images/favicon/apple-touch-icon-76x76.png"
      rel="apple-touch-icon"
      sizes="76x76"
    />
    <link
      rel="apple-touch-icon"
      href="images/favicon/apple-touch-icon-60x60.png"
    />
    <link
      rel="stylesheet"
      href="https://cdnjs.cloudflare.com/ajax/libs/font-awesome/5.15.4/css/all.min.css"
      integrity="sha512-1ycn6IcaQQ40/MKBW2W4Rhis/DbILU74C1vSrLJxCq57o941Ym01SwNsOMqvEBFlcgUa6xLiPY/NS5R+E6ztJQ=="
      crossorigin="anonymous"
      referrerpolicy="no-referrer"
    />
    <link rel="manifest" href="manifest.json" />
    <meta name="name" content="Monkeytype" />
    <meta name="image" content="https://monkeytype.com/mtsocial.png" />
    <meta
      name="description"
      content="A minimalistic, customisable typing website. Test yourself in various modes, track your progress and improve your typing speed."
    />
    <meta
      name="keywords"
      content="typing speed test, typing speedtest, typing test, speetest, speed test, typing, test, typing-test, typing test, monkey-type, monkeytype, monkey type, monkey-types, monkeytypes, monkey types, types, monkey, type, miodec, wpm, words per minute, typing website, minimalistic, custom typing test, customizable, customisable, themes, random words, smooth caret, smooth, new, new typing site, new typing website, minimalist typing website, minimalistic typing website, minimalist typing test"
    />
    <meta name="author" content="Miodec" />
    <meta property="og:title" content="Monkeytype" />
    <meta property="og:url" content="https://monkeytype.com/" />
    <meta property="og:type" content="website" />
    <meta property="og:image" content="images/mtsocial.png" />
    <meta
      property="og:description"
      content="A minimalistic, customisable typing website. Test yourself in various modes, track your progress and improve your typing speed."
    />
    <meta name="theme-color" content="#e2b714" id="metaThemeColor" />
    <meta name="twitter:title" content="Monkeytype" />
    <meta name="twitter:image" content="images/mtsocial.png" />
    <meta name="twitter:card" content="summary_large_image" />
    <!-- <script type="text/javascript">
      window["nitroAds"] = window["nitroAds"] || {
        createAd: function () {
          window.nitroAds.queue.push(["createAd", arguments]);
        },
        queue: [],
      };
    </script> -->
    <!-- <script async src="https://s.nitropay.com/ads-693.js"></script> -->
    <script
      src="https://hb.vntsm.com/v3/live/ad-manager.min.js"
      type="text/javascript"
      data-site-id="60b78af12119122b8958910f"
      data-mode="scan"
      id="adScript"
      async
    ></script>
    <script>
      if ("serviceWorker" in navigator) {
        navigator.serviceWorker.register("sw.js");
      }
    </script>
  </head>
  <div class="customBackground"></div>

  <body>
    <div id="ad_rich_media" class="hidden"></div>
    <div id="backgroundLoader" style="display: none"></div>
    <!-- TODO REMOVE -->
    <div id="tribeStateDisplay" style="position: fixed">tribe state</div>
    <div id="notificationCenter">
      <div class="history"></div>
    </div>
    <div
      class="nameChangeMessage"
      style="
        background-color: var(--main-color);
        padding: 0.5rem;
        text-align: center;
        color: var(--bg-color);
        display: none;
      "
    >
      Important information about your account. Please click this message.
    </div>
    <div class="merchBanner hidden">
      <img src="images/merchdropwebsite2.png" alt="" />
      <div class="text">
        We've got brand new merch designs over at
        <a href="https://monkeytype.store" target="_blank">monkeytype.store</a>
      </div>
      <i class="fas closeButton fa-times"></i>
    </div>

    <div id="simplePopupWrapper" class="popupWrapper hidden">
      <div id="simplePopup" popupId=""></div>
    </div>

<<<<<<< HEAD
    <div id="tribeRoomCodePopupWrapper" class="popupWrapper hidden">
      <div id="tribeRoomCodePopup">
        <div style="position: relative">
          <input type="text" placeholder="Room Code" />
          <div
            class="icon-button"
            aria-label="Paste and Join"
            data-balloon-pos="up"
          >
            <i class="fas fa-fw fa-paste"></i>
          </div>
        </div>
        <div class="button">Join</div>
      </div>
    </div>

    <div id="tribeStartRacePopupWrapper" class="popupWrapper hidden">
      <div id="tribeStartRacePopup">
        <div class="title">Are you sure?</div>
        <div class="text">
          Not everyone is ready. Do you want to start the test without them?
        </div>
        <div class="button">Start</div>
      </div>
    </div>

    <div id="tribeUserSettingsPopupWrapper" class="popupWrapper hidden">
      <div id="tribeUserSettingsPopup">
        <div class="title">User settings</div>
        <div class="buttons">
          <div class="button giveLeaderButton">
            <i class="fas fa-fw fa-star"></i>
            Give leader
          </div>
          <div class="button banButton">
            <i class="fas fa-fw fa-hammer"></i>
            Ban
          </div>
        </div>
      </div>
    </div>

    <div id="tribeBrowsePublicRoomsPopupWrapper" class="popupWrapper hidden">
      <div id="tribeBrowsePublicRoomsPopup">
        <div class="title">Public rooms</div>
        <div class="list"></div>
        <div class="error hidden">No public rooms found</div>
=======
    <div id="mobileTestConfigPopupWrapper" class="popupWrapper hidden">
      <div id="mobileTestConfigPopup">
        <div class="group">
          <div class="button punctuation">punctuation</div>
          <div class="button numbers">numbers</div>
        </div>
        <div class="spacer"></div>
        <div class="group modeGroup">
          <div class="button" mode="time">time</div>
          <div class="button active" mode="words">words</div>
          <div class="button" mode="quote">quote</div>
          <div class="button" mode="zen">zen</div>
          <div class="button" mode="custom">custom</div>
        </div>
        <div class="spacer"></div>
        <div class="group timeGroup">
          <div class="button" time="15">15</div>
          <div class="button active" time="30">30</div>
          <div class="button" time="60">60</div>
          <div class="button" time="120">120</div>
          <div class="button" time="custom">custom</div>
        </div>
        <div class="group wordsGroup hidden">
          <div class="button" words="10">10</div>
          <div class="button" words="25">25</div>
          <div class="button" words="50">50</div>
          <div class="button" words="100">100</div>
          <div class="button" words="custom">custom</div>
        </div>
        <div class="group quoteGroup hidden">
          <div class="button" quote="-1">all</div>
          <div class="button" quote="0">short</div>
          <div class="button" quote="1">medium</div>
          <div class="button" quote="2">long</div>
          <div class="button" quote="3">thicc</div>
          <div class="button" quote="-2">search</div>
        </div>
        <div class="group customGroup hidden">
          <div class="button customChange">change</div>
        </div>
>>>>>>> 1e25d390
      </div>
    </div>

    <div id="pbTablesPopupWrapper" class="popupWrapper hidden">
      <div id="pbTablesPopup">
        <!-- <div class="title">All words personal bests</div> -->
        <table>
          <thead>
            <tr>
              <td width="1%">words</td>
              <td>
                wpm
                <br />
                <span class="sub">accuracy</span>
              </td>
              <td>
                raw
                <br />
                <span class="sub">consistency</span>
              </td>
              <td>difficulty</td>
              <td>language</td>
              <td>punctuation</td>
              <td>lazy mode</td>
              <td>date</td>
            </tr>
          </thead>
          <tbody></tbody>
        </table>
      </div>
    </div>

    <div id="practiseWordsPopupWrapper" class="popupWrapper hidden">
      <div id="practiseWordsPopup" action="">
        <div class="title">Practice words</div>
        <div class="text">
          This will start a new test in custom mode. Words that you mistyped
          more often or words that you typed much slower will be weighted higher
          and appear more often.
        </div>
        <div class="button missed" tabindex="1">Practice missed</div>
        <div class="button slow" tabindex="1">Practice slow</div>
        <div class="button both" tabindex="1">Practice both</div>
      </div>
    </div>

    <div id="rateQuotePopupWrapper" class="popupWrapper hidden">
      <div id="rateQuotePopup" quoteId="">
        <div class="quote">
          <div class="text">-</div>
          <div class="id">
            <div class="top">id</div>
            <div class="val">-</div>
          </div>
          <div class="length">
            <div class="top">length</div>
            <div class="val">-</div>
          </div>
          <div class="source">
            <div class="top">source</div>
            <div class="val">-</div>
          </div>
        </div>
        <div class="spacer"></div>
        <div class="ratingStats">
          <div class="ratingCount">
            <div class="top">ratings</div>
            <div class="val">-</div>
          </div>
          <div class="ratingAverage">
            <div class="top">average</div>
            <div class="val">-</div>
          </div>
          <div class="starsWrapper">
            <div class="top">your rating</div>
            <div class="stars">
              <div class="star active" rating="1">
                <i class="fas fa-fw fa-star"></i>
              </div>
              <div class="star active" rating="2">
                <i class="fas fa-fw fa-star"></i>
              </div>
              <div class="star active" rating="3">
                <i class="fas fa-fw fa-star"></i>
              </div>
              <div class="star" rating="4">
                <i class="fas fa-fw fa-star"></i>
              </div>
              <div class="star" rating="5">
                <i class="fas fa-fw fa-star"></i>
              </div>
            </div>
          </div>
        </div>
        <!-- <div class="button rate1">
            <i class="fas fa-star"></i>
            <i class="far fa-star"></i>
            <i class="far fa-star"></i>
          </div>
          <div class="button rate2">
            <i class="fas fa-star"></i>
            <i class="fas fa-star"></i>
            <i class="far fa-star"></i>
          </div>
          <div class="button rate3">
            <i class="fas fa-star"></i>
            <i class="fas fa-star"></i>
            <i class="fas fa-star"></i>
          </div> -->
        <span aria-label="Submit review" data-balloon-pos="up">
          <div class="icon-button submitButton">
            <i class="fas fa-chevron-right"></i>
          </div>
        </span>
      </div>
    </div>

    <div id="settingsImportWrapper" class="popupWrapper hidden">
      <div id="settingsImport" action="">
        <input type="text" />
        <div class="button">import settings</div>
      </div>
    </div>

    <div id="customThemeShareWrapper" class="popupWrapper hidden">
      <div id="customThemeShare" action="">
        <input type="text" />
        <div class="button">ok</div>
      </div>
    </div>
    <div id="customTextPopupWrapper" class="popupWrapper hidden">
      <div id="customTextPopup" action="">
        <div class="wordfilter button">
          <i class="fas fa-filter"></i>
          Words filter
        </div>
        <textarea class="textarea" placeholder="Custom text"></textarea>
        <div class="inputs">
          <label class="checkbox">
            <input type="checkbox" />
            <div class="customTextCheckbox"></div>
            Random
            <span>
              randomize the above words, and control how many words are
              generated.
            </span>
          </label>
          <div class="randomInputFields hidden">
            <label class="wordcount">
              Word count
              <input type="number" value="" min="1" max="10000" />
            </label>
            <div style="color: var(--sub-color)">or</div>
            <label class="time">
              Time
              <input type="number" value="" min="1" max="10000" />
            </label>
          </div>
          <label class="checkbox typographyCheck">
            <input type="checkbox" checked />
            <div class="customTextCheckbox customTextTypographyCheckbox"></div>
            Remove Fancy Typography
            <span>
              Standardises typography symbols (for example “ and ” become ")
            </span>
          </label>
          <label class="checkbox delimiterCheck">
            <input type="checkbox" />
            <div class="customTextCheckbox customTextDelimiterCheckbox"></div>
            Pipe Delimiter
            <span>
              Change how words are separated. Using the pipe delimiter allows
              you to randomize groups of words.
            </span>
          </label>
        </div>
        <div class="button apply">ok</div>
      </div>
    </div>
    <div id="wordFilterPopupWrapper" class="popupWrapper hidden">
      <div id="wordFilterPopup">
        <div class="group">
          <div class="title">language</div>
          <select class="languageInput" class=""></select>
        </div>
        <div class="group lengthgrid">
          <div class="title">min length</div>
          <div class="title">max length</div>
          <input
            class="wordLength wordMinInput"
            autocomplete="off"
            type="number"
          />
          <input
            class="wordLength wordMaxInput"
            autocomplete="off"
            type="number"
          />
        </div>
        <div class="group">
          <div class="title">include</div>
          <input class="wordIncludeInput" autocomplete="off" />
        </div>
        <div class="group">
          <div class="title">exclude</div>
          <input class="wordExcludeInput" autocomplete="off" />
        </div>
        <div class="tip">
          Use the above filters to include and exclude words or characters
          (separated by spaces)
        </div>
        <div class="tip">
          "Set" replaces the current custom word list with the filter result,
          "Add" appends the filter result to the current custom word list
        </div>
        <i
          class="fas fa-fw fa-spin fa-circle-notch hidden loadingIndicator"
        ></i>
        <div class="button" id="set">set</div>
        <div class="button">add</div>
      </div>
    </div>
    <div id="customWordAmountPopupWrapper" class="popupWrapper hidden">
      <div id="customWordAmountPopup">
        <div class="title">Word amount</div>
        <input type="number" value="1" min="1" max="10000" />
        <div class="tip">
          You can start an infinite test by inputting 0. Then, to stop the test,
          use the Bail Out feature (esc or ctrl/cmd + shift + p > Bail Out)
        </div>
        <div class="button">ok</div>
      </div>
    </div>
    <div id="customTestDurationPopupWrapper" class="popupWrapper hidden">
      <div id="customTestDurationPopup">
        <div class="title">Test duration</div>
        <div class="preview"></div>
        <input value="1" />
        <div class="tip">
          You can start an infinite test by inputting 0. Then, to stop the test,
          use the Bail Out feature (esc or ctrl/cmd + shift + p > Bail Out)
        </div>
        <div class="button">ok</div>
      </div>
    </div>
    <div id="quoteSearchPopupWrapper" class="popupWrapper hidden">
      <div id="quoteSearchPopup" mode="">
        <div id="quoteSearchTop">
          <div class="title">Quote Search</div>
          <div class="buttons">
            <div id="gotoSubmitQuoteButton" class="button">
              <i class="fas fa-plus"></i>
              Submit a quote
            </div>
            <div id="goToApproveQuotes" class="button">
              <i class="fas fa-check"></i>
              Approve quotes
            </div>
          </div>
        </div>
        <input
          id="searchBox"
          class="searchBox"
          type="text"
          maxlength="200"
          autocomplete="off"
        />
        <div id="extraResults">No search results</div>
        <div id="quoteSearchResults" class="quoteSearchResults"></div>
      </div>
    </div>
    <div id="quoteSubmitPopupWrapper" class="popupWrapper hidden">
      <div id="quoteSubmitPopup" mode="">
        <div class="title">Submit a Quote</div>
        <ul>
          <li>
            Do not include content that contains any libelous or otherwise
            unlawful, abusive or obscene text.
          </li>
          <li>Verify quotes added aren't duplicates of any already present</li>
          <li>
            Please do not add extremely short quotes (less than 60 characters)
          </li>
          <li>
            <b>
              Submitting low quality quotes or misusing this form will cause you
              to lose access to this feature
            </b>
          </li>
        </ul>
        <label>Quote</label>
        <div style="position: relative">
          <textarea
            id="submitQuoteText"
            class=""
            type="text"
            autocomplete="off"
          ></textarea>
          <div class="characterCount">-</div>
        </div>
        <label>Source</label>
        <input id="submitQuoteSource" class="" type="text" autocomplete="off" />
        <label>Language</label>
        <select name="language" id="submitQuoteLanguage"></select>
        <div
          class="g-recaptcha"
          data-sitekey="6Lc-V8McAAAAAJ7s6LGNe7MBZnRiwbsbiWts87aj"
        ></div>
        <div id="submitQuoteButton" class="button">Submit</div>
      </div>
    </div>
    <div id="quoteApprovePopupWrapper" class="popupWrapper hidden">
      <div id="quoteApprovePopup" mode="">
        <div class="top">
          <div class="title">Approve Quotes</div>
          <div class="button refreshList">
            <i class="fas fa-sync-alt"></i>
            Refresh list
          </div>
        </div>
        <div class="quotes"></div>
      </div>
    </div>
    <div id="tagsWrapper" class="popupWrapper hidden">
      <div id="tagsEdit" action="" tagid="">
        <div class="title"></div>
        <input type="text" />
        <div class="button"><i class="fas fa-plus"></i></div>
      </div>
    </div>
    <div id="resultEditTagsPanelWrapper" class="popupWrapper hidden">
      <div id="resultEditTagsPanel" resultid="">
        <div class="buttons"></div>
        <div class="button confirmButton"><i class="fas fa-check"></i></div>
      </div>
    </div>
    <div id="presetWrapper" class="popupWrapper hidden">
      <div id="presetEdit" action="" presetid="">
        <div class="title"></div>
        <input type="text" class="text" />
        <label class="checkbox">
          <input type="checkbox" />
          <div class="customTextCheckbox"></div>
          Change preset to current settings
        </label>
        <div class="button"><i class="fas fa-plus"></i></div>
      </div>
    </div>
    <div id="leaderboardsWrapper" class="hidden">
      <div id="leaderboards">
        <div class="leaderboardsTop">
          <div class="mainTitle">Leaderboards</div>
          <div class="subTitle">Next update in: --:--</div>
          <!-- <div class="buttons">
            <div class="buttonGroup">
              <div class="button active" board="time_15">time 15</div>
              <div class="button" board="time_60">time 60</div>
            </div>
          </div> -->
        </div>
        <div class="tables">
          <div class="titleAndTable">
            <div class="titleAndButtons">
              <div class="title">
                English Time 15
                <i
                  class="hidden leftTableLoader fas fa-fw fa-spin fa-circle-notch"
                ></i>
              </div>
              <div class="buttons">
                Jump to:
                <div class="button leftTableJumpToTop">
                  <i class="fas fa-fw fas fa-crown"></i>
                  <!-- Top -->
                </div>
                <div class="button leftTableJumpToMe">
                  <i class="fas fa-fw fas fa-user"></i>
                  <!-- Me -->
                </div>
              </div>
            </div>
            <div class="leftTableWrapper invisible">
              <table class="left">
                <thead>
                  <tr>
                    <td width="1%">#</td>
                    <td>name</td>
                    <td class="alignRight" width="15%">
                      wpm
                      <br />
                      <div class="sub">accuracy</div>
                    </td>
                    <td class="alignRight" width="15%">
                      raw
                      <br />
                      <div class="sub">consistency</div>
                    </td>
                    <td class="alignRight" width="13%">test</td>
                    <td class="alignRight" width="22%">date</td>
                  </tr>
                </thead>
                <tbody></tbody>
                <tfoot></tfoot>
              </table>
            </div>
          </div>
          <div class="titleAndTable">
            <div class="titleAndButtons">
              <div class="title">
                English Time 60
                <i
                  class="hidden rightTableLoader fas fa-fw fa-spin fa-circle-notch"
                ></i>
              </div>
              <div class="buttons">
                Jump to:
                <div class="button rightTableJumpToTop">
                  <i class="fas fa-fw fas fa-crown"></i>
                  <!-- Top -->
                </div>
                <div class="button rightTableJumpToMe">
                  <i class="fas fa-fw fas fa-user"></i>
                  <!-- Me -->
                </div>
              </div>
            </div>
            <div class="rightTableWrapper invisible">
              <table class="right">
                <thead>
                  <tr>
                    <td width="1%">#</td>
                    <td>name</td>
                    <td class="alignRight" width="15%">
                      wpm
                      <br />
                      <div class="sub">accuracy</div>
                    </td>
                    <td class="alignRight" width="15%">
                      raw
                      <br />
                      <div class="sub">consistency</div>
                    </td>
                    <td class="alignRight" width="13%">test</td>
                    <td class="alignRight" width="22%">date</td>
                  </tr>
                </thead>
                <tbody></tbody>
                <tfoot></tfoot>
              </table>
            </div>
          </div>
        </div>
      </div>
    </div>
    <div id="versionHistoryWrapper" class="hidden">
      <div id="versionHistory">
        <div class="tip">Click anywhere to dismiss</div>
        <div class="releases">
          <div class="release">
            <div class="title">v1</div>
            <div class="date">010101</div>
            <div class="body">test</div>
          </div>
          <div class="release">
            <div class="title">v2</div>
            <div class="date">010101</div>
            <div class="body">test</div>
          </div>
        </div>
      </div>
    </div>
    <div id="supportMeWrapper" class="popupWrapper hidden">
      <div id="supportMe">
        <div class="title">Support Monkeytype</div>
        <div class="text">
          Thank you so much for thinking about supporting this project. It would
          not be possible without you and your continued support.
          <i class="fas fa-heart"></i>
        </div>
        <div class="buttons">
          <div class="button ads">
            <div class="icon"><i class="fas fa-ad"></i></div>
            <div class="text">Enable Ads</div>
          </div>
          <a class="button" href="https://ko-fi.com/monkeytype" target="_blank">
            <div class="icon"><i class="fas fa-donate"></i></div>
            <div class="text">Donate</div>
          </a>
          <a
            class="button"
            href="https://www.patreon.com/monkeytype"
            target="_blank"
          >
            <div class="icon"><i class="fab fa-patreon"></i></div>
            <div class="text">
              Become
              <br />
              a Patron
            </div>
          </a>
          <a class="button" href="https://monkeytype.store" target="_blank">
            <div class="icon"><i class="fas fa-tshirt"></i></div>
            <div class="text">Buy Merch</div>
          </a>
        </div>
      </div>
    </div>
    <div id="commandLineWrapper" class="hidden">
      <div id="commandLine">
        <div
          style="
            display: grid;
            grid-template-columns: auto 1fr;
            align-items: center;
          "
        >
          <div class="searchicon">
            <i class="fas fa-search"></i>
          </div>
          <input type="text" class="input" placeholder="Type to search" />
        </div>
        <div class="separator hidden"></div>
        <div class="listTitle">Title</div>
        <div class="suggestions"></div>
      </div>
      <div id="commandInput" class="hidden">
        <input type="text" class="input" placeholder="input" />
      </div>
    </div>
    <div id="timerWrapper">
      <div id="timer" class="timerMain"></div>
    </div>
    <div style="display: flex; justify-content: space-around">
      <div id="centerContent" class="hidden">
        <div id="top">
          <!-- <div class="logo">
            <div class="top">monkey see</div>
            <div class="bottom">monkeytype</div>
          </div> -->
          <div class="logo">
            <div class="icon">
              <!-- <svg xmlns="http://www.w3.org/2000/svg" xmlns:xlink="http://www.w3.org/1999/xlink" style="isolation:isolate" viewBox="-621 -935 270 160" ><g><path d="M -401 -835 L -401 -835 C -395.481 -835 -391 -830.519 -391 -825 L -391 -825 C -391 -819.481 -395.481 -815 -401 -815 L -401 -815 C -406.519 -815 -411 -819.481 -411 -825 L -411 -825 C -411 -830.519 -406.519 -835 -401 -835 Z" /><path d="M -571 -835 L -561 -835 C -555.481 -835 -551 -830.519 -551 -825 L -551 -825 C -551 -819.481 -555.481 -815 -561 -815 L -571 -815 C -576.519 -815 -581 -819.481 -581 -825 L -581 -825 C -581 -830.519 -576.519 -835 -571 -835 Z" /><path d="M -531 -835 L -461 -835 C -455.481 -835 -451 -830.519 -451 -825 L -451 -825 C -451 -819.481 -455.481 -815 -461 -815 L -531 -815 C -536.519 -815 -541 -819.481 -541 -825 L -541 -825 C -541 -830.519 -536.519 -835 -531 -835 Z" /><path d="M -431 -865 L -431 -865 C -425.481 -865 -421 -860.519 -421 -855 L -421 -825 C -421 -819.481 -425.481 -815 -431 -815 L -431 -815 C -436.519 -815 -441 -819.481 -441 -825 L -441 -855 C -441 -860.519 -436.519 -865 -431 -865 Z" /><path d="M -461 -865 L -401 -865 C -395.481 -865 -391 -860.519 -391 -855 L -391 -855 C -391 -849.481 -395.481 -845 -401 -845 L -461 -845 C -466.519 -845 -471 -849.481 -471 -855 L -471 -855 C -471 -860.519 -466.519 -865 -461 -865 Z" /><path d="M -431 -895 L -401 -895 C -395.481 -895 -391 -890.519 -391 -885 L -391 -885 C -391 -879.481 -395.481 -875 -401 -875 L -431 -875 C -436.519 -875 -441 -879.481 -441 -885 L -441 -885 C -441 -890.519 -436.519 -895 -431 -895 Z" /><path d="M -465 -895 L -461 -895 C -455.481 -895 -451 -890.519 -451 -885 L -451 -885 C -451 -879.481 -455.481 -875 -461 -875 L -465 -875 C -470.519 -875 -475 -879.481 -475 -885 L -475 -885 C -475 -890.519 -470.519 -895 -465 -895 Z" /><path d=" M -501 -865 L -481 -865 L -481 -855 C -481 -849.481 -485.481 -845 -491 -845 L -491 -845 C -496.519 -845 -501 -849.481 -501 -855 L -501 -865 Z "/><path d=" M -541 -865 L -521 -865 L -521 -855 C -521 -849.481 -525.481 -845 -531 -845 L -531 -845 C -536.519 -845 -541 -849.481 -541 -855 L -541 -865 Z "/><path d=" M -581 -865 L -561 -865 L -561 -855 C -561 -849.481 -565.481 -845 -571 -845 L -571 -845 C -576.519 -845 -581 -849.481 -581 -855 L -581 -865 Z "/><path d=" M -501 -865 L -501 -865 C -501 -870.519 -505.481 -875 -511 -875 L -511 -875 L -511 -895 L -511 -895 C -494.443 -895 -481 -881.557 -481 -865 L -481 -865 L -501 -865 Z "/><path d=" M -541 -865 L -541 -865 C -541 -870.519 -545.481 -875 -551 -875 L -551 -875 L -551 -895 L -551 -895 C -534.443 -895 -521 -881.557 -521 -865 L -521 -865 L -541 -865 Z "/><path d=" M -511 -875 L -511 -875 C -516.519 -875 -521 -870.519 -521 -865 L -521 -865 L -541 -865 L -541 -865 C -541 -881.557 -527.557 -895 -511 -895 L -511 -895 L -511 -875 Z "/><path d=" M -551 -875 L -551 -875 C -556.519 -875 -561 -870.519 -561 -865 L -561 -865 L -581 -865 L -581 -865 C -581 -881.557 -567.557 -895 -551 -895 L -551 -895 L -551 -875 Z "/><path d=" M -601 -845 L -621 -845 L -621 -885 C -621 -912.596 -598.596 -935 -571 -935 L -401 -935 C -373.404 -935 -351 -912.596 -351 -885 L -351 -825 C -351 -797.404 -373.404 -775 -401 -775 L -571 -775 C -598.596 -775 -621 -797.404 -621 -825 L -621 -845 L -601 -845 L -601 -825 C -601 -808.443 -587.557 -795 -571 -795 L -401 -795 C -384.443 -795 -371 -808.443 -371 -825 L -371 -885 C -371 -901.557 -384.443 -915 -401 -915 L -571 -915 C -587.557 -915 -601 -901.557 -601 -885 L -601 -845 Z "/></g></svg> -->
              <!-- <svg xmlns="http://www.w3.org/2000/svg" xmlns:xlink="http://www.w3.org/1999/xlink" style="isolation:isolate" viewBox="-600 -930 250 160"><g><path d="M -400 -830 L -400 -830 C -394.481 -830 -390 -825.519 -390 -820 L -390 -820 C -390 -814.481 -394.481 -810 -400 -810 L -400 -810 C -405.519 -810 -410 -814.481 -410 -820 L -410 -820 C -410 -825.519 -405.519 -830 -400 -830 Z"/><path d=" M -505 -830 L -460 -830 C -454.481 -830 -450 -825.519 -450 -820 L -450 -820 C -450 -814.481 -454.481 -810 -460 -810 L -505 -810 C -510.519 -810 -515 -814.481 -515 -820 L -515 -820 C -515 -825.519 -510.519 -830 -505 -830 Z "/><path d="M -430 -860 L -430 -860 C -424.481 -860 -420 -855.519 -420 -850 L -420 -820 C -420 -814.481 -424.481 -810 -430 -810 L -430 -810 C -435.519 -810 -440 -814.481 -440 -820 L -440 -850 C -440 -855.519 -435.519 -860 -430 -860 Z"/><path d="M -460 -860 L -400 -860 C -394.481 -860 -390 -855.519 -390 -850 L -390 -850 C -390 -844.481 -394.481 -840 -400 -840 L -460 -840 C -465.519 -840 -470 -844.481 -470 -850 L -470 -850 C -470 -855.519 -465.519 -860 -460 -860 Z"/><path d="M -430 -890 L -400 -890 C -394.481 -890 -390 -885.519 -390 -880 L -390 -880 C -390 -874.481 -394.481 -870 -400 -870 L -430 -870 C -435.519 -870 -440 -874.481 -440 -880 L -440 -880 C -440 -885.519 -435.519 -890 -430 -890 Z"/><path d=" M -550 -830 L -535 -830 C -529.481 -830 -525 -825.519 -525 -820 L -525 -820 C -525 -814.481 -529.481 -810 -535 -810 L -550 -810 C -555.519 -810 -560 -814.481 -560 -820 L -560 -820 C -560 -825.519 -555.519 -830 -550 -830 Z "/><path d="M -464 -890 L -460 -890 C -454.481 -890 -450 -885.519 -450 -880 L -450 -880 C -450 -874.481 -454.481 -870 -460 -870 L -464 -870 C -469.519 -870 -474 -874.481 -474 -880 L -474 -880 C -474 -885.519 -469.519 -890 -464 -890 Z"/><path d=" M -500 -860 L -480 -860 L -480 -850 C -480 -844.481 -484.481 -840 -490 -840 L -490 -840 C -495.519 -840 -500 -844.481 -500 -850 L -500 -860 Z "/><path d=" M -530 -860 L -510 -860 L -510 -850 C -510 -844.481 -514.481 -840 -520 -840 L -520 -840 C -525.519 -840 -530 -844.481 -530 -850 L -530 -860 Z "/><path d=" M -560 -860 L -540 -860 L -540 -850 C -540 -844.481 -544.481 -840 -550 -840 L -550 -840 C -555.519 -840 -560 -844.481 -560 -850 L -560 -860 Z "/><path d=" M -500 -860 L -500 -865 C -500 -867.76 -502.24 -870 -505 -870 L -505 -870 L -505 -890 L -505 -890 C -491.202 -890 -480 -878.798 -480 -865 L -480 -860 L -500 -860 Z "/><path d=" M -530 -860 L -530 -865 C -530 -867.76 -532.24 -870 -535 -870 L -535 -870 L -535 -890 L -535 -890 C -521.202 -890 -510 -878.798 -510 -865 L -510 -860 L -530 -860 Z "/><path d=" M -510 -860 L -510 -865 C -510 -867.76 -507.76 -870 -505 -870 L -505 -870 L -505 -890 L -505 -890 C -518.798 -890 -530 -878.798 -530 -865 L -530 -860 L -510 -860 Z "/><path d=" M -540 -860 L -540 -865 C -540 -867.76 -537.76 -870 -535 -870 L -535 -870 L -535 -890 L -535 -890 C -548.798 -890 -560 -878.798 -560 -865 L -560 -860 L -540 -860 Z "/><path d=" M -580 -840 L -600 -840 L -600 -880 C -600 -907.596 -577.596 -930 -550 -930 L -400 -930 C -372.404 -930 -350 -907.596 -350 -880 L -350 -820 C -350 -792.404 -372.404 -770 -400 -770 L -550 -770 C -577.596 -770 -600 -792.404 -600 -820 L -600 -840 L -580 -840 L -580 -820 C -580 -803.443 -566.557 -790 -550 -790 L -400 -790 C -383.443 -790 -370 -803.443 -370 -820 L -370 -880 C -370 -896.557 -383.443 -910 -400 -910 L -550 -910 C -566.557 -910 -580 -896.557 -580 -880 L -580 -840 Z "/></g></svg> -->
              <svg
                xmlns="http://www.w3.org/2000/svg"
                xmlns:xlink="http://www.w3.org/1999/xlink"
                style="isolation: isolate"
                viewBox="-680 -1030 300 180"
              >
                <g>
                  <path
                    d="M -430 -910 L -430 -910 C -424.481 -910 -420 -905.519 -420 -900 L -420 -900 C -420 -894.481 -424.481 -890 -430 -890 L -430 -890 C -435.519 -890 -440 -894.481 -440 -900 L -440 -900 C -440 -905.519 -435.519 -910 -430 -910 Z"
                  />
                  <path
                    d=" M -570 -910 L -510 -910 C -504.481 -910 -500 -905.519 -500 -900 L -500 -900 C -500 -894.481 -504.481 -890 -510 -890 L -570 -890 C -575.519 -890 -580 -894.481 -580 -900 L -580 -900 C -580 -905.519 -575.519 -910 -570 -910 Z "
                  />
                  <path
                    d="M -590 -970 L -590 -970 C -584.481 -970 -580 -965.519 -580 -960 L -580 -940 C -580 -934.481 -584.481 -930 -590 -930 L -590 -930 C -595.519 -930 -600 -934.481 -600 -940 L -600 -960 C -600 -965.519 -595.519 -970 -590 -970 Z"
                  />
                  <path
                    d=" M -639.991 -960.515 C -639.72 -976.836 -626.385 -990 -610 -990 L -610 -990 C -602.32 -990 -595.31 -987.108 -590 -982.355 C -584.69 -987.108 -577.68 -990 -570 -990 L -570 -990 C -553.615 -990 -540.28 -976.836 -540.009 -960.515 C -540.001 -960.345 -540 -960.172 -540 -960 L -540 -960 L -540 -940 C -540 -934.481 -544.481 -930 -550 -930 L -550 -930 C -555.519 -930 -560 -934.481 -560 -940 L -560 -960 L -560 -960 C -560 -965.519 -564.481 -970 -570 -970 C -575.519 -970 -580 -965.519 -580 -960 L -580 -960 L -580 -960 L -580 -940 C -580 -934.481 -584.481 -930 -590 -930 L -590 -930 C -595.519 -930 -600 -934.481 -600 -940 L -600 -960 L -600 -960 L -600 -960 L -600 -960 L -600 -960 L -600 -960 L -600 -960 L -600 -960 C -600 -965.519 -604.481 -970 -610 -970 C -615.519 -970 -620 -965.519 -620 -960 L -620 -960 L -620 -940 C -620 -934.481 -624.481 -930 -630 -930 L -630 -930 C -635.519 -930 -640 -934.481 -640 -940 L -640 -960 L -640 -960 C -640 -960.172 -639.996 -960.344 -639.991 -960.515 Z "
                  />
                  <path
                    d=" M -460 -930 L -460 -900 C -460 -894.481 -464.481 -890 -470 -890 L -470 -890 C -475.519 -890 -480 -894.481 -480 -900 L -480 -930 L -508.82 -930 C -514.99 -930 -520 -934.481 -520 -940 L -520 -940 C -520 -945.519 -514.99 -950 -508.82 -950 L -431.18 -950 C -425.01 -950 -420 -945.519 -420 -940 L -420 -940 C -420 -934.481 -425.01 -930 -431.18 -930 L -460 -930 Z "
                  />
                  <path
                    d="M -470 -990 L -430 -990 C -424.481 -990 -420 -985.519 -420 -980 L -420 -980 C -420 -974.481 -424.481 -970 -430 -970 L -470 -970 C -475.519 -970 -480 -974.481 -480 -980 L -480 -980 C -480 -985.519 -475.519 -990 -470 -990 Z"
                  />
                  <path
                    d=" M -630 -910 L -610 -910 C -604.481 -910 -600 -905.519 -600 -900 L -600 -900 C -600 -894.481 -604.481 -890 -610 -890 L -630 -890 C -635.519 -890 -640 -894.481 -640 -900 L -640 -900 C -640 -905.519 -635.519 -910 -630 -910 Z "
                  />
                  <path
                    d=" M -515 -990 L -510 -990 C -504.481 -990 -500 -985.519 -500 -980 L -500 -980 C -500 -974.481 -504.481 -970 -510 -970 L -515 -970 C -520.519 -970 -525 -974.481 -525 -980 L -525 -980 C -525 -985.519 -520.519 -990 -515 -990 Z "
                  />
                  <path
                    d=" M -660 -910 L -680 -910 L -680 -980 C -680 -1007.596 -657.596 -1030 -630 -1030 L -430 -1030 C -402.404 -1030 -380 -1007.596 -380 -980 L -380 -900 C -380 -872.404 -402.404 -850 -430 -850 L -630 -850 C -657.596 -850 -680 -872.404 -680 -900 L -680 -920 L -660 -920 L -660 -900 C -660 -883.443 -646.557 -870 -630 -870 L -430 -870 C -413.443 -870 -400 -883.443 -400 -900 L -400 -980 C -400 -996.557 -413.443 -1010 -430 -1010 L -630 -1010 C -646.557 -1010 -660 -996.557 -660 -980 L -660 -910 Z "
                  />
                </g>
              </svg>
              <!-- <svg xmlns="http://www.w3.org/2000/svg" xmlns:xlink="http://www.w3.org/1999/xlink" style="isolation:isolate" viewBox="-140 -910 220 100"><g><path d=" M -60 -880 L -60 -880 C -60 -885.519 -64.481 -890 -70 -890 L -70 -890 L -70 -910 L -70 -910 C -53.443 -910 -40 -896.557 -40 -880 L -40 -880 L -60 -880 Z " fill="rgb(0,0,0)"/><path d=" M -100 -880 L -100 -880 C -100 -885.519 -104.481 -890 -110 -890 L -110 -890 L -110 -910 L -110 -910 C -93.443 -910 -80 -896.557 -80 -880 L -80 -880 L -100 -880 Z " fill="rgb(0,0,0)"/><path d=" M -80 -880 L -80 -880 C -80 -885.519 -75.519 -890 -70 -890 L -70 -890 L -70 -910 L -70 -910 C -86.557 -910 -100 -896.557 -100 -880 L -100 -880 L -80 -880 Z " fill="rgb(0,0,0)"/><path d=" M -120 -880 L -120 -880 C -120 -885.519 -115.519 -890 -110 -890 L -110 -890 L -110 -910 L -110 -910 C -126.557 -910 -140 -896.557 -140 -880 L -140 -880 L -120 -880 Z " fill="rgb(0,0,0)"/><path d="M 70 -830 L 70 -830 C 75.519 -830 80 -825.519 80 -820 L 80 -820 C 80 -814.481 75.519 -810 70 -810 L 70 -810 C 64.481 -810 60 -814.481 60 -820 L 60 -820 C 60 -825.519 64.481 -830 70 -830 Z"/><path d=" M -70 -830 L -10 -830 C -4.481 -830 0 -825.519 0 -820 L 0 -820 C 0 -814.481 -4.481 -810 -10 -810 L -70 -810 C -75.519 -810 -80 -814.481 -80 -820 L -80 -820 C -80 -825.519 -75.519 -830 -70 -830 Z " fill="rgb(0,0,0)"/><path d="M 30 -860 L 30 -860 C 35.519 -860 40 -855.519 40 -850 L 40 -820 C 40 -814.481 35.519 -810 30 -810 L 30 -810 C 24.481 -810 20 -814.481 20 -820 L 20 -850 C 20 -855.519 24.481 -860 30 -860 Z"/><path d="M -50 -890 L -50 -890 C -44.481 -890 -40 -885.519 -40 -880 L -40 -860 C -40 -854.481 -44.481 -850 -50 -850 L -50 -850 C -55.519 -850 -60 -854.481 -60 -860 L -60 -880 C -60 -885.519 -55.519 -890 -50 -890 Z"/><path d="M -90 -890 L -90 -890 C -84.481 -890 -80 -885.519 -80 -880 L -80 -860 C -80 -854.481 -84.481 -850 -90 -850 L -90 -850 C -95.519 -850 -100 -854.481 -100 -860 L -100 -880 C -100 -885.519 -95.519 -890 -90 -890 Z"/><path d="M -90 -890 L -90 -890 C -95.519 -890 -100 -885.519 -100 -880 L -100 -860 C -100 -854.481 -95.519 -850 -90 -850 L -90 -850 C -84.481 -850 -80 -854.481 -80 -860 L -80 -880 C -80 -885.519 -84.481 -890 -90 -890 Z"/><path d="M -130 -890 L -130 -890 C -135.519 -890 -140 -885.519 -140 -880 L -140 -860 C -140 -854.481 -135.519 -850 -130 -850 L -130 -850 C -124.481 -850 -120 -854.481 -120 -860 L -120 -880 C -120 -885.519 -124.481 -890 -130 -890 Z"/><path d="M -8.82 -870 L 68.82 -870 C 74.99 -870 80 -865.519 80 -860 L 80 -860 C 80 -854.481 74.99 -850 68.82 -850 L -8.82 -850 C -14.99 -850 -20 -854.481 -20 -860 L -20 -860 C -20 -865.519 -14.99 -870 -8.82 -870 Z"/><path d="M 30 -910 L 70 -910 C 75.519 -910 80 -905.519 80 -900 L 80 -900 C 80 -894.481 75.519 -890 70 -890 L 30 -890 C 24.481 -890 20 -894.481 20 -900 L 20 -900 C 20 -905.519 24.481 -910 30 -910 Z"/><path d=" M -130 -830 L -110 -830 C -104.481 -830 -100 -825.519 -100 -820 L -100 -820 C -100 -814.481 -104.481 -810 -110 -810 L -130 -810 C -135.519 -810 -140 -814.481 -140 -820 L -140 -820 C -140 -825.519 -135.519 -830 -130 -830 Z " fill="rgb(0,0,0)"/><path d="M -14 -910 L -10 -910 C -4.481 -910 0 -905.519 0 -900 L 0 -900 C 0 -894.481 -4.481 -890 -10 -890 L -14 -890 C -19.519 -890 -24 -894.481 -24 -900 L -24 -900 C -24 -905.519 -19.519 -910 -14 -910 Z"/></g></svg> -->
              <!-- <svg xmlns="http://www.w3.org/2000/svg" xmlns:xlink="http://www.w3.org/1999/xlink" style="isolation:isolate" viewBox="-160 -930 260 140"><path d=" M 20 -850 L 20 -850 L 20 -820 C 20 -814.481 24.481 -810 30 -810 L 30 -810 C 35.519 -810 40 -814.481 40 -820 L 40 -850 L 40 -850 L 68.82 -850 C 74.99 -850 80 -854.481 80 -860 L 80 -860 C 80 -865.519 74.99 -870 68.82 -870 L -8.82 -870 C -14.99 -870 -20 -865.519 -20 -860 L -20 -860 C -20 -854.481 -14.99 -850 -8.82 -850 L 20 -850 L 20 -850 L 20 -850 L 20 -850 Z  M -40.009 -880.515 C -40.28 -896.836 -53.615 -910 -70 -910 L -70 -910 L -70 -910 L -70 -890 L -70 -890 L -70 -890 L -70 -910 L -70 -910 C -77.68 -910 -84.69 -907.108 -90 -902.355 L -90 -902.355 C -95.31 -907.108 -102.32 -910 -110 -910 L -110 -910 C -126.385 -910 -139.72 -896.836 -139.991 -880.515 L -139.991 -880.515 C -139.996 -880.344 -140 -880.172 -140 -880 L -140 -880 L -140 -860 C -140 -854.481 -135.519 -850 -130 -850 L -130 -850 C -124.481 -850 -120 -854.481 -120 -860 L -120 -880 L -120 -880 C -120 -885.519 -115.519 -890 -110 -890 L -110 -890 L -110 -890 L -110 -890 L -110 -890 C -104.481 -890 -100 -885.519 -100 -880 L -100 -880 L -100 -880 L -100 -880 L -100 -880 L -100 -880 L -100 -880 L -100 -880 L -100 -880 L -100 -860 C -100 -854.481 -95.519 -850 -90 -850 L -90 -850 C -84.481 -850 -80 -854.481 -80 -860 L -80 -860 L -80 -880 L -80 -880 L -80 -880 L -80 -880 L -80 -880 L -80 -880 L -80 -880 C -80 -885.519 -75.519 -890 -70 -890 L -70 -890 L -70 -890 L -70 -890 L -70 -890 C -64.481 -890 -60 -885.519 -60 -880 L -60 -880 L -60 -860 C -60 -854.481 -55.519 -850 -50 -850 L -50 -850 C -44.481 -850 -40 -854.481 -40 -860 L -40 -880 L -40 -880 C -40 -880.172 -40.004 -880.344 -40.009 -880.515 L -40.009 -880.515 L -40.009 -880.515 L -40.009 -880.515 L -40.009 -880.515 Z  M 70 -830 L 70 -830 C 75.519 -830 80 -825.519 80 -820 L 80 -820 C 80 -814.481 75.519 -810 70 -810 L 70 -810 C 64.481 -810 60 -814.481 60 -820 L 60 -820 C 60 -825.519 64.481 -830 70 -830 L 70 -830 L 70 -830 L 70 -830 L 70 -830 L 70 -830 L 70 -830 L 70 -830 Z  M -70 -830 L -10 -830 C -4.481 -830 0 -825.519 0 -820 L 0 -820 C 0 -814.481 -4.481 -810 -10 -810 L -70 -810 C -75.519 -810 -80 -814.481 -80 -820 L -80 -820 C -80 -825.519 -75.519 -830 -70 -830 L -70 -830 L -70 -830 L -70 -830 L -70 -830 L -70 -830 L -70 -830 Z  M 30 -910 L 70 -910 C 75.519 -910 80 -905.519 80 -900 L 80 -900 C 80 -894.481 75.519 -890 70 -890 L 30 -890 C 24.481 -890 20 -894.481 20 -900 L 20 -900 C 20 -905.519 24.481 -910 30 -910 L 30 -910 L 30 -910 Z  M -130 -830 L -110 -830 C -104.481 -830 -100 -825.519 -100 -820 L -100 -820 C -100 -814.481 -104.481 -810 -110 -810 L -130 -810 C -135.519 -810 -140 -814.481 -140 -820 L -140 -820 C -140 -825.519 -135.519 -830 -130 -830 L -130 -830 Z  M -131.156 -930 L 71.156 -930 C 87.075 -930 100 -917.075 100 -901.156 L 100 -818.844 C 100 -802.925 87.075 -790 71.156 -790 L -131.156 -790 C -147.075 -790 -160 -802.925 -160 -818.844 L -160 -901.156 C -160 -917.075 -147.075 -930 -131.156 -930 L -131.156 -930 L -131.156 -930 L -131.156 -930 L -131.156 -930 L -131.156 -930 L -131.156 -930 L -131.156 -930 L -131.156 -930 L -131.156 -930 L -131.156 -930 L -131.156 -930 L -131.156 -930 L -131.156 -930 L -131.156 -930 Z  M -15 -910 L -10 -910 C -4.481 -910 0 -905.519 0 -900 L 0 -900 C 0 -894.481 -4.481 -890 -10 -890 L -15 -890 C -20.519 -890 -25 -894.481 -25 -900 L -25 -900 C -25 -905.519 -20.519 -910 -15 -910 Z " fill-rule="evenodd"/></svg> -->
            </div>
            <div class="text">
              <div class="top">monkey see</div>
              monkeytype
            </div>
            <!-- <image fill="red" xlink:href="images/logo1.svg" width="96" height="96"/> -->
            <!-- <svg>
              <use src="images/logo1.svg" style="--color_fill: #000;"></use>
            </svg> -->
            <!-- <img src="images/logo1.svg" alt="" width="200px" height="100px"> -->
          </div>
          <div id="menu">
            <div
              id="startTestButton"
              class="icon-button view-start"
              tabindex="2"
              href="/"
              onclick="this.blur();"
            >
              <div class="icon">
                <i class="fas fa-fw fa-keyboard"></i>
              </div>
            </div>
            <div
              class="icon-button view-tribe"
              tabindex="2"
              href="/tribe"
              onclick="this.blur();"
            >
              <div class="icon">
                <i class="fas fa-fw fas fa-satellite"></i>
              </div>
            </div>
            <div
              class="icon-button leaderboards view-leaderboards"
              tabindex="2"
              onclick="this.blur();"
            >
              <div class="icon">
                <i class="fas fa-fw fa-crown"></i>
              </div>
            </div>
            <div
              class="icon-button view-about"
              tabindex="2"
              href="/about"
              onclick="this.blur();"
            >
              <div class="icon">
                <i class="fas fa-fw fa-info"></i>
              </div>
            </div>
            <!-- <a
              class="icon-button discord"
              tabindex="2"
              href="https://discord.gg/yENzqcB"
              onclick="this.blur();"
              target="_blank"
              style="text-decoration: none;"
            >
              <div class="icon">
                <i class="fab fa-discord"></i>
              </div>
            </a> -->
            <div
              class="icon-button view-settings"
              tabindex="2"
              href="/settings"
              onclick="this.blur();"
            >
              <div class="icon">
                <i class="fas fa-fw fa-cog"></i>
              </div>
            </div>
            <div
              class="icon-button hidden account view-account"
              tabindex="2"
              href="/account"
              onclick="this.blur();"
            >
              <div class="icon">
                <i class="fas fa-fw fa-user"></i>
              </div>
              <div class="text"></div>
            </div>
            <div
              class="icon-button login view-login"
              tabindex="2"
              href="/login"
              onclick="this.blur();"
            >
              <div class="icon">
                <i class="far fa-fw fa-user"></i>
              </div>
            </div>
          </div>

          <div class="config hidden">
            <div class="mobileConfig">
              <div class="icon-button">
                <i class="fas fa-bars"></i>
              </div>
            </div>
            <div class="desktopConfig">
              <div
                style="
                  display: grid;
                  grid-auto-flow: column;
                  padding-top: 0.1rem;
                "
              >
                <div class="group punctuationMode">
                  <!--           <div class="title">time</div> -->
                  <div class="buttons">
                    <div class="text-button toggleButton" tabindex="2">
                      punctuation
                    </div>
                  </div>
                </div>
                <div class="group numbersMode">
                  <!--           <div class="title">time</div> -->
                  <div class="buttons">
                    <div class="text-button toggleButton" tabindex="2">
                      numbers
                    </div>
                  </div>
                </div>
              </div>
              <div class="group mode">
                <!--           <div class="title">mode</div> -->
                <div class="buttons">
                  <div class="text-button active" mode="time" tabindex="2">
                    time
                  </div>
                  <div class="text-button" mode="words" tabindex="2">words</div>
                  <div class="text-button" mode="quote" tabindex="2">quote</div>
                  <div class="text-button" mode="zen" tabindex="2">zen</div>
                  <div class="text-button" mode="custom" tabindex="2">
                    custom
                  </div>
                </div>
              </div>
              <div class="group wordCount hidden">
                <!--           <div class="title">words</div> -->
                <div class="buttons">
                  <div class="text-button" wordCount="10" tabindex="2">10</div>
                  <div class="text-button" wordCount="25" tabindex="2">25</div>
                  <div class="text-button active" wordCount="50" tabindex="2">
                    50
                  </div>
                  <div class="text-button" wordCount="100" tabindex="2">
                    100
                  </div>
                  <div class="text-button" wordCount="custom" tabindex="2">
                    <i class="fas fa-tools"></i>
                  </div>
                </div>
              </div>
              <div class="group time">
                <!--           <div class="title">time</div> -->
                <div class="buttons">
                  <div class="text-button" timeConfig="15" tabindex="2">15</div>
                  <div class="text-button active" timeConfig="30" tabindex="2">
                    30
                  </div>
                  <div class="text-button" timeConfig="60" tabindex="2">60</div>
                  <div class="text-button" timeConfig="120" tabindex="2">
                    120
                  </div>
                  <div class="text-button" timeConfig="custom" tabindex="2">
                    <i class="fas fa-tools"></i>
                  </div>
                </div>
              </div>
              <div class="group quoteLength hidden">
                <!--           <div class="title">time</div> -->
                <div class="buttons">
                  <div class="text-button" quoteLength="-1" tabindex="2">
                    all
                  </div>
                  <div class="text-button" quoteLength="0" tabindex="2">
                    short
                  </div>
                  <div class="text-button active" quoteLength="1" tabindex="2">
                    medium
                  </div>
                  <div class="text-button" quoteLength="2" tabindex="2">
                    long
                  </div>
                  <div class="text-button" quoteLength="3" tabindex="2">
                    thicc
                  </div>
                  <div class="text-button" quoteLength="-2" tabindex="2">
                    <i class="fas fa-search"></i>
                  </div>
                </div>
              </div>
              <div class="group customText hidden">
                <!--           <div class="title">time</div> -->
                <div class="buttons">
                  <div class="text-button">change</div>
                </div>
              </div>
            </div>
          </div>
          <div
            class="signOut hidden"
            style="grid-column: 3/4; grid-row: 1/2"
            tabindex="0"
          >
            <i class="fas fa-sign-out-alt"></i>
            sign out
          </div>
        </div>
        <div id="middle">
          <div class="page pageLoading hidden">
            <div class="preloader">
              <i class="fas fa-fw fa-spin fa-circle-notch"></i>
            </div>
          </div>
          <div class="page pageTest hidden">
            <div id="typingTest">
              <div class="tribeBars hidden"></div>
              <div class="tribeCountdown hidden"></div>
              <div id="capsWarning" class="hidden">
                <i class="fas fa-lock"></i>
                Caps Lock
              </div>
              <div id="memoryTimer">Time left to memorise all words: 0s</div>
              <div id="testModesNotice"></div>
              <input
                id="wordsInput"
                class=""
                tabindex="0"
                type="text"
                autocomplete="off"
                autocapitalize="off"
                autocorrect="off"
              />
              <div id="timerNumber" class="timerMain">
                <div>60</div>
              </div>
              <div id="miniTimerAndLiveWpm" class="timerMain size15">
                <div class="time hidden">1:00</div>
                <div class="wpm">60</div>
                <div class="acc">100%</div>
                <div class="burst">1</div>
              </div>
              <div class="outOfFocusWarning hidden">
                <i class="fas fa-mouse-pointer"></i>
                Click or press any key to focus
              </div>
              <div id="wordsWrapper" translate="no">
                <div id="paceCaret" class="default size15 hidden"></div>
                <div id="caret" class="default size15"></div>
                <div id="words" class="size15"></div>
              </div>
              <div class="keymap hidden">
                <div class="row r1">
                  <div></div>
                  <div class="keymap-key" id="Key1">
                    <span class="letter">1</span>
                  </div>
                  <div class="keymap-key" id="Key2">
                    <span class="letter">2</span>
                  </div>
                  <div class="keymap-key" id="Key3">
                    <span class="letter">3</span>
                  </div>
                  <div class="keymap-key" id="Key4">
                    <span class="letter">4</span>
                  </div>
                  <div class="keymap-key" id="Key5">
                    <span class="letter">5</span>
                  </div>
                  <div class="keymap-key" id="Key6">
                    <span class="letter">6</span>
                  </div>
                  <div class="keymap-split-spacer"></div>
                  <div class="keymap-key" id="Key7">
                    <span class="letter">7</span>
                  </div>
                  <div class="keymap-key" id="Key8">
                    <span class="letter">8</span>
                  </div>
                  <div class="keymap-key" id="Key9">
                    <span class="letter">9</span>
                  </div>
                  <div class="keymap-key" id="Key0">
                    <span class="letter">0</span>
                  </div>
                  <div class="keymap-key" id="Key-">
                    <span class="letter">-</span>
                  </div>
                  <div class="keymap-key" id="Key=">
                    <span class="letter">=</span>
                  </div>
                </div>
                <div class="row r2">
                  <div></div>
                  <div class="keymap-key" id="KeyQ">
                    <span class="letter">q</span>
                  </div>
                  <div class="keymap-key" id="KeyW">
                    <span class="letter">w</span>
                  </div>
                  <div class="keymap-key" id="KeyE">
                    <span class="letter">e</span>
                  </div>
                  <div class="keymap-key" id="KeyR">
                    <span class="letter">r</span>
                  </div>
                  <div class="keymap-key" id="KeyT">
                    <span class="letter">t</span>
                  </div>
                  <div class="keymap-split-spacer"></div>
                  <div class="keymap-key" id="KeyY">
                    <span class="letter">y</span>
                  </div>
                  <div class="keymap-key" id="KeyU">
                    <span class="letter">u</span>
                  </div>
                  <div class="keymap-key" id="KeyI">
                    <span class="letter">i</span>
                  </div>
                  <div class="keymap-key" id="KeyO">
                    <span class="letter">o</span>
                  </div>
                  <div class="keymap-key" id="KeyP">
                    <span class="letter">p</span>
                  </div>
                  <div class="keymap-key" id="KeyLeftBracket">
                    <span class="letter">[</span>
                  </div>
                  <div class="keymap-key" id="KeyRightBracket">
                    <span class="letter">]</span>
                  </div>
                  <div class="keymap-key hidden-key" id="Backslash">
                    <span class="letter">\</span>
                  </div>
                </div>
                <div class="row r3">
                  <div></div>
                  <div class="keymap-key" id="KeyA">
                    <span class="letter">a</span>
                  </div>
                  <div class="keymap-key" id="KeyS">
                    <span class="letter">s</span>
                  </div>
                  <div class="keymap-key" id="KeyD">
                    <span class="letter">d</span>
                  </div>
                  <div class="keymap-key" id="KeyF">
                    <span class="letter">f</span>
                    <div class="bump"></div>
                  </div>
                  <div class="keymap-key" id="KeyG">
                    <span class="letter">g</span>
                  </div>
                  <div class="keymap-split-spacer"></div>
                  <div class="keymap-key" id="KeyH">
                    <span class="letter">h</span>
                  </div>
                  <div class="keymap-key" id="KeyJ">
                    <span class="letter">j</span>
                    <div class="bump"></div>
                  </div>
                  <div class="keymap-key" id="KeyK">
                    <span class="letter">k</span>
                  </div>
                  <div class="keymap-key" id="KeyL">
                    <span class="letter">l</span>
                  </div>
                  <div class="keymap-key" id="KeySemicolon">
                    <span class="letter">;</span>
                  </div>
                  <div class="keymap-key" id="KeyQuote">
                    <span class="letter">'</span>
                  </div>
                </div>
                <div class="row r4">
                  <div></div>
                  <div class="keymap-key first" id="KeyZ">
                    <span class="letter">z</span>
                  </div>
                  <div class="keymap-key" id="KeyX">
                    <span class="letter">x</span>
                  </div>
                  <div class="keymap-key" id="KeyC">
                    <span class="letter">c</span>
                  </div>
                  <div class="keymap-key" id="KeyV">
                    <span class="letter">v</span>
                  </div>
                  <div class="keymap-key" id="KeyB">
                    <span class="letter">b</span>
                  </div>
                  <div class="keymap-key" id="KeyN">
                    <span class="letter">n</span>
                  </div>
                  <div class="keymap-split-spacer"></div>
                  <div class="extraKey">
                    <span class="letter"></span>
                  </div>
                  <div class="keymap-key" id="KeyM">
                    <span class="letter">m</span>
                  </div>
                  <div class="keymap-key" id="KeyComma">
                    <span class="letter">,</span>
                  </div>
                  <div class="keymap-key" id="KeyPeriod">
                    <span class="letter">.</span>
                  </div>
                  <div class="keymap-key" id="KeySlash">
                    <span class="letter">/</span>
                  </div>
                  <div class="keymap-key last">
                    <span class="letter"></span>
                  </div>
                </div>
                <div class="row r5">
                  <div></div>
                  <div class="keymap-key key-split-space" id="KeySpace">
                    <span class="letter"></span>
                  </div>
                  <div class="keymap-split-spacer"></div>
                  <div class="keymap-key key-split-space" id="KeySpace2">
                    <span class="letter"></span>
                  </div>
                  <div class="keymap-key hidden-key">
                    <span class="letter"></span>
                  </div>
                </div>
              </div>
              <div id="largeLiveWpmAndAcc" class="timerMain">
                <div id="liveWpm" class="hidden">123</div>
                <div id="liveAcc" class="hidden">100%%</div>
                <div id="liveBurst" class="hidden">1</div>
              </div>
              <div
                id="restartTestButton"
                aria-label="Restart Test"
                data-balloon-pos="down"
                class=""
                tabindex="0"
                onclick="this.blur();"
              >
                <i class="fas fa-fw fa-redo-alt"></i>
              </div>
              <div id="monkey" class="hidden">
                <div class="up"></div>
                <div class="left hidden"></div>
                <div class="right hidden"></div>
                <div class="both hidden"></div>
                <div class="fast">
                  <div class="up"></div>
                  <div class="left hidden"></div>
                  <div class="right hidden"></div>
                  <div class="both hidden"></div>
                </div>
              </div>
              <div id="premidTestMode" class="hidden"></div>
              <div id="premidSecondsLeft" class="hidden"></div>
            </div>
            <div id="result" tabindex="0" class="hidden">
              <div id="tribeResults" class="hidden">
                <div class="top invisible">timer</div>
                <table>
                  <thead>
                    <tr>
                      <td></td>
                      <td>
                        position
                        <br />
                        <span>points</span>
                      </td>
                      <td></td>
                      <td>
                        wpm
                        <br />
                        <span>accuracy</span>
                      </td>
                      <td>
                        raw
                        <br />
                        <span>consistency</span>
                      </td>
                      <td>
                        characters
                        <br />
                        <span>other</span>
                      </td>
                      <td></td>
                    </tr>
                  </thead>
                  <tbody></tbody>
                </table>
              </div>
              <div class="stats">
                <!-- <div class="info">words 10<br>punctuation</div> -->

                <div class="group wpm">
                  <div class="top">
                    <div class="text">wpm</div>
                    <div
                      class="crown hidden"
                      aria-label=""
                      data-balloon-pos="up"
                    >
                      <i class="fas fa-crown"></i>
                    </div>
                  </div>
                  <div class="bottom" aria-label="" data-balloon-pos="up">
                    -
                  </div>
                </div>
                <div class="group acc">
                  <div class="top">acc</div>
                  <div class="bottom" aria-label="" data-balloon-pos="up">
                    -
                  </div>
                </div>
              </div>
              <div class="stats morestats">
                <div class="group testType">
                  <div class="top">test type</div>
                  <div class="bottom">-</div>
                  <div class="tags hidden" style="margin-top: 0.5rem">
                    <div class="top">tags</div>
                    <div class="bottom">-</div>
                  </div>
                </div>
                <!-- <div class="group infoAndTags"> -->
                <div class="group info">
                  <div class="top">other</div>
                  <div class="bottom">-</div>
                </div>

                <!-- </div> -->
                <!-- <div class="subgroup"> -->
                <div class="group raw">
                  <div class="top">raw</div>
                  <div class="bottom" aria-label="" data-balloon-pos="up">
                    -
                  </div>
                </div>
                <div class="group key">
                  <div class="top">characters</div>
                  <div
                    class="bottom"
                    aria-label="correct, incorrect, extra, and missed"
                    data-balloon-break=""
                    data-balloon-pos="up"
                  >
                    -
                  </div>
                </div>

                <!-- </div> -->

                <!-- <div class="subgroup"> -->
                <div class="group flat consistency">
                  <div class="top">consistency</div>
                  <div class="bottom" aria-label="" data-balloon-pos="up">
                    2 -
                  </div>
                </div>
                <div class="group time">
                  <div class="top">time</div>
                  <div class="bottom" aria-label="" data-balloon-pos="up">
                    <div class="text">-</div>
                    <div class="afk"></div>
                    <div class="timeToday"></div>
                  </div>
                </div>
                <!-- </div> -->

                <div class="group source hidden">
                  <div class="top">
                    source
                    <span
                      id="rateQuoteButton"
                      class="icon-button hidden"
                      aria-label="Rate quote"
                      data-balloon-pos="up"
                      style="display: inline-block"
                    >
                      <i class="icon far fa-star"></i>
                      <span class="rating"></span>
                    </span>
                  </div>
                  <div class="bottom">-</div>
                </div>

                <div class="group leaderboards">
                  <div class="top">leaderboards</div>
                  <div class="bottom">-</div>
                </div>
              </div>
              <div class="chart">
                <!-- <div class="title">wpm over time</div> -->
                <canvas id="wpmChart"></canvas>
              </div>
              <div class="bottom" style="grid-column: 1/3">
                <div id="resultWordsHistory" class="hidden">
                  <div class="title">
                    input history
                    <span
                      id="copyWordsListButton"
                      class="icon-button"
                      aria-label="Copy words list"
                      data-balloon-pos="up"
                      style="display: inline-block"
                    >
                      <i class="fas fa-fw fa-copy"></i>
                    </span>
                    <span
                      id="toggleBurstHeatmap"
                      class="icon-button"
                      aria-label="Toggle burst heatmap"
                      data-balloon-pos="up"
                      style="display: inline-block"
                    >
                      <i class="fas fa-fw fa-fire-alt"></i>
                    </span>
                    <div class="heatmapLegend hidden">
                      <div>slow</div>
                      <div class="boxes">
                        <div class="box"></div>
                        <div class="box"></div>
                        <div class="box"></div>
                        <div class="box"></div>
                        <div class="box"></div>
                      </div>
                      <div>fast</div>
                    </div>
                  </div>
                  <div class="words"></div>
                </div>
                <div id="resultReplay" class="hidden">
                  <div class="title">
                    watch replay
                    <span
                      id="playpauseReplayButton"
                      class="icon-button"
                      aria-label="Start replay"
                      data-balloon-pos="up"
                      style="display: inline-block"
                    >
                      <i class="fas fa-play"></i>
                    </span>
                    <p id="replayStopwatch">0s</p>
                  </div>
                  <div id="wordsWrapper">
                    <div id="replayWords" class="words"></div>
                  </div>
                </div>
                <div
                  id="retrySavingResultButton"
                  class="hidden"
                  tabindex="0"
                  onclick="this.blur();"
                >
                  <i class="fas fa-redo"></i>
                  Retry saving result
                </div>
                <div class="buttons">
                  <div
                    id="readyButton"
                    class="hidden"
                    aria-label="Ready"
                    data-balloon-pos="down"
                    tabindex="0"
                    onclick="this.blur();"
                  >
                    <i class="fas fa-fw fa-check"></i>
                  </div>
                  <div
                    id="queueAgainButton"
                    aria-label="Queue again"
                    data-balloon-pos="down"
                    tabindex="0"
                    onclick="this.blur();"
                  >
                    <i class="fas fa-fw fas fa-satellite-dish"></i>
                  </div>
                  <div
                    id="nextTestButton"
                    aria-label="Next test"
                    data-balloon-pos="down"
                    tabindex="0"
                    onclick="this.blur();"
                  >
                    <i class="fas fa-fw fa-chevron-right"></i>
                  </div>
                  <div
                    id="backToLobbyButton"
                    class="hidden"
                    aria-label="Back to lobby"
                    data-balloon-pos="down"
                    tabindex="0"
                    onclick="this.blur();"
                  >
                    <i class="fas fa-fw fa-home"></i>
                  </div>
                  <div
                    id="restartTestButtonWithSameWordset"
                    aria-label="Repeat test"
                    data-balloon-pos="down"
                    tabindex="0"
                    onclick="this.blur();"
                  >
                    <i class="fas fa-fw fa-sync-alt"></i>
                  </div>
                  <div
                    id="practiseWordsButton"
                    aria-label="Practice words"
                    data-balloon-pos="down"
                    tabindex="0"
                    onclick="this.blur();"
                  >
                    <i class="fas fa-fw fa-exclamation-triangle"></i>
                  </div>
                  <div
                    id="showWordHistoryButton"
                    aria-label="Toggle words history"
                    data-balloon-pos="down"
                    tabindex="0"
                    onclick="this.blur();"
                  >
                    <i class="fas fa-fw fa-align-left"></i>
                  </div>
                  <div
                    id="watchReplayButton"
                    aria-label="Watch replay"
                    data-balloon-pos="down"
                    tabindex="0"
                    onclick="this.blur();"
                  >
                    <i class="fas fa-fw fa-backward"></i>
                  </div>
                  <div
                    id="saveScreenshotButton"
                    aria-label="Save screenshot"
                    data-balloon-pos="down"
                    tabindex="0"
                    onclick="this.blur();"
                  >
                    <i class="far fa-fw fa-image"></i>
                  </div>
                </div>
                <div class="loginTip">
                  <span class="link">Sign in</span>
                  to save your result
                </div>
              </div>
              <div id="tribeResultBottom" class="hidden">
                <div class="chat">
                  <div class="title">chat</div>
                  <div class="messages"></div>
                  <div class="input">
                    <div class="emojiSuggestion hidden"></div>
                    <input
                      type="text"
                      placeholder="Send a message (press / to focus)"
                    />
                  </div>
                  <div class="whoIsTyping"></div>
                </div>
                <div class="buttons">
                  <div class="button startTestButton">
                    <i class="fas fa-chevron-right"></i>
                    Next test
                  </div>
                  <div class="button backToLobbyButton">
                    <i class="fas fa-home"></i>
                    Back to lobby
                  </div>
                  <div class="button userReadyButton">
                    <i class="fas fa-check"></i>
                    Ready
                  </div>
                  <div class="button userAfkButton">
                    <i class="far fas fa-mug-hot"></i>
                    Take a break
                  </div>
                  <div class="button leaveRoomButton">
                    <i class="fas fa-door-open"></i>
                    Leave room
                  </div>
                </div>
                <div class="userlist">
                  <div class="title">users</div>
                  <div class="list"></div>
                </div>
                <div class="inviteLink">
                  <div class="code">
                    <div class="title">room code</div>
                    <div
                      class="text"
                      aria-label="Click to copy"
                      data-balloon-pos="up"
                    ></div>
                  </div>
                  <div class="link"></div>
                </div>
              </div>
              <div class="ssWatermark hidden">monkeytype.com</div>
            </div>
          </div>
          <div class="page pageTribe hidden">
            <div class="tribePage preloader active">
              <div class="icon">
                <div class="fa-fw fa-spin fas fa-circle-notch"></div>
              </div>
              <div class="text">Please wait...</div>
              <div class="reconnectButton button hidden">Reconnect</div>
            </div>
            <div class="tribePage menu hidden">
              <div class="welcome">
                <div class="text">
                  Welcome to
                  <span style="color: var(--main-color)">Tribe</span>
                </div>
                <div class="stats"></div>
                <div class="statsLoader hidden">
                  <i class="fas fa-spin fa-circle-notch"></i>
                </div>
              </div>
              <div class="matchmaking hidden">
                <!-- <div id="joinRandomRoom" class="button">Join random room</div> -->
                <div class="title">matchmaking</div>
                <div class="buttons">
                  <div class="button" queue="0">
                    <div class="icon"><i class="fas fa-clock"></i></div>
                    <div class="text">Time 15</div>
                    <div class="subtext">
                      <div class="races">Races: 0</div>
                      <div class="waiting">Waiting: 0</div>
                    </div>
                  </div>
                  <div class="button" queue="1">
                    <div class="icon"><i class="fas fa-clock"></i></div>
                    <div class="text">Time 60</div>
                    <div class="subtext">
                      <div class="races">Races: 0</div>
                      <div class="waiting">Waiting: 0</div>
                    </div>
                  </div>
                  <div class="button" queue="2">
                    <div class="icon"><i class="fas fa-quote-right"></i></div>
                    <div class="text">Medium Quotes</div>
                    <div class="subtext">
                      <div class="races">Races: 0</div>
                      <div class="waiting">Waiting: 0</div>
                    </div>
                  </div>
                  <div class="button" queue="3">
                    <div class="icon"><i class="fas fa-quote-right"></i></div>
                    <div class="text">Long Quotes</div>
                    <div class="subtext">
                      <div class="races">Races: 0</div>
                      <div class="waiting">Waiting: 0</div>
                    </div>
                  </div>
                </div>
                <div class="button startMatchmakingButton disabled">
                  <i class="fas fa-times"></i>
                  Select at least one queue
                </div>
                <div class="button leaveMatchmakingButton hidden">
                  <i class="fas fa-times"></i>
                  Leave queue
                </div>
                <!-- <span
                  style="
                    text-align: center;
                    color: var(--sub-color);
                    line-height: 5rem;
                    height: 5rem;
                  "
                >
                  Coming soon...
                </span> -->
              </div>
              <div class="customRooms">
                <div class="title">custom rooms</div>
                <div class="buttons">
                  <div id="createCustomRoom" class="button">
                    <div class="icon"><i class="fas fa-user-friends"></i></div>
                    <div class="text">Create private room</div>
                    <div class="subtext">
                      <div class="rooms">Rooms: 0</div>
                    </div>
                  </div>
                  <div id="browseCustomRooms" class="button">
                    <div class="icon"><i class="fas fa-users"></i></div>
                    <div class="text">Browse public rooms</div>
                    <div class="subtext">
                      <div class="rooms">Rooms: 0</div>
                    </div>
                  </div>
                  <div id="enterRoomCode" class="button">
                    <div class="icon"><i class="fas fa-code"></i></div>
                    <div class="text">Enter code</div>
                    <div class="subtext">Join using a room code</div>
                  </div>
                </div>
                <!-- <div id="joinByCode">
                  <div class="customInput">
                    <span class="byte">--</span>
                    /
                    <span class="byte">--</span>
                    /
                    <span class="byte">--</span>
                  </div>
                  <input
                    type="text"
                    placeholder="Code"
                    maxlength="6"
                    class=""
                  />
                  <div class="button">
                    <i class="fas fa-chevron-right"></i>
                  </div>
                </div> -->
              </div>
              <!-- <div
                style="
                  grid-column: 1/3;
                  margin-top: 2rem;
                  color: var(--sub-color);
                "
              >
                Remember: Things will break, the server will go down randomly.
                This is using a different database with test saving disabled, so
                you cannot access your live account including your personal
                bests. If you find a problem please report it (ideally with
                steps on how to reproduce the issue) - I'll do my best to fix
                things. Most importantly - have fun.
              </div> -->
            </div>
            <div class="tribePage lobby hidden">
              <div class="tribeBars hidden"></div>
              <div class="currentConfig">
                <div class="title">
                  current config
                  <div class="loadingIndicator hidden">
                    <i class="fas fa-fw fa-spin fa-circle-notch"></i>
                  </div>
                </div>
                <div class="groups"></div>
              </div>
              <div class="lobbyButtons">
                <div class="button startTestButton">
                  <i class="fas fa-keyboard"></i>
                  Start test
                </div>
                <div class="button userReadyButton">
                  <i class="fas fa-check"></i>
                  Ready
                </div>
                <div class="button userAfkButton">
                  <i class="far fas fa-mug-hot"></i>
                  Take a break
                </div>
                <div class="button leaveRoomButton">
                  <i class="fas fa-door-open"></i>
                  Leave room
                </div>
              </div>
              <div class="chat">
                <div class="title">chat</div>
                <div class="messages"></div>
                <div class="input">
                  <div class="emojiSuggestion hidden"></div>
                  <input
                    type="text"
                    placeholder="Send a message (press / to focus)"
                  />
                </div>
                <div class="whoIsTyping"></div>
              </div>
              <div class="userlist">
                <div class="visibilityAndName">
                  <div class="group roomName">
                    <div class="title">name</div>
                    <div class="value">
                      <div class="text">My room</div>
                      <div class="icon-button">
                        <i class="fa fa-fw fas fa-pencil-alt"></i>
                      </div>
                    </div>
                  </div>
                  <div class="group visibility">
                    <div class="title">visibility</div>
                    <div class="value">
                      <div class="text">private</div>
                      <div class="icon-button">
                        <i class="fa fa-fw fa-lock"></i>
                      </div>
                    </div>
                  </div>
                </div>
                <div class="title">users</div>
                <div class="list"></div>
              </div>
              <div class="inviteLink">
                <div class="code">
                  <div class="title">room code</div>
                  <div
                    class="text"
                    aria-label="Click to copy"
                    data-balloon-pos="up"
                  ></div>
                </div>
                <div class="link"></div>
              </div>
            </div>
          </div>
          <div class="page pageAbout hidden">
            <div class="scrollToTopButton">
              <i class="fas fa-angle-double-up"></i>
            </div>
            <div class="created">
              Created with love by Miodec.
              <a href="#supporters_title">Supported</a>
              and
              <a href="#contributors_title">expanded</a>
              by many awesome people. Launched on 15th of May, 2020.
            </div>
            <div class="section">
              <div class="title">about</div>
              <!-- <h1>about</h1> -->
              <p>
                Monkeytype is a minimalistic typing test, featuring many test
                modes, an account system to save your typing speed history and
                user configurable features like themes, a smooth caret and more.
              </p>
            </div>
            <div class="section">
              <h1>word set</h1>
              <p>
                By default, this website uses the most common 200 words in the
                English language to generate its tests. You can change to an
                expanded set (1000 most common words) in the options, or change
                the language entirely.
              </p>
            </div>
            <div class="section">
              <h1>keybinds</h1>
              <p>
                You can use
                <key>tab</key>
                and
                <key>enter</key>
                (or just
                <key>tab</key>
                if you have quick tab mode enabled) to restart the typing test.
                Open the command line by pressing
                <key>ctrl/cmd</key>
                +
                <key>shift</key>
                +
                <key>p</key>
                or
                <key>esc</key>
                - there you can access all the functionality you need without
                touching your mouse
              </p>
            </div>
            <div class="section">
              <h1>stats</h1>
              <p>
                wpm - total amount of characters in the correctly typed words
                (including spaces), divided by 5 and normalised to 60 seconds.
              </p>
              <p>
                raw wpm - calculated just like wpm, but also includes incorrect
                words.
              </p>
              <p>acc - percentage of correctly pressed keys.</p>
              <p>
                char - correct characters / incorrect characters. Calculated
                after the test has ended.
              </p>
              <p>
                consistency - based on the variance of your raw wpm. Closer to
                100% is better. Calculated using the coefficient of variation of
                raw wpm and mapped onto a scale from 0 to 100.
              </p>
            </div>
            <div id="ad_about1" class="hidden"></div>
            <div class="section">
              <h1>results screen</h1>
              <p>
                After completing a test you will be able to see your wpm, raw
                wpm, accuracy, character stats, test length, leaderboards info
                and test info. (you can hover over some values to get floating
                point numbers). You can also see a graph of your wpm and raw
                over the duration of the test. Remember that the wpm line is a
                global average, while the raw wpm line is a local, momentary
                value. (meaning if you stop, the value is 0)
              </p>
            </div>
            <div class="section">
              <h1>bug report or feature request</h1>
              <p>
                If you encounter a bug, or have a feature request - join the
                Discord server, send me an email, a direct message on Twitter or
                create an issue on GitHub.
              </p>
            </div>
            <div class="section">
              <div class="title">support</div>
              <p>
                Thanks to everyone who has supported this project. It would not
                be possible without you and your continued support.
              </p>
              <div class="supportButtons">
                <a class="button ads">
                  <div class="fas fas fa-ad"></div>
                  Ads
                </a>
                <a
                  class="button"
                  href="https://ko-fi.com/monkeytype"
                  target="_blank"
                >
                  <div class="fas fa-donate"></div>
                  Ko-Fi
                </a>
                <a
                  class="button"
                  href="https://www.patreon.com/monkeytype"
                  target="_blank"
                >
                  <div class="fab fa-patreon"></div>
                  Patreon
                </a>
                <a
                  class="button"
                  href="https://monkeytype.store"
                  target="_blank"
                >
                  <div class="fas fa-tshirt"></div>
                  Merch
                </a>
              </div>
            </div>
            <div class="section">
              <div class="title">contact</div>
              <p>
                If you encounter a bug, have a feature request or just want to
                say hi - here are the different ways you can contact me
                directly.
              </p>
              <div class="contactButtons">
                <a
                  class="button"
                  href="mailto:jack@monkeytype.com"
                  target="_blank"
                >
                  <div class="fas fa-envelope"></div>
                  Mail
                </a>
                <a
                  class="button"
                  href="https://twitter.com/monkeytypegame"
                  target="_blank"
                >
                  <div class="fab fa-twitter"></div>
                  Twitter
                </a>
                <a
                  class="button"
                  href="https://discord.gg/monkeytype"
                  target="_blank"
                >
                  <div class="fab fa-discord"></div>
                  Discord
                </a>
                <a
                  class="button"
                  href="https://github.com/Miodec/monkeytype"
                  target="_blank"
                >
                  <div class="fab fa-github"></div>
                  GitHub
                </a>
              </div>
            </div>
            <div class="section">
              <div class="title">credits</div>
              <p>
                <a href="https://www.reddit.com/user/montydrei" target="_blank">
                  Montydrei
                </a>
                for the name suggestion
              </p>
              <p>
                <a
                  href="https://www.reddit.com/r/MechanicalKeyboards/comments/gc6wx3/experimenting_with_a_completely_new_type_of/"
                  target="_blank"
                >
                  Everyone
                </a>
                who provided valuable feedback on the original reddit post for
                the prototype of this website
              </p>
              <p>
                <a href="#supporters_title">Supporters</a>
                who helped financially by donating, enabling optional ads or
                buying merch
              </p>
              <p>
                <a
                  href="https://github.com/Miodec/monkeytype/graphs/contributors"
                  target="_blank"
                >
                  Contributors
                </a>
                on GitHub that have helped with implementing various features,
                adding themes and more
              </p>
            </div>
            <div id="ad_about2" class="hidden"></div>
            <div class="section">
              <h1 id="supporters_title">supporters</h1>
              <div class="supporters">
                <div>Not Gate</div>
                <div>Corey</div>
                <div>Jashe</div>
                <div>Nubby</div>
                <div>Nick</div>
                <div>Eugeniu</div>
                <div>Weedle</div>
                <div>Jackson</div>
                <div>Nicholas</div>
                <div>Kenn</div>
                <div>Ennui</div>
                <div>mweepigeon</div>
                <div>Stephen</div>
                <div>Pulsing Penguin</div>
                <div>Echo</div>
                <div>Radik</div>
                <div>John</div>
                <div>Nick</div>
                <div>Kevin</div>
                <div>Luke</div>
                <div>Neven</div>
                <div>Typing anT</div>
                <div>Jakob</div>
                <div>Chris</div>
                <div>Beat</div>
                <div>Ed</div>
                <div>Bryan</div>
                <div>Guillaume</div>
                <div>katsuu</div>
                <div>Mauricio</div>
                <div>Killian</div>
                <div>Alexander</div>
                <div>squarepy</div>
                <div>AnalystBot</div>
                <div>ze_or</div>
                <div>Richard Blythin</div>
                <div>Jiangtian Li</div>
                <div>Dessle</div>
                <div>Craig</div>
                <div>Matt</div>
                <div>Claudio</div>
                <div>Maciej</div>
                <div>Kieran</div>
                <div>Stephan</div>
                <div>Rotoscopic</div>
                <div>Lawrence</div>
                <div>Gwen</div>
                <div>Nici</div>
                <div>Thomas Pacheco</div>
                <div>Gabriel</div>
                <div>Sebastian</div>
                <div>Nikolai</div>
                <div>Sam</div>
                <div>Ming</div>
                <div>Draw</div>
                <div>ESJvR</div>
                <div>Ven Development</div>
                <div>Ben</div>
                <div>Uver</div>
                <div>poopsey</div>
                <div>Fruit</div>
                <div>Robin</div>
                <div>Sonicv6</div>
                <div>Taran</div>
                <div>Roux</div>
                <div>Ochiba</div>
                <div>merwie</div>
                <div>dogger</div>
                <div>Artem</div>
                <div>DarkBlu</div>
                <div>John</div>
                <div>Gregory</div>
                <div>Hopeless Love</div>
                <div>Kalen</div>
                <div>Ben</div>
                <div>Jakub</div>
                <div>Vincent</div>
                <div>artophe</div>
                <div>Connor</div>
                <div>Zunaed</div>
                <div>Emilio</div>
                <div>Michael</div>
              </div>
            </div>
            <div class="section">
              <h1 id="contributors_title">contributors</h1>
              <div class="contributors">
                <div>UnrealApex</div>
                <div>lukew3</div>
                <div>typerqeo</div>
                <div>bhomie</div>
                <div>SeerLite</div>
                <div>willerbee</div>
                <div>Estebene</div>
                <div>Brachyurus</div>
                <div>dmartin-tech</div>
                <div>FakeDazon</div>
                <div>Meimersdorfer</div>
                <div>CrumblyLiquid</div>
                <div>DharmarajX24</div>
                <div>a1usha</div>
                <div>0x8b</div>
                <div>Saint-dev</div>
                <div>seaerchin</div>
                <div>ryan-harrington</div>
                <div>Smithster</div>
                <div>Marco-Pagani</div>
                <div>Jack92829</div>
                <div>Maclogger</div>
                <div>dependabot[bot]</div>
                <div>Erlkoenigs</div>
                <div>rustom</div>
                <div>Killer8Hyper</div>
                <div>Mustafa-Asaad-iq</div>
                <div>xZa-k</div>
                <div>avi123nash</div>
                <div>refact0r</div>
                <div>bataak</div>
                <div>ThatOneCalculator</div>
                <div>mwahlig</div>
                <div>omackenzie</div>
                <div>zachy-ho</div>
                <div>aviegdown</div>
                <div>ramnathk</div>
                <div>OctahedronV2</div>
                <div>GFruit</div>
                <div>MaticSulc</div>
                <div>kemonprogrammer</div>
                <div>raymon-zhang</div>
                <div>Apsu</div>
                <div>mtthwn</div>
                <div>joshuamango</div>
                <div>Jonny-exe</div>
                <div>Ahmad-A0</div>
                <div>christophersarmiento</div>
                <div>deniscerri</div>
                <div>Dunxter</div>
                <div>71xn</div>
                <div>jacekdobrowolski</div>
                <div>leduyquang753</div>
                <div>Octarine-Phaneron</div>
                <div>iwa</div>
                <div>pran01</div>
                <div>TayIorRobinson</div>
                <div>vuong-buihv</div>
                <div>barthakstege</div>
                <div>l4ssc</div>
                <div>shishberg</div>
                <div>tcbutler320</div>
                <div>throwawaywords</div>
                <div>MysteriousLog6</div>
                <div>iitsalex</div>
                <div>Odyssey346</div>
                <div>RealCyGuy</div>
                <div>g-thome</div>
                <div>Inirdin</div>
                <div>jkjrmlg</div>
                <div>kunal-rp</div>
                <div>Kungger-git</div>
                <div>MakerJake01</div>
                <div>ryurina</div>
                <div>tawtis</div>
                <div>tricarbonate</div>
                <div>Vitaman02</div>
                <div>sphhax</div>
                <div>BarePotato</div>
                <div>alegottu</div>
                <div>angularorbit</div>
                <div>iuuang</div>
                <div>marcoferrari2409</div>
                <div>f1sh33</div>
                <div>t-e-r-m</div>
                <div>ZER0-X</div>
                <div>fuwn</div>
                <div>narze</div>
                <div>mintlodica</div>
                <div>thienanbeou</div>
                <div>minerscale</div>
                <div>aditya1rawat</div>
                <div>ammarptn</div>
                <div>ariebh</div>
                <div>BalkoBalkho</div>
                <div>Banzobotic</div>
                <div>bsamseth</div>
                <div>bool3max</div>
                <div>Cole320</div>
                <div>corey-b</div>
                <div>DanGonite57</div>
                <div>dCubelic</div>
                <div>elswenson</div>
                <div>ericettensohn</div>
                <div>FabianSt305</div>
                <div>Fraserbc</div>
                <div>FukurouMakoto</div>
                <div>shinze</div>
                <div>gkeep</div>
                <div>desert3agle</div>
                <div>Jashmeen</div>
                <div>JosueLeovani</div>
                <div>dtuukkanen</div>
                <div>lucas-fern</div>
                <div>Magical-Penguin</div>
                <div>mendelmaleh</div>
                <div>michelkoga</div>
                <div>NoCrypt</div>
                <div>nullaf</div>
                <div>sashinexists</div>
                <div>shanedonovan</div>
                <div>sohamb117</div>
                <div>stevep99</div>
                <div>Otard95</div>
                <div>samuelxyz</div>
                <div>miyukowo</div>
                <div>Typeacode</div>
                <div>VNKTSH00</div>
                <div>vilgotf</div>
                <div>Yultax</div>
                <div>g-harel</div>
                <div>huzqy</div>
                <div>kiriDevs</div>
                <div>krsntn</div>
                <div>paulphys</div>
                <div>ryevertigo</div>
                <div>yekta</div>
                <div>favault</div>
                <div>Fowl95</div>
                <div>kat3samsin</div>
                <div>ronnapatp</div>
                <div>victorbnl</div>
                <div>SoulNinja-dev</div>
                <div>AdrianSkar</div>
                <div>AfonsoVReis</div>
                <div>alex-1121</div>
                <div>popey456963</div>
                <div>AlirezaTheBruh</div>
                <div>Jeve-Stobs</div>
                <div>yzAlvin</div>
                <div>AndreiSergiuu</div>
                <div>AndrejStojkovic</div>
                <div>anhduck14</div>
                <div>AronF</div>
                <div>arthurnunesc</div>
                <div>cBachoo</div>
                <div>beckxie</div>
                <div>thescripted</div>
                <div>mrbrianevans</div>
                <div>CarinaChenot</div>
                <div>moverest</div>
                <div>semilin</div>
                <div>Bregoliii</div>
                <div>coryshaw1</div>
                <div>Cosmeeeen</div>
                <div>danhogan</div>
                <div>DanInSpace104</div>
                <div>cubedhuang</div>
                <div>danii</div>
                <div>DarrylBrooks97</div>
                <div>David-Mordechai</div>
                <div>p00ya</div>
                <div>D-T-666</div>
                <div>soul-catcher</div>
                <div>drambique</div>
                <div>Eloren1</div>
                <div>EmNudge</div>
                <div>rendinjast</div>
                <div>gubareve</div>
                <div>kwfk</div>
                <div>gavinmn</div>
                <div>GioSDA</div>
                <div>GuyClicking</div>
                <div>HachemiH</div>
                <div>DrPoppyseed</div>
                <div>HasanTheSyrian</div>
                <div>henriquehbr</div>
                <div>HayataSama</div>
                <div>Iftakharpy</div>
                <div>zaxophone</div>
                <div>ivolvanov</div>
                <div>Mollerz</div>
                <div>jeremygautama</div>
                <div>jeroen-meijer</div>
                <div>cincodenada</div>
                <div>JonesSagabaen</div>
                <div>jamartinezc</div>
                <div>monners</div>
                <div>kadenscott</div>
                <div>gmkanat</div>
                <div>TKelsier</div>
                <div>KobeCofini</div>
                <div>kraiztmatte</div>
                <div>Schtinguerch</div>
                <div>punctuations</div>
                <div>MaxiMii05</div>
                <div>mia-cx</div>
                <div>NotGate</div>
                <div>Miigon</div>
                <div>setek</div>
                <div>Moilleadoir</div>
                <div>slpysiren</div>
                <div>nlundee</div>
                <div>nwk6661</div>
                <div>nottnottloop</div>
                <div>OldMope</div>
                <div>Oskar283</div>
                <div>paulhchoi</div>
                <div>pserey</div>
                <div>pjrelex</div>
                <div>luehmann</div>
                <div>18praneeth</div>
                <div>Alenygam</div>
                <div>RebonackAl</div>
                <div>Hakata-jpn</div>
                <div>rhesamu</div>
                <div>Rishav-mngo</div>
                <div>rockingrohit9639</div>
                <div>samyak039</div>
                <div>ssantichaivekin</div>
                <div>seanho96</div>
                <div>sergiathanzo</div>
                <div>sondrekje</div>
                <div>phrohdoh</div>
                <div>BlueGone</div>
                <div>Sixeight</div>
                <div>tsara27</div>
                <div>vansul</div>
                <div>zekth</div>
                <div>voroskoi</div>
                <div>Xydez</div>
                <div>andrewtran1995</div>
                <div>aoaaceai</div>
                <div>ballerboo</div>
                <div>benjaminpotter</div>
                <div>bilfri</div>
                <div>bitt4</div>
                <div>chaitriplez</div>
                <div>cheneyni-451</div>
                <div>driazati</div>
                <div>gwenzek</div>
                <div>humptyhump</div>
                <div>iamlambda</div>
                <div>iokiou</div>
                <div>polygonalenippel</div>
                <div>kikuKeii</div>
                <div>kokaloo</div>
                <div>lttb</div>
                <div>lucas-fine</div>
                <div>mTopy</div>
                <div>minicap-cat</div>
                <div>montydrei</div>
                <div>nextZed</div>
                <div>p4tpr0</div>
                <div>pooooooooods</div>
                <div>precondition</div>
                <div>redarguireda</div>
                <div>sudoerena</div>
                <div>thuanpham2311</div>
                <div>givensuman</div>
                <div>uShldGetCeleste</div>
                <div>usrme</div>
                <div>Vermoot</div>
                <div>wRadion</div>
                <div>whorfian</div>
                <div>yaazkal</div>
                <div>zigotica</div>
                <div>cinoss</div>
                <div>Asocia</div>
              </div>
            </div>
          </div>
          <div class="page pageSettings hidden">
            <div class="scrollToTopButton">
              <i class="fas fa-angle-double-up"></i>
            </div>
            <div class="tip">
              tip: You can also change all these settings quickly using the
              command line (
              <key>ctrl/cmd</key>
              +
              <key>shift</key>
              +
              <key>p</key>
              or
              <key>esc</key>
              )
            </div>
            <!-- <div class="sectionGroupTitle">quick navigation</div> -->
            <div class="settingsGroup quickNav">
              <div class="links">
                <a href="#group_account">account</a>
                <a href="#group_behavior">behavior</a>
                <a href="#group_input">input</a>
                <a href="#group_sound">sound</a>
                <a href="#group_caret">caret</a>
                <a href="#group_appearance">appearance</a>
                <a href="#group_theme">theme</a>
                <a href="#group_hideElements">hide elements</a>
                <a href="#group_dangerZone">danger zone</a>
              </div>
            </div>
            <div id="ad_settings0" class="hidden"></div>
            <div
              id="group_account"
              class="sectionGroupTitle hidden"
              group="account"
            >
              account
              <i class="fas fa-chevron-down"></i>
            </div>
            <div class="settingsGroup account hidden">
              <div class="section discordIntegration">
                <h1>discord integration</h1>
                <div class="text">
                  When you connect your monkeytype account to your Discord
                  account, you will be automatically assigned a new role every
                  time you achieve a new personal best in a 60 second test. If
                  you pair your accounts before joining the Discord server the
                  bot
                  <i>will not</i>
                  give you a role.
                </div>
                <div class="buttons">
                  <a
                    class="button"
                    href="https://discord.com/api/oauth2/authorize?client_id=798272335035498557&redirect_uri=https%3A%2F%2Fmonkeytype.com%2Fverify&response_type=token&scope=identify"
                    style="text-decoration: none"
                  >
                    Link with Discord
                  </a>
                </div>
                <div class="info hidden">
                  <div>
                    <i class="fas fa-check"></i>
                    Your accounts are paired!
                  </div>
                  <div
                    id="unlinkDiscordButton"
                    class="text-button"
                    aria-label="Unlink"
                    data-balloon-pos="up"
                  >
                    <i class="fas fa-unlink" aria-hidden="true"></i>
                  </div>
                </div>
              </div>
              <div class="section tags">
                <h1>tags</h1>
                <div class="text">
                  With tags, you can compare how fast you're typing in different
                  situations. You can see your active tags above the test words.
                  They will remain active until you deactivate them, or refresh
                  the page.
                </div>
                <div class="tagsListAndButton">
                  <div class="tagsList">
                    <div class="tag" id="0">
                      <div class="active">
                        <i class="fas fa-check-square"></i>
                      </div>
                      <div class="title">staggered</div>
                      <div class="editButton"><i class="fas fa-pen"></i></div>
                      <div class="removeButton">
                        <i class="fas fa-trash"></i>
                      </div>
                    </div>
                  </div>
                  <div class="addTagButton"><i class="fas fa-plus"></i></div>
                </div>
              </div>
              <div class="section presets">
                <h1>presets</h1>
                <div class="text">
                  Create settings presets that can be applied with one click.
                  Remember to edit your preset if you make any changes - they
                  don't save on their own.
                </div>
                <div class="presetsListAndButton">
                  <div class="presetsList">
                    <div class="buttons preset" id="0">
                      <div class="presetButton button">
                        <div class="title">staggered</div>
                      </div>
                      <div class="editButton button">
                        <i class="fas fa-pen"></i>
                      </div>
                      <div class="removeButton button">
                        <i class="fas fa-trash"></i>
                      </div>
                    </div>
                  </div>
                  <div class="addPresetButton"><i class="fas fa-plus"></i></div>
                </div>
              </div>
              <div class="sectionSpacer"></div>
            </div>

            <div id="group_behavior" class="sectionGroupTitle" group="behavior">
              behavior
              <i class="fas fa-chevron-down"></i>
            </div>
            <div class="settingsGroup behavior">
              <div class="section difficulty">
                <h1>test difficulty</h1>
                <div class="text">
                  Normal is the classic type test experience. Expert fails the
                  test if you submit (press space) an incorrect word. Master
                  fails if you press a single incorrect key (meaning you have to
                  achieve 100% accuracy).
                </div>
                <div class="buttons">
                  <div
                    class="button"
                    difficulty="normal"
                    tabindex="0"
                    onclick="this.blur();"
                  >
                    normal
                  </div>
                  <div
                    class="button"
                    difficulty="expert"
                    tabindex="0"
                    onclick="this.blur();"
                  >
                    expert
                  </div>
                  <div
                    class="button"
                    difficulty="master"
                    tabindex="0"
                    onclick="this.blur();"
                  >
                    master
                  </div>
                </div>
              </div>
              <div class="section quickTab" id="quickTab">
                <h1>quick tab mode</h1>
                <div class="text">
                  Press
                  <key>tab</key>
                  to quickly restart the test, or to quickly jump to the test
                  page. This function disables tab navigation on the website.
                </div>
                <div class="buttons">
                  <div class="button off" tabindex="0" onclick="this.blur();">
                    off
                  </div>
                  <div class="button on" tabindex="0" onclick="this.blur();">
                    on
                  </div>
                </div>
              </div>

              <div class="section repeatQuotes" id="repeatQuotes">
                <h1>repeat quotes</h1>
                <div class="text">
                  This setting changes the restarting behavior when typing in
                  quote mode. Changing it to 'typing' will repeat the quote if
                  you restart while typing.
                </div>
                <!-- , and 'always' will always repeat the quote (you will need to press <key>shift + tab</key> to move on to the next quote). -->
                <div class="buttons">
                  <div
                    class="button"
                    repeatQuotes="off"
                    tabindex="0"
                    onclick="this.blur();"
                  >
                    off
                  </div>
                  <div
                    class="button"
                    repeatQuotes="typing"
                    tabindex="0"
                    onclick="this.blur();"
                  >
                    typing
                  </div>
                  <!-- <div class="button" repeatQuotes="always" tabindex="0" onclick="this.blur();">
                    always
                  </div> -->
                </div>
              </div>

              <div class="section blindMode">
                <h1>blind mode</h1>
                <div class="text">
                  No errors or incorrect words are highlighted. Helps you to
                  focus on raw speed. If enabled, quick end is recommended.
                </div>
                <div class="buttons">
                  <div class="button off" tabindex="0" onclick="this.blur();">
                    off
                  </div>
                  <div class="button on" tabindex="0" onclick="this.blur();">
                    ⠀
                  </div>
                </div>
              </div>
              <!-- <div class="section readAheadMode">
                <h1>read ahead mode</h1>
                <div class="text">
                  When enabled, the active and immediately following test words
                  will be hidden. Helps you practice reading ahead.
                </div>
                <div class="buttons">
                  <div class="button off" tabindex="0" onclick="this.blur();">
                    off
                  </div>
                  <div class="button on" tabindex="0" onclick="this.blur();">
                    on
                  </div>
                </div>
              </div> -->
              <div class="section alwaysShowWordsHistory">
                <h1>always show words history</h1>
                <div class="text">
                  This option will automatically show the words history at the
                  end of the test. Can cause slight lag with a lot of words.
                </div>
                <div class="buttons">
                  <div class="button off" tabindex="0" onclick="this.blur();">
                    off
                  </div>
                  <div class="button on" tabindex="0" onclick="this.blur();">
                    on
                  </div>
                </div>
              </div>
              <div class="section singleListCommandLine">
                <h1>single list command line</h1>
                <div class="text">
                  When enabled, it will show the command line with all commands
                  in a single list instead of submenu arrangements. Selecting
                  'manual' will expose all commands only after typing
                  <key>></key>
                  .
                </div>
                <div class="buttons">
                  <div
                    class="button"
                    singleListCommandLine="manual"
                    tabindex="0"
                    onclick="this.blur();"
                  >
                    manual
                  </div>
                  <div
                    class="button"
                    singleListCommandLine="on"
                    tabindex="0"
                    onclick="this.blur();"
                  >
                    on
                  </div>
                </div>
              </div>
              <div class="section minWpm" section="">
                <h1>min wpm</h1>
                <div class="text">
                  Automatically fails a test if your WPM falls below a
                  threshold.
                </div>
                <div>
                  <div class="inputAndButton">
                    <input
                      type="number"
                      placeholder="min wpm"
                      class="input customMinWpmSpeed"
                      tabindex="0"
                      min="0"
                      step="1"
                      value=""
                    />
                    <div
                      class="button save"
                      tabindex="0"
                      onclick="this.blur();"
                    >
                      <i class="fas fa-save fa-fw"></i>
                    </div>
                  </div>
                  <div class="buttons">
                    <div
                      class="button"
                      minWpm="off"
                      tabindex="0"
                      onclick="this.blur();"
                    >
                      off
                    </div>
                    <div
                      class="button"
                      minWpm="custom"
                      tabindex="0"
                      onclick="this.blur();"
                    >
                      custom
                    </div>
                  </div>
                </div>
              </div>
              <div class="section minAcc" section="">
                <h1>min accuracy</h1>
                <div class="text">
                  Automatically fails a test if your accuracy falls below a
                  threshold.
                </div>
                <div>
                  <div class="inputAndButton">
                    <input
                      type="number"
                      placeholder="min accuracy"
                      class="input customMinAcc"
                      tabindex="0"
                      min="0"
                      step="1"
                      value=""
                    />
                    <div
                      class="button save"
                      tabindex="0"
                      onclick="this.blur();"
                    >
                      <i class="fas fa-save fa-fw"></i>
                    </div>
                  </div>
                  <div class="buttons">
                    <div
                      class="button"
                      minAcc="off"
                      tabindex="0"
                      onclick="this.blur();"
                    >
                      off
                    </div>
                    <div
                      class="button"
                      minAcc="custom"
                      tabindex="0"
                      onclick="this.blur();"
                    >
                      custom
                    </div>
                  </div>
                </div>
              </div>
              <div class="section minBurst" section="">
                <h1>min burst</h1>
                <div class="text">
                  Automatically fails a test if your raw for a single word falls
                  below this threshold. Selecting 'flex' allows for this
                  threshold to automatically decrease for longer words.
                </div>
                <div>
                  <div class="inputAndButton">
                    <input
                      type="number"
                      placeholder="min burst"
                      class="input customMinBurst"
                      tabindex="0"
                      min="0"
                      step="1"
                      value=""
                    />
                    <div
                      class="button save"
                      tabindex="0"
                      onclick="this.blur();"
                    >
                      <i class="fas fa-save fa-fw"></i>
                    </div>
                  </div>
                  <div class="buttons">
                    <div
                      class="button"
                      minBurst="off"
                      tabindex="0"
                      onclick="this.blur();"
                    >
                      off
                    </div>
                    <div
                      class="button"
                      minBurst="fixed"
                      tabindex="0"
                      onclick="this.blur();"
                    >
                      fixed
                    </div>
                    <div
                      class="button"
                      minBurst="flex"
                      tabindex="0"
                      onclick="this.blur();"
                    >
                      flex
                    </div>
                  </div>
                </div>
              </div>
              <div class="section britishEnglish" section="">
                <h1>british english</h1>
                <div class="text">
                  When enabled, the website will use the British spelling
                  instead of American. Note that this might not replace all
                  words correctly. If you find any issues, please let us know.
                </div>
                <div>
                  <div class="buttons">
                    <div
                      class="button off active"
                      tabindex="0"
                      onclick="this.blur();"
                    >
                      off
                    </div>
                    <div class="button on" tabindex="0" onclick="this.blur();">
                      on
                    </div>
                  </div>
                </div>
              </div>
              <div class="section languageGroups fullWidth">
                <h1>language groups</h1>
                <div class="buttons"></div>
              </div>
              <div class="section language fullWidth">
                <h1>language</h1>
                <div class="buttons"></div>
              </div>
              <div class="section funbox fullWidth">
                <h1>funbox</h1>
                <div class="text">
                  These are special modes that change the website in some
                  special way (by altering the word generation, behavior of the
                  website or the looks). Give each one of them a try!
                </div>
                <div class="buttons"></div>
              </div>
              <div class="sectionSpacer"></div>
              <div class="section customLayoutfluid">
                <h1>custom layoutfluid</h1>
                <div class="text">
                  Select which layouts you want the layoutfluid funbox to cycle
                  through.
                </div>
                <div class="inputAndButton">
                  <input
                    type="text"
                    placeholder="layouts (separated by space)"
                    class="input"
                    tabindex="0"
                  />
                  <div class="button save" tabindex="0" onclick="this.blur();">
                    <i class="fas fa-save fa-fw"></i>
                  </div>
                </div>
              </div>
              <div class="sectionSpacer"></div>
            </div>
            <div id="group_input" class="sectionGroupTitle" group="input">
              input
              <i class="fas fa-chevron-down"></i>
            </div>
            <div class="settingsGroup input">
              <div class="section freedomMode">
                <h1>freedom mode</h1>
                <div class="text">
                  Allows you to delete any word, even if it was typed correctly.
                </div>
                <div class="buttons">
                  <div class="button off" tabindex="0" onclick="this.blur();">
                    off
                  </div>
                  <div class="button on" tabindex="0" onclick="this.blur();">
                    on
                  </div>
                </div>
              </div>
              <div class="section strictSpace">
                <h1>strict space</h1>
                <div class="text">
                  Pressing space at the beginning of a word will insert a space
                  character when this mode is enabled.
                </div>
                <div class="buttons">
                  <div class="button off" tabindex="0" onclick="this.blur();">
                    off
                  </div>
                  <div class="button on" tabindex="0" onclick="this.blur();">
                    on
                  </div>
                </div>
              </div>
              <div class="section oppositeShiftMode">
                <h1>opposite shift mode</h1>
                <div class="text">
                  This mode will force you to use opposite
                  <key>shift</key>
                  keys for shifting. Using an incorrect one will count as an
                  error. This feature ignores keys in locations
                  <key>B</key>
                  ,
                  <key>Y</key>
                  , and
                  <key>^</key>
                  because many people use the other hand for those keys. If
                  you're using external software to emulate your layout
                  (including QMK), you should use the "keymap" mode - the
                  standard "on" will not work. This will enforce opposite shift
                  based on the "keymap layout" setting.
                </div>
                <div class="buttons">
                  <div
                    class="button"
                    oppositeShiftMode="off"
                    tabindex="0"
                    onclick="this.blur();"
                  >
                    off
                  </div>
                  <div
                    class="button"
                    oppositeShiftMode="on"
                    tabindex="0"
                    onclick="this.blur();"
                  >
                    on
                  </div>
                  <div
                    class="button"
                    oppositeShiftMode="keymap"
                    tabindex="0"
                    onclick="this.blur();"
                  >
                    keymap
                  </div>
                </div>
              </div>
              <div class="section stopOnError">
                <h1>stop on error</h1>
                <div class="text">
                  Letter mode will stop input when pressing any incorrect
                  letters. Word mode will not allow you to continue to the next
                  word until you correct all mistakes.
                </div>
                <div class="buttons">
                  <div
                    class="button"
                    stopOnError="off"
                    tabindex="0"
                    onclick="this.blur();"
                  >
                    off
                  </div>
                  <div
                    class="button"
                    stopOnError="word"
                    tabindex="0"
                    onclick="this.blur();"
                  >
                    word
                  </div>
                  <div
                    class="button"
                    stopOnError="letter"
                    tabindex="0"
                    onclick="this.blur();"
                  >
                    letter
                  </div>
                </div>
              </div>
              <div class="section confidenceMode">
                <h1>confidence mode</h1>
                <div class="text">
                  When enabled, you will not be able to go back to previous
                  words to fix mistakes. When turned up to the max, you won't be
                  able to backspace at all.
                </div>
                <div class="buttons">
                  <div
                    class="button"
                    confidenceMode="off"
                    tabindex="0"
                    onclick="this.blur();"
                  >
                    off
                  </div>

                  <div
                    class="button"
                    confidenceMode="on"
                    tabindex="0"
                    onclick="this.blur();"
                  >
                    on
                  </div>
                  <div
                    class="button"
                    confidenceMode="max"
                    tabindex="0"
                    onclick="this.blur();"
                  >
                    max
                  </div>
                </div>
              </div>
              <div class="section quickEnd">
                <h1>quick end</h1>
                <div class="text">
                  This only applies to the words mode - when enabled, the test
                  will end as soon as the last word has been typed, even if it's
                  incorrect. When disabled, you need to manually confirm the
                  last incorrect entry with a space.
                </div>
                <div class="buttons">
                  <div class="button off" tabindex="0" onclick="this.blur();">
                    off
                  </div>
                  <div class="button on" tabindex="0" onclick="this.blur();">
                    on
                  </div>
                </div>
              </div>
              <div class="section indicateTypos" section="">
                <h1>indicate typos</h1>
                <div class="text">Shows typos underneath the letters.</div>
                <div class="buttons">
                  <div class="button off" tabindex="0" onclick="this.blur();">
                    off
                  </div>
                  <div class="button on" tabindex="0" onclick="this.blur();">
                    on
                  </div>
                </div>
              </div>
              <div class="section hideExtraLetters" section="">
                <h1>hide extra letters</h1>
                <div class="text">
                  Hides extra letters. This will completely avoid words jumping
                  lines (due to changing width), but might feel a bit confusing
                  when you press a key and nothing happens.
                </div>
                <div class="buttons">
                  <div class="button off" tabindex="0" onclick="this.blur();">
                    off
                  </div>
                  <div class="button on" tabindex="0" onclick="this.blur();">
                    on
                  </div>
                </div>
              </div>
              <div class="section swapEscAndTab" section="">
                <h1>swap esc and tab</h1>
                <div class="text">
                  Swap the behavior of tab and escape keys.
                </div>
                <div class="buttons">
                  <div class="button off" tabindex="0" onclick="this.blur();">
                    off
                  </div>
                  <div class="button on" tabindex="0" onclick="this.blur();">
                    on
                  </div>
                </div>
              </div>
              <div class="section lazyMode">
                <h1>lazy mode</h1>
                <div class="text">
                  Replaces accented letters with their normal equivalents.
                </div>
                <div class="buttons">
                  <div class="button off" tabindex="0" onclick="this.blur();">
                    off
                  </div>
                  <div class="button on" tabindex="0" onclick="this.blur();">
                    on
                  </div>
                </div>
              </div>
              <div class="section layout fullWidth">
                <h1>layout emulator</h1>
                <div class="text">
                  With this setting you can emulate other layouts. This setting
                  is best kept off, as it can break things like dead keys and
                  alt layers.
                </div>
                <div class="buttons"></div>
              </div>
              <div class="sectionSpacer"></div>
            </div>

            <div id="ad_settings1" class="hidden"></div>

            <div id="group_sound" class="sectionGroupTitle" group="sound">
              sound
              <i class="fas fa-chevron-down"></i>
            </div>
            <div class="settingsGroup sound">
              <div class="section playSoundOnClick fullWidth">
                <h1>play sound on click</h1>
                <div class="text">
                  Plays a short sound when you press a key.
                </div>
                <div class="buttons">
                  <div
                    class="button"
                    playSoundOnClick="off"
                    tabindex="0"
                    onclick="this.blur();"
                  >
                    off
                  </div>
                  <div
                    class="button"
                    playSoundOnClick="1"
                    tabindex="0"
                    onclick="this.blur();"
                  >
                    click
                  </div>
                  <div
                    class="button"
                    playSoundOnClick="2"
                    tabindex="0"
                    onclick="this.blur();"
                  >
                    beep
                  </div>
                  <div
                    class="button"
                    playSoundOnClick="3"
                    tabindex="0"
                    onclick="this.blur();"
                  >
                    pop
                  </div>
                  <div
                    class="button"
                    playSoundOnClick="4"
                    tabindex="0"
                    onclick="this.blur();"
                  >
                    nk creams
                  </div>
                  <div
                    class="button"
                    playSoundOnClick="5"
                    tabindex="0"
                    onclick="this.blur();"
                  >
                    typewriter
                  </div>
                  <div
                    class="button"
                    playSoundOnClick="6"
                    tabindex="0"
                    onclick="this.blur();"
                  >
                    osu
                  </div>
                  <div
                    class="button"
                    playSoundOnClick="7"
                    tabindex="0"
                    onclick="this.blur();"
                  >
                    hitmarker
                  </div>
                </div>
              </div>
              <div class="section playSoundOnError">
                <h1>play sound on error</h1>
                <div class="text">
                  Plays a short sound if you press an incorrect key or press
                  space too early.
                </div>
                <div class="buttons">
                  <div class="button off" tabindex="0" onclick="this.blur();">
                    off
                  </div>
                  <div class="button on" tabindex="0" onclick="this.blur();">
                    on
                  </div>
                </div>
              </div>
              <div class="sectionSpacer"></div>
            </div>

            <div id="group_caret" class="sectionGroupTitle" group="caret">
              caret
              <i class="fas fa-chevron-down"></i>
            </div>
            <div class="settingsGroup caret">
              <div class="section smoothCaret" section="">
                <h1>smooth caret</h1>
                <div class="text">
                  The caret will move smoothly between letters and words.
                </div>
                <div class="buttons">
                  <div class="button off" tabindex="0" onclick="this.blur();">
                    off
                  </div>
                  <div class="button on" tabindex="0" onclick="this.blur();">
                    on
                  </div>
                </div>
              </div>
              <div class="section caretStyle" section="">
                <h1>caret style</h1>
                <div class="text">
                  Change the style of the caret during the test.
                </div>
                <div class="buttons">
                  <div
                    class="button"
                    caretStyle="off"
                    tabindex="0"
                    onclick="this.blur();"
                  >
                    off
                  </div>
                  <div
                    class="button"
                    caretStyle="default"
                    tabindex="0"
                    onclick="this.blur();"
                  >
                    |
                  </div>
                  <div
                    class="button"
                    caretStyle="block"
                    tabindex="0"
                    onclick="this.blur();"
                  >
                    ▮
                  </div>
                  <div
                    class="button"
                    caretStyle="outline"
                    tabindex="0"
                    onclick="this.blur();"
                  >
                    ▯
                  </div>
                  <div
                    class="button"
                    caretStyle="underline"
                    tabindex="0"
                    onclick="this.blur();"
                  >
                    _
                  </div>
                </div>
              </div>
              <div class="section paceCaret" section="">
                <h1>pace caret</h1>
                <div class="text">
                  Displays a second caret that moves at constant speed. The
                  'average' option averages the speed of last 10 results.
                </div>
                <div>
                  <div class="inputAndButton">
                    <input
                      type="number"
                      placeholder="wpm"
                      class="input customPaceCaretSpeed"
                      tabindex="0"
                      min="0"
                      step="1"
                      value=""
                    />
                    <div
                      class="button save"
                      tabindex="0"
                      onclick="this.blur();"
                    >
                      <i class="fas fa-save fa-fw"></i>
                    </div>
                  </div>
                  <div class="buttons">
                    <div
                      class="button"
                      paceCaret="off"
                      tabindex="0"
                      onclick="this.blur();"
                    >
                      off
                    </div>
                    <div
                      class="button"
                      paceCaret="average"
                      tabindex="0"
                      onclick="this.blur();"
                    >
                      average
                    </div>
                    <div
                      class="button"
                      paceCaret="pb"
                      tabindex="0"
                      onclick="this.blur();"
                    >
                      pb
                    </div>
                    <div
                      class="button"
                      paceCaret="custom"
                      tabindex="0"
                      onclick="this.blur();"
                    >
                      custom
                    </div>
                  </div>
                </div>
              </div>
              <div class="section repeatedPace" section="">
                <h1>repeated pace</h1>
                <div class="text">
                  When repeating a test, a pace caret will automatically be
                  enabled for one test with the speed of your previous test. It
                  does not override the pace caret if it's already enabled.
                </div>
                <div class="buttons">
                  <div class="button off" tabindex="0" onclick="this.blur();">
                    off
                  </div>
                  <div class="button on" tabindex="0" onclick="this.blur();">
                    on
                  </div>
                </div>
              </div>
              <div class="section paceCaretStyle" section="">
                <h1>pace caret style</h1>
                <div class="text">
                  Change the style of the pace caret during the test.
                </div>
                <div class="buttons">
                  <div
                    class="button"
                    paceCaretStyle="off"
                    tabindex="0"
                    onclick="this.blur();"
                  >
                    off
                  </div>
                  <div
                    class="button"
                    paceCaretStyle="default"
                    tabindex="0"
                    onclick="this.blur();"
                  >
                    |
                  </div>
                  <div
                    class="button"
                    paceCaretStyle="block"
                    tabindex="0"
                    onclick="this.blur();"
                  >
                    ▮
                  </div>
                  <div
                    class="button"
                    paceCaretStyle="outline"
                    tabindex="0"
                    onclick="this.blur();"
                  >
                    ▯
                  </div>
                  <div
                    class="button"
                    paceCaretStyle="underline"
                    tabindex="0"
                    onclick="this.blur();"
                  >
                    _
                  </div>
                </div>
              </div>
              <div class="sectionSpacer"></div>
            </div>

            <div
              id="group_appearance"
              class="sectionGroupTitle"
              group="appearance"
            >
              appearance
              <i class="fas fa-chevron-down"></i>
            </div>
            <div class="settingsGroup appearance">
              <div class="section timerStyle" section="">
                <h1>timer/progress style</h1>
                <div class="text">
                  Change the style of the timer/progress during a timed test.
                </div>
                <div class="buttons">
                  <div
                    class="button"
                    timerStyle="bar"
                    tabindex="0"
                    onclick="this.blur();"
                  >
                    bar
                  </div>
                  <div
                    class="button"
                    timerStyle="text"
                    tabindex="0"
                    onclick="this.blur();"
                  >
                    text
                  </div>
                  <div
                    class="button"
                    timerStyle="mini"
                    tabindex="0"
                    onclick="this.blur();"
                  >
                    mini
                  </div>
                </div>
              </div>
              <div class="section timerColor" section="">
                <h1>timer/progress color</h1>
                <div class="text">
                  Change the color of the timer/progress number/bar and live wpm
                  number.
                </div>
                <div class="buttons">
                  <div
                    class="button"
                    timerColor="black"
                    tabindex="0"
                    onclick="this.blur();"
                  >
                    black
                  </div>
                  <div
                    class="button"
                    timerColor="sub"
                    tabindex="0"
                    onclick="this.blur();"
                  >
                    sub
                  </div>
                  <div
                    class="button"
                    timerColor="text"
                    tabindex="0"
                    onclick="this.blur();"
                  >
                    text
                  </div>
                  <div
                    class="button"
                    timerColor="main"
                    tabindex="0"
                    onclick="this.blur();"
                  >
                    main
                  </div>
                </div>
              </div>
              <div class="section timerOpacity" section="">
                <h1>timer/progress opacity</h1>
                <div class="text">
                  Change the opacity of the timer/progress number/bar and live
                  wpm number.
                </div>
                <div class="buttons">
                  <div
                    class="button"
                    timerOpacity="0.25"
                    tabindex="0"
                    onclick="this.blur();"
                  >
                    0.25
                  </div>
                  <div
                    class="button"
                    timerOpacity="0.5"
                    tabindex="0"
                    onclick="this.blur();"
                  >
                    0.5
                  </div>
                  <div
                    class="button"
                    timerOpacity="0.75"
                    tabindex="0"
                    onclick="this.blur();"
                  >
                    0.75
                  </div>
                  <div
                    class="button"
                    timerOpacity="1"
                    tabindex="0"
                    onclick="this.blur();"
                  >
                    1
                  </div>
                </div>
              </div>
              <div class="section highlightMode" section="">
                <h1>highlight mode</h1>
                <div class="text">
                  Change what is highlighted during the test.
                </div>
                <div class="buttons">
                  <div
                    class="button"
                    highlightMode="off"
                    tabindex="0"
                    onclick="this.blur();"
                  >
                    off
                  </div>
                  <div
                    class="button"
                    highlightMode="letter"
                    tabindex="0"
                    onclick="this.blur();"
                  >
                    letter
                  </div>
                  <div
                    class="button"
                    highlightMode="word"
                    tabindex="0"
                    onclick="this.blur();"
                  >
                    word
                  </div>
                </div>
              </div>
              <div class="section smoothLineScroll">
                <h1>smooth line scroll</h1>
                <div class="text">
                  When enabled, the line transition will be animated.
                </div>
                <div class="buttons">
                  <div class="button off" tabindex="0" onclick="this.blur();">
                    off
                  </div>
                  <div class="button on" tabindex="0" onclick="this.blur();">
                    on
                  </div>
                </div>
              </div>
              <div class="section showAllLines">
                <h1>show all lines</h1>
                <div class="text">
                  When enabled, the website will show all lines for word, custom
                  and quote mode tests - otherwise the lines will be limited to
                  3, and will automatically scroll. Using this could cause the
                  timer text and live wpm to not be visible.
                </div>
                <div class="buttons">
                  <div class="button off" tabindex="0" onclick="this.blur();">
                    off
                  </div>
                  <div class="button on" tabindex="0" onclick="this.blur();">
                    on
                  </div>
                </div>
              </div>
              <div class="section alwaysShowDecimalPlaces">
                <h1>always show decimal places</h1>
                <div class="text">
                  Always shows decimal places for values on the result page,
                  without the need to hover over the stats.
                </div>
                <div class="buttons">
                  <div class="button off" tabindex="0" onclick="this.blur();">
                    off
                  </div>
                  <div class="button on" tabindex="0" onclick="this.blur();">
                    on
                  </div>
                </div>
              </div>
              <div class="section alwaysShowCPM">
                <h1>always show cpm</h1>
                <div class="text">
                  Always shows characters per minute calculation instead of the
                  default words per minute calculation.
                </div>
                <div class="buttons">
                  <div class="button off" tabindex="0" onclick="this.blur();">
                    off
                  </div>
                  <div class="button on" tabindex="0" onclick="this.blur();">
                    on
                  </div>
                </div>
              </div>
              <div class="section startGraphsAtZero">
                <h1>start graphs at zero</h1>
                <div class="text">
                  Force graph axis to always start at zero, no matter what the
                  data is. Turning this off may exaggerate the value changes.
                </div>
                <div class="buttons">
                  <div class="button off" tabindex="0" onclick="this.blur();">
                    off
                  </div>
                  <div class="button on" tabindex="0" onclick="this.blur();">
                    on
                  </div>
                </div>
              </div>
              <div class="section fontSize">
                <h1>font size</h1>
                <div class="text">Change the font size of the test words.</div>
                <div class="buttons">
                  <div
                    class="button"
                    fontsize="1"
                    tabindex="0"
                    onclick="this.blur();"
                  >
                    1
                  </div>
                  <div
                    class="button"
                    fontsize="125"
                    tabindex="0"
                    onclick="this.blur();"
                  >
                    1.25
                  </div>
                  <div
                    class="button"
                    fontsize="15"
                    tabindex="0"
                    onclick="this.blur();"
                  >
                    1.5
                  </div>
                  <div
                    class="button"
                    fontsize="2"
                    tabindex="0"
                    onclick="this.blur();"
                  >
                    2
                  </div>
                  <div
                    class="button"
                    fontsize="3"
                    tabindex="0"
                    onclick="this.blur();"
                  >
                    3
                  </div>
                  <div
                    class="button"
                    fontsize="4"
                    tabindex="0"
                    onclick="this.blur();"
                  >
                    4
                  </div>
                </div>
              </div>
              <div class="section fontFamily fullWidth">
                <h1>font family</h1>
                <!-- <div class="text">Change the font family for the site</div> -->
                <div class="buttons"></div>
              </div>
              <div class="section pageWidth">
                <h1>page width</h1>
                <div class="text">Control the width of the content.</div>
                <div class="buttons">
                  <div
                    class="button"
                    pageWidth="100"
                    tabindex="0"
                    onclick="this.blur();"
                  >
                    100%
                  </div>
                  <div
                    class="button"
                    pageWidth="125"
                    tabindex="0"
                    onclick="this.blur();"
                  >
                    125%
                  </div>
                  <div
                    class="button"
                    pageWidth="150"
                    tabindex="0"
                    onclick="this.blur();"
                  >
                    150%
                  </div>
                  <div
                    class="button"
                    pageWidth="200"
                    tabindex="0"
                    onclick="this.blur();"
                  >
                    200%
                  </div>
                  <div
                    class="button"
                    pageWidth="max"
                    tabindex="0"
                    onclick="this.blur();"
                  >
                    Max
                  </div>
                </div>
              </div>
              <div class="section keymapMode">
                <h1>keymap</h1>
                <div class="text">
                  Displays your current layout while taking a test. React shows
                  what you pressed and Next shows what you need to press next.
                </div>
                <div class="buttons">
                  <div
                    class="button"
                    keymapMode="off"
                    tabindex="0"
                    onclick="this.blur();"
                  >
                    off
                  </div>
                  <div
                    class="button"
                    keymapMode="static"
                    tabindex="0"
                    onclick="this.blur();"
                  >
                    static
                  </div>
                  <div
                    class="button"
                    keymapMode="react"
                    tabindex="0"
                    onclick="this.blur();"
                  >
                    react
                  </div>
                  <div
                    class="button"
                    keymapMode="next"
                    tabindex="0"
                    onclick="this.blur();"
                  >
                    next
                  </div>
                </div>
              </div>
              <div class="section keymapStyle fullWidth">
                <h1>keymap style</h1>
                <!-- <div class="text">Displays the keymap in a different style.</div> -->
                <div class="buttons">
                  <div
                    class="button"
                    keymapStyle="staggered"
                    tabindex="0"
                    onclick="this.blur();"
                  >
                    staggered
                  </div>
                  <div
                    class="button"
                    keymapStyle="alice"
                    tabindex="0"
                    onclick="this.blur();"
                  >
                    alice
                  </div>
                  <div
                    class="button"
                    keymapStyle="matrix"
                    tabindex="0"
                    onclick="this.blur();"
                  >
                    matrix
                  </div>
                  <div
                    class="button"
                    keymapStyle="split"
                    tabindex="0"
                    onclick="this.blur();"
                  >
                    split
                  </div>
                  <div
                    class="button"
                    keymapStyle="split_matrix"
                    tabindex="0"
                    onclick="this.blur();"
                  >
                    split matrix
                  </div>
                </div>
              </div>
              <div class="section keymapLegendStyle fullWidth">
                <h1>keymap legend style</h1>
                <div class="buttons">
                  <div
                    class="button"
                    keymapLegendStyle="lowercase"
                    tabindex="0"
                    onclick="this.blur();"
                  >
                    lowercase
                  </div>
                  <div
                    class="button"
                    keymapLegendStyle="uppercase"
                    tabindex="0"
                    onclick="this.blur();"
                  >
                    uppercase
                  </div>
                  <div
                    class="button"
                    keymapLegendStyle="blank"
                    tabindex="0"
                    onclick="this.blur();"
                  >
                    blank
                  </div>
                </div>
              </div>
              <div class="section keymapLayout fullWidth">
                <h1>keymap layout</h1>
                <div class="buttons"></div>
              </div>
              <div class="sectionSpacer"></div>
            </div>

            <div id="ad_settings2" class="hidden"></div>

            <div id="group_theme" class="sectionGroupTitle" group="theme">
              theme
              <i class="fas fa-chevron-down"></i>
            </div>
            <div class="settingsGroup theme">
              <div class="section flipTestColors">
                <h1>flip test colors</h1>
                <div class="text">
                  By default, typed text is brighter than the future text. When
                  enabled, the colors will be flipped and the future text will
                  be brighter than the already typed text.
                </div>
                <div class="buttons">
                  <div class="button off" tabindex="0" onclick="this.blur();">
                    off
                  </div>
                  <div class="button on" tabindex="0" onclick="this.blur();">
                    on
                  </div>
                </div>
              </div>
              <div class="section colorfulMode">
                <h1>colorful mode</h1>
                <div class="text">
                  When enabled, the test words will use the main color, instead
                  of the text color, making the website more colorful.
                </div>
                <div class="buttons">
                  <div class="button off" tabindex="0" onclick="this.blur();">
                    off
                  </div>
                  <div class="button on" tabindex="0" onclick="this.blur();">
                    on
                  </div>
                </div>
              </div>
              <div class="section customBackgroundSize">
                <h1>custom background</h1>
                <div class="text">
                  Set an image url to be a custom background image. Cover fits
                  the image to cover the screen. Contain fits the image to be
                  fully visible. Max fits the image corner to corner.
                </div>
                <div>
                  <div class="inputAndButton">
                    <input
                      type="text"
                      placeholder="image url"
                      class="input"
                      tabindex="0"
                      onClick="this.select();"
                    />
                    <div
                      class="button save"
                      tabindex="0"
                      onclick="this.blur();"
                    >
                      <i class="fas fa-save fa-fw"></i>
                    </div>
                  </div>
                  <div class="buttons">
                    <div
                      class="button"
                      customBackgroundSize="cover"
                      tabindex="0"
                      onclick="this.blur();"
                    >
                      cover
                    </div>
                    <div
                      class="button"
                      customBackgroundSize="contain"
                      tabindex="0"
                      onclick="this.blur();"
                    >
                      contain
                    </div>
                    <div
                      class="button"
                      customBackGroundSize="max"
                      tabindex="0"
                      onclick="this.blur();"
                    >
                      max
                    </div>
                  </div>
                </div>
              </div>
              <div class="section customBackgroundFilter fullWidth">
                <h1>custom background filter</h1>
                <div class="text">
                  Apply various effects to the custom background.
                </div>
                <div class="groups">
                  <div class="group blur">
                    <div class="title">blur</div>
                    <div class="value"></div>
                    <input type="range" min="0" max="5" value="0" step="0.1" />
                  </div>
                  <div class="group brightness">
                    <div class="title">brightness</div>
                    <div class="value"></div>
                    <input type="range" min="0" max="2" value="1" step="0.1" />
                  </div>
                  <div class="group saturate">
                    <div class="title">saturate</div>
                    <div class="value"></div>
                    <input type="range" min="0" max="2" value="1" step="0.1" />
                  </div>
                  <div class="group opacity">
                    <div class="title">opacity</div>
                    <div class="value"></div>
                    <input type="range" min="0" max="1" value="1" step="0.1" />
                  </div>
                  <div class="saveContainer">
                    <div class="save button" style="grid-column: 3">
                      <!-- <i class="fas fa-save fa-fw"></i> -->
                      save
                    </div>
                  </div>
                </div>
              </div>
              <div class="section randomTheme fullWidth">
                <h1>randomize theme</h1>
                <div class="text">
                  After completing a test, the theme will be set to a random
                  one. The random themes are not saved to your config. If set to
                  'fav' only favourite themes will be randomized. If set to
                  'light' or 'dark', only presets with light or dark background
                  colors will be randomized, respectively.
                </div>
                <div class="buttons">
                  <div
                    class="button"
                    randomTheme="off"
                    tabindex="0"
                    onclick="this.blur();"
                  >
                    off
                  </div>
                  <div
                    class="button"
                    randomTheme="on"
                    tabindex="0"
                    onclick="this.blur();"
                  >
                    on
                  </div>
                  <div
                    class="button"
                    randomTheme="fav"
                    tabindex="0"
                    onclick="this.blur();"
                  >
                    favorite
                  </div>
                  <div
                    class="button"
                    randomTheme="light"
                    tabindex="0"
                    onclick="this.blur();"
                  >
                    light
                  </div>
                  <div
                    class="button"
                    randomTheme="dark"
                    tabindex="0"
                    onclick="this.blur();"
                  >
                    dark
                  </div>
                </div>
              </div>
              <div class="section themes fullWidth">
                <h1>theme</h1>
                <div class="tabs">
                  <div
                    class="button"
                    tab="preset"
                    tabindex="0"
                    onclick="this.blur();"
                  >
                    preset
                  </div>
                  <div
                    class="button"
                    tab="custom"
                    tabindex="0"
                    onclick="this.blur();"
                  >
                    custom
                  </div>
                </div>
                <!-- <div class='tabs'>
                  <button tab="preset" class="tab">preset</button>
                  <button tab="custom" class="tab">custom</button>
                </div> -->

                <!-- Used to convert colors to hex  -->
                <div class="colorConverter"></div>

                <div class="tabContainer">
                  <div
                    tabContent="custom"
                    class="tabContent section customTheme hidden"
                  >
                    <label class="colorText">background</label>
                    <div class="colorPicker inputAndButton">
                      <input
                        type="text"
                        value="#000000"
                        class="input"
                        id="--bg-color-txt"
                      />
                      <label
                        for="--bg-color"
                        class="button"
                        style="
                          color: var(--text-color);
                          background: rgba(0, 0, 0, 0.1);
                        "
                      >
                        <i class="fas fa-fw fa-palette"></i>
                      </label>
                      <input
                        type="color"
                        class="color"
                        value="#000000"
                        id="--bg-color"
                      />
                    </div>
                    <label class="colorText">main</label>
                    <div class="colorPicker inputAndButton">
                      <input
                        type="text"
                        value="#000000"
                        class="input"
                        id="--main-color-txt"
                      />
                      <label for="--main-color" class="button">
                        <i class="fas fa-fw fa-palette"></i>
                      </label>
                      <input
                        type="color"
                        class="color"
                        value="#000000"
                        id="--main-color"
                      />
                    </div>
                    <label class="colorText">caret</label>
                    <div class="colorPicker inputAndButton">
                      <input
                        type="text"
                        value="#000000"
                        class="input"
                        id="--caret-color-txt"
                      />
                      <label for="--caret-color" class="button">
                        <i class="fas fa-fw fa-palette"></i>
                      </label>
                      <input
                        type="color"
                        class="color"
                        value="#000000"
                        id="--caret-color"
                      />
                    </div>
                    <label class="colorText">sub</label>
                    <div class="colorPicker inputAndButton">
                      <input
                        type="text"
                        value="#000000"
                        class="input"
                        id="--sub-color-txt"
                      />
                      <label for="--sub-color" class="button">
                        <i class="fas fa-fw fa-palette"></i>
                      </label>
                      <input
                        type="color"
                        class="color"
                        value="#000000"
                        id="--sub-color"
                      />
                    </div>
                    <label class="colorText">text</label>
                    <div class="colorPicker inputAndButton">
                      <input
                        type="text"
                        value="#000000"
                        class="input"
                        id="--text-color-txt"
                      />
                      <label for="--text-color" class="button">
                        <i class="fas fa-fw fa-palette"></i>
                      </label>
                      <input
                        type="color"
                        class="color"
                        value="#000000"
                        id="--text-color"
                      />
                    </div>

                    <span class="spacer"></span>

                    <label class="colorText">error</label>
                    <div class="colorPicker inputAndButton">
                      <input
                        type="text"
                        value="#000000"
                        class="input"
                        id="--error-color-txt"
                      />
                      <label for="--error-color" class="button">
                        <i class="fas fa-fw fa-palette"></i>
                      </label>
                      <input
                        type="color"
                        class="color"
                        value="#000000"
                        id="--error-color"
                      />
                    </div>
                    <label class="colorText">extra error</label>
                    <div class="colorPicker inputAndButton">
                      <input
                        type="text"
                        value="#000000"
                        class="input"
                        id="--error-extra-color-txt"
                      />
                      <label for="--error-extra-color" class="button">
                        <i class="fas fa-fw fa-palette"></i>
                      </label>
                      <input
                        type="color"
                        class="color"
                        value="#000000"
                        id="--error-extra-color"
                      />
                    </div>

                    <p>colorful mode</p>

                    <label class="colorText">error</label>
                    <div class="colorPicker inputAndButton">
                      <input
                        type="text"
                        value="#000000"
                        class="input"
                        id="--colorful-error-color-txt"
                      />
                      <label for="--colorful-error-color" class="button">
                        <i class="fas fa-fw fa-palette"></i>
                      </label>
                      <input
                        type="color"
                        class="color"
                        value="#000000"
                        id="--colorful-error-color"
                      />
                    </div>

                    <label class="colorText">extra error</label>
                    <div class="colorPicker inputAndButton">
                      <input
                        type="text"
                        value="#000000"
                        class="input"
                        id="--colorful-error-extra-color-txt"
                      />
                      <label for="--colorful-error-extra-color" class="button">
                        <i class="fas fa-fw fa-palette"></i>
                      </label>
                      <input
                        type="color"
                        class="color"
                        value="#000000"
                        id="--colorful-error-extra-color"
                      />
                    </div>
                    <!-- <div
                      style="
                        display: grid;
                        gap: 2rem;
                        grid-auto-flow: column;
                        grid-column: 1/5;
                      "
                    > -->
                    <div
                      class="button"
                      id="loadCustomColorsFromPreset"
                      style="grid-column: 1/3"
                    >
                      load from preset
                    </div>

                    <div class="button" id="shareCustomThemeButton">share</div>
                    <div class="button saveCustomThemeButton">save</div>
                    <!-- </div> -->
                  </div>
                  <div tabContent="preset" class="tabContent">
                    <div class="favThemes buttons"></div>
                    <div class="allThemes buttons"></div>
                  </div>
                </div>
              </div>
              <div class="sectionSpacer"></div>
            </div>

            <div
              id="group_hideElements"
              class="sectionGroupTitle"
              group="hideElements"
            >
              hide elements
              <i class="fas fa-chevron-down"></i>
            </div>
            <div class="settingsGroup hideElements">
              <div class="section showLiveWpm">
                <h1>live wpm</h1>
                <div class="text">
                  Displays a live WPM speed during the test. Updates once every
                  second.
                </div>
                <div class="buttons">
                  <div class="button off" tabindex="0" onclick="this.blur();">
                    hide
                  </div>
                  <div class="button on" tabindex="0" onclick="this.blur();">
                    show
                  </div>
                </div>
              </div>
              <div class="section showLiveAcc">
                <h1>live accuracy</h1>
                <div class="text">Displays live accuracy during the test.</div>
                <div class="buttons">
                  <div class="button off" tabindex="0" onclick="this.blur();">
                    hide
                  </div>
                  <div class="button on" tabindex="0" onclick="this.blur();">
                    show
                  </div>
                </div>
              </div>
              <div class="section showLiveBurst">
                <h1>live burst</h1>
                <div class="text">
                  Displays live burst during the test of the last word you
                  typed.
                </div>
                <div class="buttons">
                  <div class="button off" tabindex="0" onclick="this.blur();">
                    hide
                  </div>
                  <div class="button on" tabindex="0" onclick="this.blur();">
                    show
                  </div>
                </div>
              </div>
              <div class="section showTimerProgress">
                <h1>timer/progress</h1>
                <div class="text">
                  Displays a live timer for timed tests and progress for
                  words/custom tests.
                </div>
                <div class="buttons">
                  <div class="button off" tabindex="0" onclick="this.blur();">
                    hide
                  </div>
                  <div class="button on" tabindex="0" onclick="this.blur();">
                    show
                  </div>
                </div>
              </div>
              <div class="section showKeyTips">
                <h1>key tips</h1>
                <div class="text">
                  Shows the keybind tips at the bottom of the page.
                </div>
                <div class="buttons">
                  <div class="button off" tabindex="0" onclick="this.blur();">
                    hide
                  </div>
                  <div class="button on" tabindex="0" onclick="this.blur();">
                    show
                  </div>
                </div>
              </div>
              <div class="section showOutOfFocusWarning">
                <h1>out of focus warning</h1>
                <div class="text">
                  Shows an out of focus reminder after 1 second of being 'out of
                  focus' (not being able to type).
                </div>
                <div class="buttons">
                  <div class="button off" tabindex="0" onclick="this.blur();">
                    hide
                  </div>
                  <div class="button on" tabindex="0" onclick="this.blur();">
                    show
                  </div>
                </div>
              </div>
              <div class="section capsLockWarning">
                <h1>caps lock warning</h1>
                <div class="text">Displays a warning when caps lock is on.</div>
                <div class="buttons">
                  <div class="button off" tabindex="0" onclick="this.blur();">
                    off
                  </div>
                  <div class="button on" tabindex="0" onclick="this.blur();">
                    on
                  </div>
                </div>
              </div>
              <div class="sectionSpacer"></div>
            </div>

            <div
              id="group_dangerZone"
              class="sectionGroupTitle"
              group="dangerZone"
            >
              danger zone
              <i class="fas fa-chevron-down"></i>
            </div>
            <div class="settingsGroup dangerZone">
              <div class="section importexportSettings">
                <h1>import/export settings</h1>
                <div class="text">Import or export the settings as JSON.</div>
                <div class="buttons">
                  <div
                    class="button off"
                    id="importSettingsButton"
                    tabindex="0"
                    onclick="this.blur();"
                  >
                    import
                  </div>
                  <div
                    class="button off"
                    id="exportSettingsButton"
                    tabindex="0"
                    onclick="this.blur();"
                  >
                    export
                  </div>
                </div>
              </div>
              <div class="section enableAds">
                <h1>enable ads</h1>
                <div class="text">
                  If you wish to support me without directly donating you can
                  enable ads that will be visible at the bottom of the screen.
                  Sellout mode also shows ads on both sides of the screen.
                  <br />
                  <br />
                  (changes will take effect after a refresh).
                </div>
                <div class="buttons">
                  <div
                    class="button"
                    enableAds="off"
                    tabindex="0"
                    onclick="this.blur();"
                  >
                    off
                  </div>
                  <div
                    class="button"
                    enableAds="on"
                    tabindex="0"
                    onclick="this.blur();"
                  >
                    on
                  </div>
                  <div
                    class="button"
                    enableAds="max"
                    tabindex="0"
                    onclick="this.blur();"
                  >
                    sellout
                  </div>
                </div>
              </div>
              <div class="section resetSettings">
                <h1>reset settings</h1>
                <div class="text">
                  Resets settings to the default (but doesn't touch your tags).
                  Warning: you can't undo this action!
                </div>
                <div class="buttons">
                  <div
                    class="button off danger"
                    id="resetSettingsButton"
                    tabindex="0"
                    onclick="this.blur();"
                  >
                    reset
                  </div>
                </div>
              </div>
              <div class="section resetPersonalBests needsAccount hidden">
                <h1>reset personal bests</h1>
                <div class="text">
                  Resets all your personal bests (but doesn't delete any tests
                  from your history). Warning: you can't undo this action!
                </div>
                <div class="buttons">
                  <div
                    class="button off danger"
                    id="resetPersonalBestsButton"
                    tabindex="0"
                    onclick="this.blur();"
                  >
                    reset personal bests
                  </div>
                </div>
              </div>
              <div class="section updateAccountName needsAccount hidden">
                <h1>update account name</h1>
                <div class="text">
                  Change the name of your account. You can only do this once
                  every 30 days.
                </div>
                <div class="buttons">
                  <div
                    class="button off danger"
                    id="updateAccountName"
                    tabindex="0"
                    onclick="this.blur();"
                  >
                    update name
                  </div>
                </div>
              </div>
              <div class="section updateAccountEmail needsAccount hidden">
                <h1>update account email</h1>
                <div class="text">
                  In case you misspell it or get a new address.
                </div>
                <div class="buttons">
                  <div
                    class="button off danger"
                    id="updateAccountEmail"
                    tabindex="0"
                    onclick="this.blur();"
                  >
                    update email
                  </div>
                </div>
              </div>
              <div class="section updateAccountPassword needsAccount hidden">
                <h1>update account password</h1>
                <div class="text">Change the password you use to sign in.</div>
                <div class="buttons">
                  <div
                    class="button off danger"
                    id="updateAccountPassword"
                    tabindex="0"
                    onclick="this.blur();"
                  >
                    update password
                  </div>
                </div>
              </div>
              <div class="section deleteAccount needsAccount hidden">
                <h1>delete account</h1>
                <div class="text">
                  Deletes your account and all data connected to it.
                </div>
                <div class="buttons">
                  <div
                    class="button off danger"
                    id="deleteAccount"
                    tabindex="0"
                    onclick="this.blur();"
                  >
                    delete account
                  </div>
                </div>
              </div>
              <div class="sectionSpacer"></div>
            </div>
          </div>

          <div class="page pageLogin hidden">
            <div class="preloader hidden">
              <i class="fas fa-fw fa-spin fa-circle-notch"></i>
            </div>
            <div class="register side">
              <div class="title">register</div>
              <form action="" autocomplete="nope">
                <input type="text" placeholder="username" autocomplete="nope" />
                <input type="email" placeholder="email" autocomplete="nope" />
                <input
                  type="password"
                  placeholder="password"
                  autocomplete="new-password"
                />
                <input
                  type="password"
                  placeholder="verify password"
                  autocomplete="nopeee"
                />
                <div class="button">
                  <i class="fas fa-user-plus"></i>
                  Sign Up
                </div>
              </form>
            </div>
            <div class="login side">
              <div class="title">login</div>
              <div id="forgotPasswordButton">Forgot password?</div>
              <form action="">
                <input type="email" placeholder="email" autocomplete="email" />
                <input
                  type="password"
                  placeholder="password"
                  autocomplete="password"
                />
                <div>
                  <label id="rememberMe" class="checkbox">
                    <input type="checkbox" checked />
                    <div class="customTextCheckbox"></div>
                    Remember me
                  </label>
                </div>
                <div class="button signIn">
                  <i class="fas fa-sign-in-alt"></i>
                  Sign In
                </div>
                <div style="font-size: 0.75rem; text-align: center">or</div>
                <div class="button signInWithGoogle">
                  <i class="fab fa-google"></i>
                  Google Sign In
                </div>
                <!-- <div class="button signInWithGitHub">
                  <i class="fab fa-github"></i>
                  GitHub Sign In
                </div> -->
              </form>
            </div>
          </div>

          <div class="page pageAccount hidden">
            <div class="scrollToTopButton">
              <i class="fas fa-angle-double-up"></i>
            </div>
            <div class="preloader">
              <i class="fas fa-fw fa-spin fa-circle-notch"></i>
            </div>
            <div class="content hidden">
              <div class="miniResultChartWrapper">
                <canvas id="miniResultChart"></canvas>
              </div>
              <div class="miniResultChartBg"></div>
              <div class="triplegroup">
                <div class="group globalTestsStarted">
                  <div class="title">tests started</div>
                  <div class="val">-</div>
                </div>
                <div class="group globalTestsCompleted">
                  <div class="title">tests completed</div>
                  <div class="val">-</div>
                </div>
                <div class="group globalTimeTyping">
                  <div class="title">time typing</div>
                  <div class="val">-</div>
                </div>
              </div>
              <div class="group createdDate">Account created on -</div>
              <div class="group personalBestTables">
                <div class="title">personal bests</div>
                <div class="tables">
                  <div class="titleAndTable timePbTable">
                    <table width="100%">
                      <thead>
                        <tr>
                          <td width="1%">time</td>
                          <td width="33%">
                            wpm
                            <br />
                            <span class="sub">accuracy</span>
                          </td>
                          <td width="33%">
                            raw
                            <br />
                            <span class="sub">consistency</span>
                          </td>
                          <td width="33%">date</td>
                        </tr>
                      </thead>
                      <tbody>
                        <tr>
                          <td>15</td>
                          <td>-</td>
                          <td>-</td>
                          <td>-</td>
                        </tr>
                        <tr>
                          <td>30</td>
                          <td>-</td>
                          <td>-</td>
                          <td>-</td>
                        </tr>
                        <tr>
                          <td>60</td>
                          <td>-</td>
                          <td>-</td>
                          <td>-</td>
                        </tr>
                        <tr>
                          <td>120</td>
                          <td>-</td>
                          <td>-</td>
                          <td>-</td>
                        </tr>
                      </tbody>
                    </table>
                    <div class="button showAllTimePbs">show all</div>
                  </div>
                  <div class="titleAndTable wordsPbTable">
                    <table width="100%">
                      <thead>
                        <tr>
                          <td width="1%">words</td>
                          <td width="33%">
                            wpm
                            <br />
                            <span class="sub">accuracy</span>
                          </td>
                          <td width="33%">
                            raw
                            <br />
                            <span class="sub">consistency</span>
                          </td>
                          <td width="33%">date</td>
                        </tr>
                      </thead>
                      <tbody>
                        <tr>
                          <td>10</td>
                          <td>-</td>
                          <td>-</td>
                          <td>-</td>
                        </tr>
                        <tr>
                          <td>25</td>
                          <td>-</td>
                          <td>-</td>
                          <td>-</td>
                        </tr>
                        <tr>
                          <td>50</td>
                          <td>-</td>
                          <td>-</td>
                          <td>-</td>
                        </tr>
                        <tr>
                          <td>100</td>
                          <td>-</td>
                          <td>-</td>
                          <td>-</td>
                        </tr>
                      </tbody>
                    </table>
                    <div class="button showAllWordsPbs">show all</div>
                  </div>
                </div>
              </div>

              <div id="ad_account" class="hidden"></div>

              <div class="group topFilters">
                <!-- <div
                  class="button"
                  id="currentConfigFilter"
                  style="grid-column: 1/3;"
                >
                  set filters to current settings
                </div> -->
                <div class="buttonsAndTitle" style="grid-column: 1/3">
                  <div class="title">filters</div>
                  <div class="buttons">
                    <div class="button allFilters">all</div>
                    <div class="button currentConfigFilter">
                      current settings
                    </div>
                    <div class="button toggleAdvancedFilters">advanced</div>
                  </div>
                </div>
                <div
                  class="buttonsAndTitle testDate"
                  style="grid-column: 1/3; margin-top: 1rem"
                >
                  <!-- <div class="title">date</div> -->
                  <div class="buttons filterGroup" group="date">
                    <div class="button" filter="last_day">last day</div>
                    <div class="button" filter="last_week">last week</div>
                    <div class="button" filter="last_month">last month</div>
                    <div class="button" filter="last_3months">
                      last 3 months
                    </div>
                    <div class="button" filter="all">all time</div>
                  </div>
                </div>
              </div>
              <div class="group filterButtons" style="display: none">
                <div class="buttonsAndTitle" style="grid-column: 1/3">
                  <div class="title">advanced filters</div>
                  <div class="buttons">
                    <div class="button noFilters">clear filters</div>
                  </div>
                </div>
                <div class="buttonsAndTitle" style="grid-column: 1/3">
                  <div class="title">difficulty</div>
                  <div class="buttons filterGroup" group="difficulty">
                    <div class="button" filter="normal">normal</div>
                    <div class="button" filter="expert">expert</div>
                    <div class="button" filter="master">master</div>
                  </div>
                </div>
                <div class="buttonsAndTitle">
                  <div class="title">mode</div>
                  <div class="buttons filterGroup" group="mode">
                    <div class="button" filter="words">words</div>
                    <div class="button" filter="time">time</div>
                    <div class="button" filter="quote">quote</div>
                    <div class="button" filter="zen">zen</div>
                    <div class="button" filter="custom">custom</div>
                  </div>
                </div>
                <div class="buttonsAndTitle">
                  <div class="title">quote length</div>
                  <div class="buttons filterGroup" group="quoteLength">
                    <div class="button" filter="short">short</div>
                    <div class="button" filter="medium">medium</div>
                    <div class="button" filter="long">long</div>
                    <div class="button" filter="thicc">thicc</div>
                  </div>
                </div>
                <div class="buttonsAndTitle">
                  <div class="title">words</div>
                  <div class="buttons filterGroup" group="words">
                    <div class="button" filter="10">10</div>
                    <div class="button" filter="25">25</div>
                    <div class="button" filter="50">50</div>
                    <div class="button" filter="100">100</div>
                    <div class="button" filter="custom">custom</div>
                  </div>
                </div>
                <div class="buttonsAndTitle">
                  <div class="title">time</div>
                  <div class="buttons filterGroup" group="time">
                    <div class="button" filter="15">15</div>
                    <div class="button" filter="30">30</div>
                    <div class="button" filter="60">60</div>
                    <div class="button" filter="120">120</div>
                    <div class="button" filter="custom">custom</div>
                  </div>
                </div>
                <div class="buttonsAndTitle">
                  <div class="title">punctuation</div>
                  <div class="buttons filterGroup" group="punctuation">
                    <div class="button" filter="on">on</div>
                    <div class="button" filter="off">off</div>
                  </div>
                </div>
                <div class="buttonsAndTitle">
                  <div class="title">numbers</div>
                  <div class="buttons filterGroup" group="numbers">
                    <div class="button" filter="on">on</div>
                    <div class="button" filter="off">off</div>
                  </div>
                </div>
                <div class="buttonsAndTitle tags" style="grid-column: 1/3">
                  <div class="title">tags</div>
                  <div class="buttons filterGroup" group="tags"></div>
                </div>
                <div class="buttonsAndTitle languages" style="grid-column: 1/3">
                  <div class="title">language</div>
                  <div class="buttons filterGroup" group="language"></div>
                </div>
                <div class="buttonsAndTitle funbox" style="grid-column: 1/3">
                  <div class="title">funbox</div>
                  <div class="buttons filterGroup" group="funbox"></div>
                </div>
              </div>
              <div class="group noDataError hidden">
                No data found. Check your filters.
              </div>
              <div class="group chart">
                <!-- <div class="chartPreloader">
                <i class="fas fa-fw fa-spin fa-circle-notch"></i>
              </div> -->
                <div class="above"></div>
                <div class="chart">
                  <canvas id="accountHistoryChart"></canvas>
                </div>
                <div class="below">
                  <div class="text"></div>
                  <div class="buttons">
                    <div class="toggleAccuracyOnChart button">
                      <i class="fas fa-bullseye"></i>
                      Toggle Accuracy
                    </div>
                    <div class="toggleChartStyle button">
                      <i class="fas fa-chart-line"></i>
                      Toggle Chart Style
                    </div>
                  </div>
                </div>
              </div>
              <div class="group dailyActivityChart">
                <div class="chart" style="height: 200px">
                  <canvas id="accountActivityChart"></canvas>
                </div>
              </div>
              <div class="triplegroup stats">
                <div class="group testsStarted">
                  <div class="title">tests started</div>
                  <div class="val">-</div>
                </div>
                <div class="group testsCompleted">
                  <div class="title">
                    tests completed
                    <span
                      data-balloon-length="xlarge"
                      aria-label="Due to the increasing number of results in the database, you can now only see your last 1000 results in detail. Total time spent typing, started and completed tests stats will still be up to date at the top of the page, above the filters."
                      data-balloon-pos="up"
                    >
                      <i class="fas fa-question-circle"></i>
                    </span>
                  </div>
                  <div class="val">-</div>
                  <div class="avgres">-</div>
                </div>
                <div class="group timeTotalFiltered">
                  <div class="title">time typing</div>
                  <div class="val">-</div>
                </div>
                <div class="group highestWpm">
                  <div class="title">highest wpm</div>
                  <div class="val">-</div>
                  <div class="mode"></div>
                </div>
                <div class="group averageWpm">
                  <div class="title">average wpm</div>
                  <div class="val">-</div>
                </div>
                <div class="group averageWpm10">
                  <div class="title">
                    average wpm
                    <br />
                    (last 10 tests)
                  </div>
                  <div class="val">-</div>
                </div>

                <div class="group highestRaw">
                  <div class="title">highest raw wpm</div>
                  <div class="val">-</div>
                  <div class="mode"></div>
                </div>
                <div class="group averageRaw">
                  <div class="title">average raw wpm</div>
                  <div class="val">-</div>
                </div>
                <div class="group averageRaw10">
                  <div class="title">
                    average raw wpm
                    <br />
                    (last 10 tests)
                  </div>
                  <div class="val">-</div>
                </div>
                <div class="emptygroup"></div>
                <div class="group avgAcc">
                  <div class="title">avg accuracy</div>
                  <div class="val">-</div>
                </div>
                <div class="group avgAcc10">
                  <div class="title">
                    avg accuracy
                    <br />
                    (last 10 tests)
                  </div>
                  <div class="val">-</div>
                </div>
                <div class="emptygroup"></div>
                <div class="group avgCons">
                  <div class="title">avg consistency</div>
                  <div class="val">-</div>
                </div>
                <div class="group avgCons10">
                  <div class="title">
                    avg consistency
                    <br />
                    (last 10 tests)
                  </div>
                  <div class="val">-</div>
                </div>
                <!-- <div class="group favouriteTest">
                <div class="title">favourite test</div>
                <div class="val">words 10</div>
              </div> -->
              </div>
              <div class="group history">
                <!-- <div class="title">result history</div> -->
                <table width="100%">
                  <thead>
                    <tr>
                      <td></td>
                      <td type="button" class="sortable history-wpm-header">
                        wpm
                      </td>
                      <td type="button" class="sortable history-raw-header">
                        raw
                      </td>
                      <td type="button" class="sortable history-acc-header">
                        accuracy
                      </td>
                      <td
                        type="button"
                        class="sortable history-consistency-header"
                      >
                        consistency
                      </td>
                      <td
                        aria-label="correct/incorrect/extra/missed"
                        data-balloon-pos="up"
                      >
                        chars
                      </td>
                      <td>mode</td>
                      <!-- <td>punctuation</td> -->
                      <td>info</td>
                      <td>tags</td>
                      <td type="button" class="sortable history-date-header">
                        date
                        <i class="fas fa-sort-down" aria-hidden="true"></i>
                      </td>
                    </tr>
                  </thead>
                  <tbody></tbody>
                </table>
                <div class="loadMoreButton">load more</div>
              </div>
            </div>
          </div>
        </div>
        <div id="bottom">
          <div id="commandLineMobileButton">
            <i class="fas fa-terminal"></i>
          </div>
          <div class="keyTips">
            <key>tab</key>
            and
            <key>enter</key>
            - Restart Test
            <br />
            <key>ctrl/cmd</key>
            +
            <key>shift</key>
            +
            <key>p</key>
            or
            <key>esc</key>
            - Command Line
          </div>
          <div class="leftright">
            <div class="left">
              <a href="mailto:jack@monkeytype.com" target="_blank">
                <i class="fas fa-fw fa-envelope"></i>
                <div class="text">Support</div>
              </a>
              <a href="https://github.com/Miodec/monkeytype" target="_blank">
                <i class="fas fa-fw fa-code"></i>
                <div class="text">GitHub</div>
              </a>
              <a
                href="https://www.discord.gg/monkeytype"
                target="_blank"
                class="discordLink"
              >
                <i class="fab fa-fw fa-discord"></i>
                <div class="text">Discord</div>
              </a>
              <a href="https://twitter.com/monkeytypegame" target="_blank">
                <i class="fab fa-fw fa-twitter"></i>
                <div class="text">Twitter</div>
              </a>
              <a href="terms-of-service.html" target="_blank">
                <i class="fas fa-fw fa-file-contract"></i>
                <div class="text">Terms</div>
              </a>
              <a href="security-policy.html" target="_blank">
                <i class="fas fa-fw fa-shield-alt"></i>
                <div class="text">Security</div>
              </a>
              <a href="privacy-policy.html" target="_blank">
                <i class="fas fa-fw fa-lock"></i>
                <div class="text">Privacy</div>
              </a>
              <a id="supportMeButton">
                <i class="fas fa-fw fa-donate"></i>
                <div class="text">Donate</div>
              </a>
            </div>
            <div class="right">
              <a
                class="current-theme"
                aria-label="Shift-click to toggle custom theme"
                data-balloon-pos="left"
              >
                <i class="fas fa-fw fa-palette"></i>
                <div class="text">serika dark</div>
              </a>
              <a class="version">
                <i class="fas fa-fw fa-code-branch"></i>
                <div class="text">version</div>
              </a>
              <!-- <div>
                <i class="fas fa-file"></i>
                Terms & Conditions
              </div> -->
            </div>
          </div>
        </div>
        <div class="footerads">
          <div
            id="ad_footer"
            style="display: flex; justify-content: center; justify-self: center"
          ></div>
          <div
            id="ad_footer2"
            class="hidden"
            style="display: flex; justify-content: center; justify-self: center"
          ></div>
          <!-- <div
            id="ad_footer3"
            class="hidden"
            style="display: flex; justify-content: center; justify-self: center"
          ></div> -->
        </div>
      </div>
    </div>
  </body>
  <!-- The core Firebase JS SDK is always required and must be listed first -->
  <script src="/__/firebase/8.4.2/firebase-app.js"></script>

  <!-- TODO: Add SDKs for Firebase products that you want to use
     https://firebase.google.com/docs/web/setup#available-libraries -->
  <script src="/__/firebase/8.4.2/firebase-analytics.js"></script>
  <script src="/__/firebase/8.4.2/firebase-auth.js"></script>
  <script src="/__/firebase/8.4.2/firebase-firestore.js"></script>
  <script src="/__/firebase/8.4.2/firebase-functions.js"></script>

  <!-- Initialize Firebase -->
  <script src="/__/firebase/init.js"></script>
  <script src="js/jquery-3.5.1.min.js"></script>
  <script src="js/jquery.color.min.js"></script>
  <script src="js/easing.js"></script>
  <script src="js/jquery.cookie-1.4.1.min.js"></script>
  <script src="js/moment.min.js"></script>
  <script src="js/html2canvas.min.js"></script>
  <script src="https://cdn.jsdelivr.net/npm/select2@4.1.0-rc.0/dist/js/select2.min.js"></script>
  <script src="https://www.google.com/recaptcha/api.js" async defer></script>
  <script src="//cdnjs.cloudflare.com/ajax/libs/seedrandom/3.0.5/seedrandom.min.js"></script>
  <!-- <script src="https://cdn.socket.io/4.3.2/socket.io.min.js" integrity="sha384-KAZ4DtjNhLChOB/hxXuKqhMLYvx3b5MlT55xPEiNmREKRzeEm+RVPlTnAn0ajQNs" crossorigin="anonymous"></script> -->
  <script src="js/monkeytype.js"></script>
</html><|MERGE_RESOLUTION|>--- conflicted
+++ resolved
@@ -136,7 +136,6 @@
       <div id="simplePopup" popupId=""></div>
     </div>
 
-<<<<<<< HEAD
     <div id="tribeRoomCodePopupWrapper" class="popupWrapper hidden">
       <div id="tribeRoomCodePopup">
         <div style="position: relative">
@@ -184,7 +183,8 @@
         <div class="title">Public rooms</div>
         <div class="list"></div>
         <div class="error hidden">No public rooms found</div>
-=======
+      </div>
+    </div>
     <div id="mobileTestConfigPopupWrapper" class="popupWrapper hidden">
       <div id="mobileTestConfigPopup">
         <div class="group">
@@ -225,7 +225,6 @@
         <div class="group customGroup hidden">
           <div class="button customChange">change</div>
         </div>
->>>>>>> 1e25d390
       </div>
     </div>
 
