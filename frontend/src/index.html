--- conflicted
+++ resolved
@@ -30,42 +30,13 @@
           <div class="icon"><i class="fas fa-ad"></i></div>
           <div id="ad-vertical-left"></div>
         </div>
-<<<<<<< HEAD
-      </div>
-      <div id="contentWrapper" class="hidden">
-        <load src="html/header.html" />
-        <main style="height: 100%">
-          <load src="html/pages/loading.html" />
-          <load src="html/pages/about.html" />
-          <load src="html/pages/tribe.html" />
-          <load src="html/pages/settings.html" />
-          <load src="html/pages/login.html" />
-          <load src="html/pages/account.html" />
-          <load src="html/pages/profile.html" />
-          <load src="html/pages/test.html" />
-          <load src="html/pages/404.html" />
-        </main>
-
-        <load src="html/footer.html" />
-
-        <div id="ad-footer-wrapper" class="ad advertisement ad-h focus">
-          <div class="icon"><i class="fas fa-ad"></i></div>
-          <div id="ad-footer"></div>
-        </div>
-        <div id="ad-footer-small-wrapper" class="ad advertisement ad-h-s focus">
-          <div class="icon small"><i class="fas fa-ad"></i></div>
-          <div id="ad-footer-small"></div>
-        </div>
-      </div>
-      <div>
-=======
->>>>>>> b2e56342
         <div id="ad-vertical-right-wrapper" class="ad advertisement ad-v focus">
           <div class="icon"><i class="fas fa-ad"></i></div>
           <div id="ad-vertical-right"></div>
         </div>
         <load src="html/pages/loading.html" />
         <load src="html/pages/about.html" />
+        <load src="html/pages/tribe.html" />
         <load src="html/pages/settings.html" />
         <load src="html/pages/login.html" />
         <load src="html/pages/account.html" />
