<<<<<<< HEAD
@import "normalize.css", "buttons", "fonts", "404", "ads", "about", "account",
  "animations", "banners", "caret", "commandline", "core", "footer", "inputs",
  "keymap", "leaderboards", "login", "monkey", "nav", "notifications", "popups",
  "profile", "scroll", "settings", "test", "tribe", "media-queries";
=======
@import "normalize.css", "fontawesome-5", "buttons", "fonts", "404", "ads",
  "about", "account", "animations", "banners", "caret", "commandline", "core",
  "footer", "inputs", "keymap", "leaderboards", "login", "monkey", "nav",
  "notifications", "popups", "profile", "scroll", "settings", "test",
  "media-queries";
>>>>>>> 1838816b
<|MERGE_RESOLUTION|>--- conflicted
+++ resolved
@@ -1,12 +1,5 @@
-<<<<<<< HEAD
-@import "normalize.css", "buttons", "fonts", "404", "ads", "about", "account",
-  "animations", "banners", "caret", "commandline", "core", "footer", "inputs",
-  "keymap", "leaderboards", "login", "monkey", "nav", "notifications", "popups",
-  "profile", "scroll", "settings", "test", "tribe", "media-queries";
-=======
 @import "normalize.css", "fontawesome-5", "buttons", "fonts", "404", "ads",
   "about", "account", "animations", "banners", "caret", "commandline", "core",
   "footer", "inputs", "keymap", "leaderboards", "login", "monkey", "nav",
-  "notifications", "popups", "profile", "scroll", "settings", "test",
-  "media-queries";
->>>>>>> 1838816b
+  "notifications", "popups", "profile", "scroll", "settings", "test", "tribe",
+  "media-queries";