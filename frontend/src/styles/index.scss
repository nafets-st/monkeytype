--- conflicted
+++ resolved
@@ -1,11 +1,4 @@
-<<<<<<< HEAD
-@import "fonts", "404", "ads", "about", "account", "animations", "banners",
-  "caret", "commandline", "core", "footer", "inputs", "keymap", "leaderboards",
-  "login", "monkey", "nav", "notifications", "popups", "profile", "scroll",
-  "settings", "test", "z_media-queries", "tribe";
-=======
 @import "normalize.css", "fonts", "404", "ads", "about", "account", "animations",
   "banners", "caret", "commandline", "core", "footer", "inputs", "keymap",
   "leaderboards", "login", "monkey", "nav", "notifications", "popups", "profile",
-  "scroll", "settings", "test", "z_media-queries";
->>>>>>> 00863980
+  "scroll", "settings", "test", "z_media-queries", "tribe";