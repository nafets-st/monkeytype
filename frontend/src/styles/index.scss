@import "normalize.css", "fontawesome-5", "buttons", "fonts", "404", "ads",
  "about", "account", "animations", "banners", "caret", "commandline", "core",
  "footer", "inputs", "keymap", "leaderboards", "login", "monkey", "nav",
<<<<<<< HEAD
  "notifications", "popups", "profile", "scroll", "settings", "test", "tribe",
  "media-queries";
=======
  "notifications", "popups", "profile", "scroll", "settings", "account-settings",
  "test", "media-queries";
>>>>>>> f23ea56f
<|MERGE_RESOLUTION|>--- conflicted
+++ resolved
@@ -1,10 +1,5 @@
 @import "normalize.css", "fontawesome-5", "buttons", "fonts", "404", "ads",
   "about", "account", "animations", "banners", "caret", "commandline", "core",
   "footer", "inputs", "keymap", "leaderboards", "login", "monkey", "nav",
-<<<<<<< HEAD
-  "notifications", "popups", "profile", "scroll", "settings", "test", "tribe",
-  "media-queries";
-=======
   "notifications", "popups", "profile", "scroll", "settings", "account-settings",
-  "test", "media-queries";
->>>>>>> f23ea56f
+  "test", "tribe", "media-queries";