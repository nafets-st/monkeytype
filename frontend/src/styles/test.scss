--- conflicted
+++ resolved
@@ -753,10 +753,6 @@
     grid-template-areas:
       "wpm"
       "acc";
-<<<<<<< HEAD
-    // margin-bottom: 1rem;
-=======
->>>>>>> e9559514
 
     &.morestats {
       display: grid;
