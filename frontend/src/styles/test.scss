@mixin highlightMode($color) {
  &.highlight-next-word {
    .word.active,
    .word.active + .word {
      color: $color;
    }
  }
  &.highlight-next-two-words {
    .word.active,
    .word.active + .word,
    .word.active + .word + .word {
      color: $color;
    }
  }
  &.highlight-next-three-words {
    .word.active,
    .word.active + .word,
    .word.active + .word + .word,
    .word.active + .word + .word + .word {
      color: $color;
    }
  }
}

.highlightContainer {
  position: absolute;
  overflow: hidden;
  pointer-events: none;

  .highlight {
    margin: 0px;
    padding: 0px;
    height: 100%;
    position: absolute;
    background-color: var(--sub-color);
    border-radius: var(--roundness);
    opacity: 1;
    transition: opacity 0.125s linear;

    overflow: hidden;
    z-index: 1;

    &.withAnimation {
      transition: left 0.25s ease, right 0.25s ease, opacity 0.125s linear;
    }

    &.highlight-hidden {
      opacity: 0;
    }
  }

  .inputWord {
    color: var(--bg-color);
    position: absolute;
    font-size: 1em;
    line-height: 1em;
    font-variant: no-common-ligatures;
  }

  .inputWordsContainer {
    position: relative;
    &.withAnimation {
      transition: all 0.25s ease;
    }
  }
}

#timerWrapper {
  opacity: 0;
  transition: 0.25s;
  z-index: -1;
  position: relative;
  z-index: 99;
  #timer {
    position: fixed;
    top: 0;
    left: 0;
    width: 100vw;
    height: 0.5rem;
    background: black;
    /*   background: #0f0f0f; */
    /*   background: red; */
    // transition: 1s linear;
    z-index: -1;

    &.timerMain {
      background: var(--main-color);
    }

    &.timerSub {
      background: var(--sub-color);
    }

    &.timerText {
      background: var(--text-color);
    }
  }
}

.pageTest {
  position: relative;

  #typingTest {
    position: relative;
  }

  .ssWatermark {
    font-size: 1.25rem;
    color: var(--sub-color);
    line-height: 1rem;
    text-align: right;
  }

  #timerNumber {
    pointer-events: none;
    transition: 0.25s;
    height: 0;
    color: black;
    line-height: 0;
    z-index: -1;
    text-align: center;
    left: 0;
    width: 100%;
    position: relative;
    font-size: clamp(1rem, 12vw, 10rem);

    opacity: 0;
    width: 0;
    height: 0;
    margin: 0 auto;
    display: grid;
    justify-content: center;
    bottom: clamp(2rem, 12vw, 6rem);

    transition: none;
  }

  #largeLiveWpmAndAcc {
    font-size: clamp(1rem, 12vw, 10rem);
    color: black;
    width: 100%;
    left: 0;
    text-align: center;
    z-index: -1;
    height: 0;
    line-height: 0;
    top: clamp(1rem, 10vw, 5rem);
    position: relative;
    display: grid;
    grid-auto-flow: column;
    justify-content: center;
    gap: clamp(1rem, 8vw, 5rem);
    width: 0;
    margin: 0 auto;

    #liveWpm {
      opacity: 0;
    }

    #liveAcc {
      opacity: 0;
    }

    #liveBurst {
      opacity: 0;
    }
  }

  #largeLiveWpmAndAcc.timerMain,
  #timerNumber.timerMain {
    color: var(--main-color);
  }

  #timer.timerMain {
    background: var(--main-color);
  }

  #largeLiveWpmAndAcc.timerSub,
  #timerNumber.timerSub {
    color: var(--sub-color);
  }

  #timer.timerSub {
    background: var(--sub-color);
  }

  #largeLiveWpmAndAcc.timerText,
  #timerNumber.timerText {
    color: var(--text-color);
  }

  #timer.timerText {
    background: var(--text-color);
  }
}

#words {
  height: fit-content;
  height: -moz-fit-content;
  display: flex;
  flex-wrap: wrap;
  width: 100%;
  align-content: flex-start;
  -webkit-user-select: none;
  user-select: none;
  padding-bottom: 1em;

  .newline {
    width: inherit;
  }

  letter {
    border-bottom-style: solid;
    border-bottom-width: 0.05em;
    border-bottom-color: transparent;
    &.dead {
      border-bottom-width: 0.05em;
      border-bottom-color: var(--sub-color);
    }
    &.tabChar,
    &.nlChar {
      margin: 0 0.25rem;
      opacity: 0.2;
    }
  }

  /* a little hack for right-to-left languages */
  &.rightToLeftTest {
    //flex-direction: row-reverse; // no need for hacking 😉, CSS fully support right-to-left languages
    direction: rtl;
    .word {
      //flex-direction: row-reverse;
      direction: rtl;
    }
  }
  &.withLigatures {
    letter {
      display: inline;
    }
  }
  &.blurred {
    opacity: 0.25;
    filter: blur(4px);
    -webkit-filter: blur(4px);
  }

  &.flipped {
    .word {
      color: var(--text-color);

      & letter.dead {
        border-bottom-color: var(--sub-color) !important;
      }

      & letter.correct {
        color: var(--sub-color);
      }

      & letter.corrected {
        color: var(--sub-color);
        border-bottom: 2px dotted var(--main-color);
      }

      & letter.extraCorrected {
        border-right: 2px dotted var(--main-color);
      }
    }

    @include highlightMode(var(--sub-color));
  }

  &.colorfulMode {
    .word {
      & letter.dead {
        border-bottom-color: var(--main-color) !important;
      }

      & letter.correct {
        color: var(--main-color);
      }

      & letter.corrected {
        color: var(--main-color);
        border-bottom: 2px dotted var(--text-color);
      }

      & letter.extraCorrected {
        border-right: 2px dotted var(--text-color);
      }

      & letter.incorrect {
        color: var(--colorful-error-color);
      }

      & letter.incorrect.extra {
        color: var(--colorful-error-extra-color);
      }
    }

    @include highlightMode(var(--main-color));
  }

  &.flipped.colorfulMode {
    .word {
      color: var(--main-color);

      & letter.dead {
        border-bottom-color: var(--sub-color) !important;
      }

      & letter.correct {
        color: var(--sub-color);
      }

      & letter.corrected {
        color: var(--sub-color);
        border-bottom: 2px dotted var(--main-color);
      }

      & letter.extraCorrected {
        border-right: 2px dotted var(--main-color);
      }

      & letter.incorrect {
        color: var(--colorful-error-color);
      }

      & letter.incorrect.extra {
        color: var(--colorful-error-extra-color);
      }
    }

    @include highlightMode(var(--sub-color));
  }

  &.tape .word {
    margin: 0.25em 0.5em 0.75em 0;
  }

  @include highlightMode(var(--text-color));
}

.word {
  font-size: 1em;
  line-height: 1em;
  margin: 0.25em;
  color: var(--sub-color);
  font-variant: no-common-ligatures;
  border-bottom: 2px solid transparent;
  letter {
    display: inline-block;
  }

  &.lastbeforenewline::after {
    font-family: "Font Awesome 5 Free";
    font-weight: 600;
    content: "\f107";
    margin-left: 0.5rem;
    opacity: 0.25;
  }

  .wordInputHighlight {
    opacity: 1;
    white-space: nowrap;
    position: absolute;
    background: var(--sub-color);
    color: var(--bg-color);
    pointer-events: none;
    /* background: red; */
    padding: 0.5rem;
    /* left: .5rem; */
    margin-left: -0.5rem;
    // margin-top: -1.5rem;
    border-radius: var(--roundness);
    // box-shadow: 0 0 10px rgba(0,0,0,.25);
    transition: 0.25s;
    text-shadow: none;
    top: -0.5rem;
    z-index: 10;

    &.withSpeed {
      .speed {
        font-size: 0.75rem;
        color: var(--sub-alt-color);
      }
    }
  }

  &.nocursor {
    cursor: none;
  }

  &.error {
    /*   margin-bottom: 1px; */
    border-bottom: 2px solid var(--error-color);
    text-shadow: 1px 0px 0px var(--bg-color),
      // 2px 0px 0px var(--bg-color),
      -1px 0px 0px var(--bg-color),
      // -2px 0px 0px var(--bg-color),
      0px 1px 0px var(--bg-color),
      1px 1px 0px var(--bg-color), -1px 1px 0px var(--bg-color);
  }
}

#resultWordsHistory {
  position: relative;
}

#words.noErrorBorder,
#resultWordsHistory.noErrorBorder {
  .word.error {
    text-shadow: none;
  }
}
// .word letter {
// transition: .1s;
// height: 1rem;
// line-height: 1rem;
/* margin: 0 1px; */
// }

.word letter.correct {
  color: var(--text-color);
}

.word letter.corrected {
  color: var(--text-color);
  border-bottom: 2px dotted var(--main-color);
}

.word letter.extraCorrected {
  border-right: 2px dotted var(--main-color);
}

.word letter.incorrect {
  color: var(--error-color);
  position: relative;
}

.word letter.incorrect hint {
  position: absolute;
  bottom: -1em;
  color: var(--text-color);
  line-height: initial;
  font-size: 0.75em;
  text-shadow: none;
  padding: 1px;
  left: 0;
  opacity: 0.5;
  text-align: center;
  width: 100%;
  display: grid;
  justify-content: center;
}

.word letter.incorrect.extra {
  color: var(--error-extra-color);
}

.word letter.missing {
  opacity: 0.5;
}

#words.flipped.colorfulMode .word.error,
#words.colorfulMode .word.error {
  border-bottom: 2px solid var(--colorful-error-color);
}

#wordsInput {
  opacity: 0;
  padding: 0;
  margin: 0 auto;
  border: none;
  outline: none;
  display: block;
  resize: none;
  position: absolute;
  z-index: -1;
  cursor: default;
  pointer-events: none;
}

#capsWarning {
  background: var(--main-color);
  color: var(--bg-color);
  display: table;
  position: absolute;
  left: 50%;
  // top: 66vh;
  transform: translateX(-50%) translateY(-50%);
  padding: 1rem;
  border-radius: var(--roundness);
  /* margin-top: 1rem; */
  transition: 0.125s;
  z-index: 999;
  pointer-events: none;
  top: -2.5rem;

  &.focus {
    // top: 0rem;
  }

  i {
    margin-right: 0.5rem;
  }
}

#result {
  display: grid;
  // height: 200px;
  gap: 1rem;
  // grid-template-columns: auto 1fr;
  // justify-content: center;
  align-items: center;
  grid-template-columns: auto 1fr;
  grid-template-areas:
    "tribeResults tribeResults"
    "stats chart"
    "morestats morestats"
    "loginTip loginTip"
    "bottom bottom"
    "tribeBottom tribeBottom";
  // "wordsHistory wordsHistory"
  // "buttons buttons"
  // "login login"
  // "ssw ssw";

  .editTagsButton {
    display: inline-block;
    font-size: 0.75rem;
    padding-bottom: 0;
  }

  &.noBalloons {
    [aria-label][data-balloon-pos]:before,
    [aria-label][data-balloon-pos]:after {
      display: none;
    }
  }

  &:focus {
    outline: none;
  }

<<<<<<< HEAD
  .bottom {
    grid-area: bottom;
    & > .buttons {
      display: grid;
      grid-auto-flow: column;
      gap: 1rem;
      justify-content: center;
      // grid-area: buttons;
      grid-column: 1/3;

      #restartTestButton,
      #showWordHistoryButton,
      #saveScreenshotButton,
      #restartTestButtonWithSameWordset,
      #nextTestButton,
      #readyButton,
      #backToLobbyButton,
      #practiseWordsButton,
      #watchReplayButton {
        position: relative;
        border-radius: var(--roundness);
        padding: 1rem 2rem;
        width: min-content;
        width: -moz-min-content;
        color: var(--sub-color);
        transition: 0.25s;
        cursor: pointer;

        &:hover,
        &:focus {
          color: var(--main-color);
          outline: none;
        }

        &:focus {
          background: var(--sub-color);
        }
        &.disabled {
          opacity: 0.5;
          cursor: default;
          pointer-events: none;
          &:hover {
            color: var(--sub-color);
          }
        }
      }

      #showWordHistoryButton {
        opacity: 1;
      }

      #replayWords {
        cursor: pointer;
      }

      #replayStopwatch {
        color: var(--main-color);
        display: inline-block;
        margin: 0;
      }

      #restartTestButton {
        margin: 0 auto;
        margin-top: 1rem;
      }
    }
=======
  button {
    padding: 1em 2em;
  }

  .buttons {
    display: grid;
    grid-auto-flow: column;
    gap: 1rem;
    justify-content: center;
    grid-column: 1/3;
>>>>>>> 3a5006a6
  }

  .ssWatermark {
    grid-column: 1/3;
  }

  #retrySavingResultButton {
    margin: 0 auto 1rem auto;
    display: flex;
  }

  #resultWordsHistory,
  #resultReplay {
    // grid-area: wordsHistory;
    color: var(--sub-color);
    // grid-column: 1/3;
    margin-bottom: 1rem;
    .textButton {
      padding: 0;
      margin-left: 0.5rem;
    }
    .heatmapLegend {
      margin-left: 0.5rem;
      display: inline-grid;
      grid-template-columns: auto auto auto;
      gap: 1rem;
      font-size: 0.75rem;
      color: var(--sub-color);
      width: min-content;
      .boxes {
        // display: flex;
        display: grid;
        grid-template-columns: 1fr 1fr 1fr 1fr 1fr;
        .box {
          // width: 1rem;
          height: 1rem;
          color: var(--bg-color);
          padding: 0.1rem 0.5rem;
          white-space: nowrap;
          line-height: 0.75rem;
          display: grid;
          place-content: center center;
        }
        .box:nth-child(1) {
          border-radius: var(--roundness) 0 0 var(--roundness);
        }
        .box:nth-child(5) {
          border-radius: 0 var(--roundness) var(--roundness) 0;
        }
      }
    }
    .title {
      -webkit-user-select: none;
      user-select: none;
      margin-bottom: 0.25rem;
    }
    .words {
      display: flex;
      flex-wrap: wrap;
      width: 100%;
      align-content: flex-start;
      .word {
        position: relative;
        margin: 0.18rem 0.6rem 0.15rem 0;
        letter.correct {
          color: var(--text-color);
        }
        letter.incorrect {
          color: var(--error-color);
        }
        letter.incorrect.extra {
          color: var(--error-extra-color);
        }
        &.heatmapInherit letter {
          color: inherit;
        }
      }
      &.rightToLeftTest {
        //flex-direction: row-reverse; // no need for hacking 😉, CSS fully support right-to-left languages
        direction: rtl;
        .word {
          //flex-direction: row-reverse;
          direction: rtl;
        }
      }
      &.withLigatures {
        letter {
          display: inline;
        }
      }
    }
  }

  #resultReplay .words {
    user-select: none;
    -webkit-user-select: none;
  }

  .chart {
    grid-area: chart;
    width: 100%;

    canvas {
      width: 100% !important;
      height: 100%;
    }

    max-height: 200px;
    height: 200px;

    .title {
      color: var(--sub-color);
      margin-bottom: 1rem;
    }
  }

  .loginTip {
    grid-column: 1/3;
    text-align: center;
    color: var(--sub-color);
    grid-area: loginTip;
    // grid-area: login;
    grid-column: 1/3;
    .link {
      text-decoration: underline;
      display: inline-block;
      cursor: pointer;
    }
  }

  .stats {
    grid-area: stats;
    display: grid;
    // column-gap: 0.5rem;
    gap: 0.5rem;
    justify-content: center;
    align-items: center;
    // grid-template-areas:
    //   "wpm acc"
    //   "wpm key"
    //   "raw time"
    //   "consistency consistency"
    //   "source source"
    //   "leaderboards leaderboards"
    //   "testType infoAndTags";
    // grid-template-areas:
    //   "wpm acc key consistency testType leaderboards source"
    //   "wpm raw time nothing infoAndTags leaderboards source";
    grid-template-areas:
      "wpm"
      "acc";

    &.morestats {
      display: grid;
      grid-auto-flow: column;
      grid-template-areas: none;
      align-items: flex-start;
      justify-content: space-between;
      column-gap: 2rem;
      grid-area: morestats;

      // grid-template-areas: "raw consistency testType infoAndTags leaderboards source"
      //   "key time testType infoAndTags leaderboards source";
      .subgroup {
        display: grid;
        gap: 0.5rem;
      }
    }

    .group {
      // margin-bottom: 0.5rem;

      .top {
        color: var(--sub-color);
        font-size: 1rem;
        line-height: 1rem;
        margin-bottom: 0.25rem;
      }

      .bottom {
        color: var(--main-color);
        font-size: 2rem;
        line-height: 2rem;
      }

      &.time {
        .afk,
        .timeToday {
          color: var(--sub-color);
          font-size: 0.75rem;
          line-height: 0.75rem;
          margin-left: 0.2rem;
        }
      }

      &.dailyLeaderboard {
        max-width: 13rem;
        overflow: hidden;
        white-space: nowrap;
      }

      &.source {
        #rateQuoteButton,
        #reportQuoteButton,
        #favoriteQuoteButton {
          padding: 0 0.25rem;
        }
        #rateQuoteButton {
          gap: 0.25rem;
        }
      }
    }

    // .infoAndTags {
    //   display: grid;
    //   gap: 0.5rem;
    //   align-self: baseline;
    //   // grid-area: infoAndTags;
    //   color: var(--sub-color);

    //   .top {
    //     font-size: 1rem;
    //     line-height: 1rem;
    //   }

    //   .bottom {
    //     font-size: 1rem;
    //     line-height: 1rem;
    //   }
    // }

    .info,
    .tags,
    .source {
      .top {
        font-size: 1rem;
        line-height: 1rem;
      }

      .bottom {
        font-size: 1rem;
        line-height: 1rem;
      }
    }

    .source {
      max-width: 30rem;
    }

    .tags .bottom .fas {
      margin-left: 0.5rem;
    }

    .wpm {
      grid-area: wpm;

      .top {
        font-size: 2rem;
        line-height: 1.5rem;
        display: flex;
        // margin-top: -0.5rem;

        // .crownWrapper {
        //   width: 1.7rem;
        //   overflow: hidden;
        //   height: 1.7rem;
        //   margin-left: 0.5rem;
        //   // margin-top: 0.98rem;
        //   margin-top: -0.5rem;

        .crown {
          height: 1.7rem;
          width: 1.7rem;
          margin-left: 0.5rem;
          margin-top: -0.2rem;
          font-size: 0.7rem;
          line-height: 1.7rem;
          background: var(--main-color);
          color: var(--bg-color);
          border-radius: 0.6rem;
          text-align: center;
          align-self: center;
          width: 1.7rem;
          height: 1.7rem;
        }
        // }
      }

      .bottom {
        font-size: 4rem;
        line-height: 4rem;
      }
    }

    .testType,
    .leaderboards {
      .bottom {
        font-size: 1rem;
        line-height: 1rem;
        .lbChange .fas {
          margin-right: 0.15rem;
        }
      }
    }

    .acc {
      grid-area: acc;

      .top {
        font-size: 2rem;
        line-height: 1.5rem;
      }

      .bottom {
        font-size: 4rem;
        line-height: 4rem;
      }
    }

    .burst {
      grid-area: burst;

      .top {
        font-size: 2rem;
        line-height: 1.5rem;
      }

      .bottom {
        font-size: 4rem;
        line-height: 4rem;
      }
    }

    // .key {
    //   grid-area: key;
    // }

    // .time {
    //   grid-area: time;
    // }

    // .raw {
    //   grid-area: raw;
    // }
  }
}

#showWordHistoryButton {
  opacity: 1;
}

#replayWords {
  cursor: pointer;
}

#replayStats {
  color: var(--main-color);
  display: inline-block;
  margin: 0;
  margin-left: 0.5em;
}

#restartTestButton {
  margin: 1rem auto 0 auto;
  display: flex;
  padding: 1em 2em;
}

#koInputVisualContainer {
  position: relative;
  padding-top: 1rem;
  width: -moz-min-content;
  width: min-content;
  height: 3rem;
  margin: 0 auto;

  font-weight: bold;
  font-size: 1.5rem;
  color: var(--sub-color);
  cursor: default;
  user-select: none;

  &.blurred {
    opacity: 0.25;
    -webkit-filter: blur(4px);
    filter: blur(4px);
  }
}

#mobileTestConfig {
  font-size: 0.75rem;
  padding: 0.25rem 1rem;
  background: var(--sub-alt-color);
  border-radius: var(--roundness);
  width: max-content;
  justify-self: center;
  display: none;
  height: max-content;
  margin-bottom: 1rem;
  transition: opacity 0.125s;
}

#testConfig {
  display: grid;
  font-size: 0.75rem;
  gap: 0.5rem;
  grid-auto-flow: column;
  height: max-content;
  width: 100%;
  transition: opacity 0.125s;
  justify-content: space-around;
  margin-bottom: 1rem;
  .puncAndNum {
    // transition: 0.25s cubic-bezier(0.37, 0, 0.63, 1);
    overflow: hidden;
    max-width: 15rem;
    opacity: 1;
  }
  .row {
    display: flex;
    // padding: 0 0.5rem;
    background: var(--sub-alt-color);
    border-radius: var(--roundness);
    // width: max-content;
  }
  .spacer {
    height: auto;
    width: 0.25rem;
    border-radius: calc(var(--roundness) / 2);
    background: var(--bg-color);
    margin: 0.5rem 0;
    &.scrolled {
      width: 0;
      margin: auto 0;
    }
  }

  .wordCount,
  .time {
    .textButton {
      line-height: 1rem;
      span {
        height: 1.1em;
      }
    }
  }

  .mode,
  .time,
  .wordCount,
  .puncAndNum,
  .quoteLength,
  .customText,
  .zen {
    display: grid;
    grid-auto-flow: column;

    .textButton {
      padding: 0.75rem 0.5rem 0.7rem 0.5rem;

      &:first-child {
        padding: 0.75rem 0.5rem 0.7rem 1rem;
      }
      &:last-child {
        padding: 0.75rem 1rem 0.7rem 0.5rem;
      }
      &:only-child {
        padding: 0.75rem 1rem 0.7rem 1rem;
      }
    }
  }
  .time,
  .wordCount,
  .customText,
  .zen,
  .quoteLength,
  .puncAndNum {
    // width: 100%;
    justify-content: center;
    overflow: hidden;
  }
  .customText {
    display: grid;
  }
}

.pageTest {
  height: 100%;
  display: grid;
  grid-template-rows: 1fr auto 1fr;
}

<<<<<<< HEAD
#menu {
  width: 100%;
  grid-template-columns: auto auto auto auto 1fr auto;
}

=======
>>>>>>> 3a5006a6
.pageTest {
  #wordsWrapper {
    position: relative;
    &.tape {
      -webkit-mask-image: linear-gradient(
        90deg,
        rgba(0, 0, 0, 0) 1%,
        rgb(0, 0, 0) 10%,
        rgb(0, 0, 0) 90%,
        rgba(0, 0, 0, 0) 99%
      );
      mask-image: linear-gradient(
        90deg,
        rgba(0, 0, 0, 0) 1%,
        rgb(0, 0, 0) 10%,
        rgb(0, 0, 0) 90%,
        rgba(0, 0, 0, 0) 99%
      );
    }
  }
  #memoryTimer,
  #layoutfluidTimer {
    background: var(--main-color);
    color: var(--bg-color);
    padding: 1rem;
    border-radius: var(--roundness);
    /* width: min-content; */
    text-align: center;
    width: max-content;
    /* justify-self: center; */
    left: 50%;
    position: absolute;
    transform: translateX(-50%);
    top: -6rem;
    -webkit-user-select: none;
    user-select: none;
    pointer-events: none;
    opacity: 0;
  }
  .outOfFocusWarning {
    text-align: center;
    height: 0;
    line-height: 150px;
    z-index: 999;
    position: relative;
    -webkit-user-select: none;
    user-select: none;
    pointer-events: none;
  }

  #testModesNotice {
    display: flex;
    flex-wrap: wrap;
    color: var(--sub-color);
    text-align: center;
    margin-bottom: 0.5rem;
    transition: opacity 0.125s;
    justify-content: center;
    -webkit-user-select: none;
    user-select: none;

    .textButton {
      margin: 0 0.5rem;
      &.noInteraction {
        pointer-events: none;
      }
    }

    .fas {
      margin-right: 0.5rem;
    }
  }
  #miniTimerAndLiveWpm {
    height: 0;
    margin-left: 0.25em;
    display: flex;
    position: absolute;
    color: black;
    width: 100%;
    pointer-events: none;

    .spacer {
      width: 100%;
    }

    .tribeDelta.bad {
      color: var(--error-color);
    }

    div {
      margin-top: -1.25em;
      font-size: 1em;
      line-height: 1em;
    }

    .time {
      margin-right: 2rem;
    }

    .wpm,
    .acc {
      margin-right: 2rem;
    }

    .time,
    .wpm,
    .acc,
    .burst {
      opacity: 0;
    }

    &.timerMain {
      color: var(--main-color);
    }

    &.timerSub {
      color: var(--sub-color);
    }

    &.timerText {
      color: var(--text-color);
    }

    &.size125 {
      margin-top: -1.75rem;
      font-size: 1.25rem;
      line-height: 1.25rem;
    }
    &.size15 {
      margin-top: -2rem;
      font-size: 1.5rem;
      line-height: 1.5rem;
    }
    &.size2 {
      margin-top: -2.5rem;
      font-size: 2rem;
      line-height: 2rem;
    }
    &.size3 {
      margin-top: -3.5rem;
      font-size: 3rem;
      line-height: 3rem;
    }
    &.size4 {
      margin-top: -4.5rem;
      font-size: 4rem;
      line-height: 4rem;
    }
  }
  #restartTestButton {
    position: relative;
    border-radius: var(--roundness);
    padding: 1rem 2rem;
    width: min-content;
    width: -moz-min-content;
    color: var(--sub-color);
    transition: 0.25s;
    cursor: pointer;
    margin: 0 auto;
    margin-top: 1rem;
    &:hover,
    &:focus {
      color: var(--main-color);
      outline: none;
    }

    &:focus {
      background: var(--sub-color);
    }
    &.disabled {
      opacity: 0.5;
      cursor: default;
      pointer-events: none;
      &:hover {
        color: var(--sub-color);
      }
    }
  }
}

main.focus .pageTest {
  #testModesNotice {
    opacity: 0 !important;
  }
  #testConfig {
    opacity: 0 !important;
  }
  #mobileTestConfig {
    opacity: 0 !important;
  }
}

/* funbox nospace */
body.fb-nospace {
  #words .word {
    margin: 0.5em 0;
  }
}

/* funbox arrows */
body.fb-arrows {
  #words .word {
    margin: 0.5em 0;
    letter {
      margin: 0 0.25em;
    }
  }
}<|MERGE_RESOLUTION|>--- conflicted
+++ resolved
@@ -542,74 +542,6 @@
     outline: none;
   }
 
-<<<<<<< HEAD
-  .bottom {
-    grid-area: bottom;
-    & > .buttons {
-      display: grid;
-      grid-auto-flow: column;
-      gap: 1rem;
-      justify-content: center;
-      // grid-area: buttons;
-      grid-column: 1/3;
-
-      #restartTestButton,
-      #showWordHistoryButton,
-      #saveScreenshotButton,
-      #restartTestButtonWithSameWordset,
-      #nextTestButton,
-      #readyButton,
-      #backToLobbyButton,
-      #practiseWordsButton,
-      #watchReplayButton {
-        position: relative;
-        border-radius: var(--roundness);
-        padding: 1rem 2rem;
-        width: min-content;
-        width: -moz-min-content;
-        color: var(--sub-color);
-        transition: 0.25s;
-        cursor: pointer;
-
-        &:hover,
-        &:focus {
-          color: var(--main-color);
-          outline: none;
-        }
-
-        &:focus {
-          background: var(--sub-color);
-        }
-        &.disabled {
-          opacity: 0.5;
-          cursor: default;
-          pointer-events: none;
-          &:hover {
-            color: var(--sub-color);
-          }
-        }
-      }
-
-      #showWordHistoryButton {
-        opacity: 1;
-      }
-
-      #replayWords {
-        cursor: pointer;
-      }
-
-      #replayStopwatch {
-        color: var(--main-color);
-        display: inline-block;
-        margin: 0;
-      }
-
-      #restartTestButton {
-        margin: 0 auto;
-        margin-top: 1rem;
-      }
-    }
-=======
   button {
     padding: 1em 2em;
   }
@@ -620,7 +552,6 @@
     gap: 1rem;
     justify-content: center;
     grid-column: 1/3;
->>>>>>> 3a5006a6
   }
 
   .ssWatermark {
@@ -1113,14 +1044,11 @@
   grid-template-rows: 1fr auto 1fr;
 }
 
-<<<<<<< HEAD
-#menu {
-  width: 100%;
-  grid-template-columns: auto auto auto auto 1fr auto;
-}
-
-=======
->>>>>>> 3a5006a6
+// #menu {
+//   width: 100%;
+//   grid-template-columns: auto auto auto auto 1fr auto;
+// }
+
 .pageTest {
   #wordsWrapper {
     position: relative;
@@ -1270,35 +1198,35 @@
       line-height: 4rem;
     }
   }
-  #restartTestButton {
-    position: relative;
-    border-radius: var(--roundness);
-    padding: 1rem 2rem;
-    width: min-content;
-    width: -moz-min-content;
-    color: var(--sub-color);
-    transition: 0.25s;
-    cursor: pointer;
-    margin: 0 auto;
-    margin-top: 1rem;
-    &:hover,
-    &:focus {
-      color: var(--main-color);
-      outline: none;
-    }
-
-    &:focus {
-      background: var(--sub-color);
-    }
-    &.disabled {
-      opacity: 0.5;
-      cursor: default;
-      pointer-events: none;
-      &:hover {
-        color: var(--sub-color);
-      }
-    }
-  }
+  // #restartTestButton {
+  //   position: relative;
+  //   border-radius: var(--roundness);
+  //   padding: 1rem 2rem;
+  //   width: min-content;
+  //   width: -moz-min-content;
+  //   color: var(--sub-color);
+  //   transition: 0.25s;
+  //   cursor: pointer;
+  //   margin: 0 auto;
+  //   margin-top: 1rem;
+  //   &:hover,
+  //   &:focus {
+  //     color: var(--main-color);
+  //     outline: none;
+  //   }
+
+  //   &:focus {
+  //     background: var(--sub-color);
+  //   }
+  //   &.disabled {
+  //     opacity: 0.5;
+  //     cursor: default;
+  //     pointer-events: none;
+  //     &:hover {
+  //       color: var(--sub-color);
+  //     }
+  //   }
+  // }
 }
 
 main.focus .pageTest {
