#ad-vertical-left-wrapper,
#ad-vertical-right-wrapper {
  margin-top: 2rem;
  transition: margin-top 0.125s opacity 0.125s;
}

#ad-footer-wrapper,
#ad-footer-small-wrapper {
  justify-self: center;
}

#ad-result-wrapper,
#ad-result-small-wrapper {
  margin: 1rem auto 0 auto;
}

.pageSettings .ad,
.pageAbout .ad,
.pageAccount .ad {
  margin: 0 auto;
}

.ad {
  background: var(--sub-alt-color);
  display: grid;
  grid-template-areas: "col";
  transition: opacity 0.125s;

  & > div {
    grid-area: col;
  }

  &.focus {
    opacity: 0;
  }

  .icon {
    font-size: 3rem;
    height: 100%;
    width: 100%;
    display: grid;
    justify-content: center;
    align-items: center;
    color: var(--sub-color);
    &.small {
      font-size: 1.5rem;
    }
  }

  &.ad-v {
    width: 160px;
    height: 600px;
  }

  &.ad-h {
    width: 728px;
    height: 90px;
  }

  &.ad-h-s {
    width: 320px;
    height: 50px;
    display: none;
  }

  &.testPage {
<<<<<<< HEAD
    display: none;
=======
    display: none !important;
>>>>>>> 7dff50dc
  }
}

#ad-result-wrapper {
  .iconAndText {
    display: grid;
    grid-template-columns: auto 1fr;
    gap: 1rem;
    justify-content: center;
    justify-self: center;
    align-items: center;
    grid-template-areas: "mid right";
    .textLeft {
      grid-area: left;
      text-align: right;
      display: none;
    }
    .textRight {
      grid-area: right;
    }
    .icon {
      width: unset;
      height: unset;
      grid-area: mid;
    }
    .text {
      color: var(--sub-color);
      font-size: 1rem;
      .smalltext {
        font-size: 0.7rem;
      }
    }
    &.withLeft {
      grid-template-columns: 1fr auto 1fr;
      grid-template-areas: "left mid right";
      .textLeft {
        display: block;
      }
    }
  }
}<|MERGE_RESOLUTION|>--- conflicted
+++ resolved
@@ -64,11 +64,7 @@
   }
 
   &.testPage {
-<<<<<<< HEAD
-    display: none;
-=======
     display: none !important;
->>>>>>> 7dff50dc
   }
 }
 
