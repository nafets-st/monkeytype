--- conflicted
+++ resolved
@@ -93,12 +93,8 @@
       Test settings
     </button>
   </div>
-<<<<<<< HEAD
-  <div id="typingTest">
+  <div id="typingTest" class="content-grid full-width-padding">
     <div class="tribeBars hidden"></div>
-=======
-  <div id="typingTest" class="content-grid full-width-padding">
->>>>>>> b2e56342
     <div id="capsWarning" class="hidden">
       <i class="fas fa-lock"></i>
       Caps Lock
@@ -109,12 +105,8 @@
     <div id="timerNumber" class="timerMain">
       <div>60</div>
     </div>
-<<<<<<< HEAD
-    <div id="miniTimerAndLiveWpm" class="timerMain">
+    <div id="miniTimerAndLiveWpm" class="full-width timerMain">
       <div class="tribeCountdown2 hidden"></div>
-=======
-    <div id="miniTimerAndLiveWpm" class="full-width timerMain">
->>>>>>> b2e56342
       <div class="time hidden">1:00</div>
       <div class="wpm hidden">60</div>
       <div class="acc hidden">100%</div>
@@ -122,31 +114,7 @@
       <div class="spacer"></div>
       <div class="tribeDelta hidden">-</div>
     </div>
-<<<<<<< HEAD
     <div class="tribeCountdown hidden"></div>
-    <div class="outOfFocusWarning hidden">
-      <i class="fas fa-fw fa-mouse-pointer"></i>
-      Click here or press any key to focus
-    </div>
-    <input
-      id="wordsInput"
-      class=""
-      type="text"
-      autocomplete="off"
-      autocapitalize="off"
-      autocapitalize="none"
-      autocorrect="off"
-      data-gramm="false"
-      data-gramm_editor="false"
-      data-enable-grammarly="false"
-      list="autocompleteOff"
-      spellcheck="false"
-    />
-    <div id="wordsWrapper" translate="no">
-      <div id="paceCaret" class="default hidden"></div>
-      <div id="caret" class="default"></div>
-      <div id="words"></div>
-=======
     <div id="wordsWrapper" class="content-grid full-width" translate="no">
       <input
         id="wordsInput"
@@ -169,7 +137,6 @@
       <div id="paceCaret" class="full-width default hidden"></div>
       <div id="caret" class="full-width default"></div>
       <div id="words" class="full-width"></div>
->>>>>>> b2e56342
     </div>
 
     <div id="koInputVisualContainer" style="display: none">
@@ -217,49 +184,43 @@
     <div id="premidTestMode" class="hidden"></div>
     <div id="premidSecondsLeft" class="hidden"></div>
   </div>
-<<<<<<< HEAD
-  <div id="result" class="hidden" tabindex="-1">
-    <div id="tribeResults" class="hidden">
-      <div class="top invisible">timer</div>
-      <table>
-        <thead>
-          <tr>
-            <td></td>
-            <td>
-              position
-              <br />
-              <span>points</span>
-            </td>
-            <td></td>
-            <td>
-              wpm
-              <br />
-              <span>accuracy</span>
-            </td>
-            <td>
-              raw
-              <br />
-              <span>consistency</span>
-            </td>
-            <td>
-              characters
-              <br />
-              <span>other</span>
-            </td>
-            <td></td>
-          </tr>
-        </thead>
-        <tbody></tbody>
-      </table>
-    </div>
-    <div class="stats">
-      <!-- <div class="info">words 10<br>punctuation</div> -->
-=======
   <div id="result" class="content-grid full-width hidden" tabindex="-1">
     <div class="wrapper">
+      <div id="tribeResults" class="hidden">
+        <div class="top invisible">timer</div>
+        <table>
+          <thead>
+            <tr>
+              <td></td>
+              <td>
+                position
+                <br />
+                <span>points</span>
+              </td>
+              <td></td>
+              <td>
+                wpm
+                <br />
+                <span>accuracy</span>
+              </td>
+              <td>
+                raw
+                <br />
+                <span>consistency</span>
+              </td>
+              <td>
+                characters
+                <br />
+                <span>other</span>
+              </td>
+              <td></td>
+            </tr>
+          </thead>
+          <tbody></tbody>
+        </table>
+      </div>
       <div class="stats">
         <!-- <div class="info">words 10<br>punctuation</div> -->
->>>>>>> b2e56342
 
         <div class="group wpm">
           <div class="top">
@@ -440,78 +401,6 @@
             <div id="replayWords" class="words"></div>
           </div>
         </div>
-<<<<<<< HEAD
-      </div>
-      <button
-        id="retrySavingResultButton"
-        class="danger hidden"
-        onclick="this.blur();"
-      >
-        <i class="fas fa-redo"></i>
-        Retry saving result
-      </button>
-      <div class="buttons">
-        <div
-          id="readyButton"
-          class="hidden"
-          aria-label="Ready"
-          data-balloon-pos="down"
-          tabindex="0"
-          onclick="this.blur();"
-        >
-          <i class="fas fa-fw fa-check"></i>
-        </div>
-        <div
-          id="queueAgainButton"
-          aria-label="Queue again"
-          data-balloon-pos="down"
-          tabindex="0"
-          onclick="this.blur();"
-        >
-          <i class="fas fa-fw fas fa-satellite-dish"></i>
-        </div>
-        <button
-          class="text"
-          id="nextTestButton"
-          aria-label="Next test"
-          role="button"
-          data-balloon-pos="down"
-          onclick="this.blur();"
-        >
-          <i class="fas fa-fw fa-chevron-right"></i>
-        </button>
-        <div
-          id="backToLobbyButton"
-          class="hidden"
-          aria-label="Back to lobby"
-          data-balloon-pos="down"
-          tabindex="0"
-          onclick="this.blur();"
-        >
-          <i class="fas fa-fw fa-home"></i>
-        </div>
-        <button
-          class="text"
-          id="restartTestButtonWithSameWordset"
-          aria-label="Repeat test"
-          role="button"
-          data-balloon-pos="down"
-          onclick="this.blur();"
-        >
-          <i class="fas fa-fw fa-sync-alt"></i>
-        </button>
-        <button
-          class="text"
-          id="practiseWordsButton"
-          aria-label="Practice words"
-          role="button"
-          data-balloon-pos="down"
-          onclick="this.blur();"
-        >
-          <i class="fas fa-fw fa-exclamation-triangle"></i>
-        </button>
-=======
->>>>>>> b2e56342
         <button
           id="retrySavingResultButton"
           class="danger hidden"
@@ -521,6 +410,25 @@
           Retry saving result
         </button>
         <div class="buttons">
+          <div
+            id="readyButton"
+            class="hidden"
+            aria-label="Ready"
+            data-balloon-pos="down"
+            tabindex="0"
+            onclick="this.blur();"
+          >
+            <i class="fas fa-fw fa-check"></i>
+          </div>
+          <div
+            id="queueAgainButton"
+            aria-label="Queue again"
+            data-balloon-pos="down"
+            tabindex="0"
+            onclick="this.blur();"
+          >
+            <i class="fas fa-fw fas fa-satellite-dish"></i>
+          </div>
           <button
             class="text"
             id="nextTestButton"
