<dialog id="registerCaptchaModal" class="modalWrapper hidden">
  <div class="modal">
    <div class="g-recaptcha"></div>
  </div>
</dialog>

<dialog id="forgotPasswordModal" class="modalWrapper hidden">
  <div class="modal">
    <div class="title">Forgot password</div>
    <input type="text" placeholder="email" />
    <div class="g-recaptcha"></div>
    <!-- <button>send</button> -->
  </div>
</dialog>

<dialog id="miniResultChartModal" class="modalWrapper hidden">
  <div class="modal">
    <canvas></canvas>
  </div>
</dialog>

<dialog id="lastSignedOutResult" class="modalWrapper hidden">
  <div class="modal">
    <div class="title">Last signed out result</div>
    <div class="question">Would you like to save it?</div>
    <div class="divider"></div>
    <div class="result">
      <div class="group wpm">
        <div class="sub">wpm</div>
        <div class="val">-</div>
      </div>
      <div class="group acc">
        <div class="sub">accuracy</div>
        <div class="val">-</div>
      </div>
      <div class="group raw">
        <div class="sub">raw</div>
        <div class="val">-</div>
      </div>
      <div class="group con">
        <div class="sub">consistency</div>
        <div class="val">-</div>
      </div>
      <div class="group chardata">
        <div class="sub">characters</div>
        <div class="val">-</div>
      </div>
      <div class="group testType">
        <div class="sub">test type</div>
        <div class="val">-</div>
      </div>
    </div>
    <div class="buttons">
      <button class="save">save</button>
      <button class="discard">discard</button>
    </div>
  </div>
</dialog>

<dialog id="devOptionsModal" class="modalWrapper hidden">
  <div class="modal">
    <div class="title">Dev options</div>
    <button class="generateData">generate data</button>
    <button class="quickLogin">quick login</button>
    <button class="toggleMediaQueryDebug">toggle media query debug</button>
    <button class="showTestNotifications">show test notifications</button>
    <button class="showRealWordsInput">show real words input</button>
    <button class="xpBarTest">xp bar test</button>
  </div>
</dialog>

<dialog id="alertsPopup" class="modalWrapper hidden">
  <div class="modal">
    <button class="mobileClose">
      <i class="fas fa-times"></i>
      Close
    </button>
    <div class="scrollWrapper">
      <div class="accountAlerts">
        <div class="title">
          <div class="left">
            <i class="fas fa-inbox"></i>
            Inbox
          </div>
          <div class="right"></div>
        </div>
        <button class="claimAll hidden">
          <i class="fas fa-fw fa-gift"></i>
          Claim all
        </button>
        <button class="deleteAll hidden">
          <i class="fas fa-fw fa-trash"></i>
          Delete all
        </button>
        <div class="list">
          <div class="nothing">Nothing to show</div>
        </div>
      </div>
      <div class="separator accountSeparator"></div>
      <div class="psas">
        <div class="title">
          <i class="fas fa-bullhorn"></i>
          Announcements
        </div>
        <div class="list">
          <div class="nothing">Nothing to show</div>
        </div>
      </div>
      <div class="separator"></div>
      <div class="notificationHistory">
        <div class="title">
          <i class="fas fa-comment-alt"></i>
          Notifications
        </div>
        <div class="list">
          <div class="nothing">Nothing to show</div>
        </div>
      </div>
    </div>
  </div>
</dialog>

<dialog id="simpleModal" class="modalWrapper hidden">
  <form class="modal"></form>
</dialog>

<<<<<<< HEAD
<div id="tribeRoomCodePopupWrapper" class="popupWrapper hidden">
  <div id="tribeRoomCodePopup">
    <div style="position: relative">
      <input type="text" placeholder="Room Code" />
      <div class="textButton" aria-label="Paste and Join" data-balloon-pos="up">
        <i class="fas fa-fw fa-paste"></i>
      </div>
    </div>
    <div class="button">Join</div>
  </div>
</div>

<div id="tribeStartRacePopupWrapper" class="popupWrapper hidden">
  <div id="tribeStartRacePopup">
    <div class="title">Are you sure?</div>
    <div class="text">
      Not everyone is ready. Do you want to start the test without them?
    </div>
    <div class="button">Start</div>
  </div>
</div>

<div id="tribeUserSettingsPopupWrapper" class="popupWrapper hidden">
  <div id="tribeUserSettingsPopup">
    <div class="title">User settings</div>
    <div class="buttons">
      <div class="button giveLeaderButton">
        <i class="fas fa-fw fa-star"></i>
        Give leader
      </div>
      <div class="button banButton">
        <i class="fas fa-fw fa-hammer"></i>
        Ban
      </div>
    </div>
  </div>
</div>

<div id="tribeBrowsePublicRoomsPopupWrapper" class="popupWrapper hidden">
  <div id="tribeBrowsePublicRoomsPopup">
    <div class="title">Public rooms</div>
    <div class="list"></div>
    <div class="error hidden">No public rooms found</div>
  </div>
</div>

<dialog id="cookiesModal" class="modalWrapper hidden">
=======
<dialog id="cookiesModal" class="modalWrapper hidden" data-nosnippet>
>>>>>>> c7ac9ad6
  <div class="extensionMessage">
    If you see this text, that means an extension is blocking a cookie consent
    popup. This will cause the website to incorrectly assume its still visible
    and stop you from enjoying Monkeytype. Please disable any extensions that
    block cookie popups and refresh the page.
  </div>
  <div class="modal">
    <div class="title">
      <i class="fas fa-cookie-bite"></i>
      We use cookies by the way
    </div>
    <div class="main">
      <div class="text">
        Cookies enhance your experience and help us improve our website.
      </div>
      <div class="buttons">
        <button class="active acceptAll">accept all</button>
        <button class="rejectAll">reject non-essential</button>
        <button class="openSettings">more options</button>
      </div>
    </div>
    <div class="settings hidden">
      <div class="cookie security">
        <label class="checkbox">
          <div class="title">security</div>
          <div class="description">
            We use Cloudflare cookies to improve security and performance of our
            site.
            <br />
            <br />
            They
            <b>do not</b>
            store any personal information and are required.
          </div>
          <input type="checkbox" checked disabled />
        </label>
      </div>
      <div class="cookie analytics">
        <label class="checkbox">
          <div class="title">analytics</div>
          <div class="description">
            We use Google Analytics cookies to check how users interact with our
            website and use this data to improve our site design.
          </div>
          <input type="checkbox" />
        </label>
      </div>
      <div class="cookie ads">
        <label class="checkbox">
          <div class="title">advertising</div>
          <div class="description">
            Our advertising partner may use cookies to deliver ads that are more
            relevant to you.
          </div>
          <div class="textButton">
            Click to change your preferences on ad related cookies
          </div>
        </label>
      </div>
      <button class="active acceptSelected">accept selected</button>
    </div>
  </div>
</dialog>

<dialog id="shareTestSettingsModal" class="modalWrapper hidden">
  <!-- <div id="shareTestSettingsPopup"> -->
  <div class="modal">
    <div class="title">Share test settings</div>
    <label class="checkboxWithSub mode">
      <input type="checkbox" setting="mode" />
      <div>Mode</div>
      <div class="sub">Time, Words, Quote, Zen, Custom</div>
    </label>
    <label class="checkboxWithSub mode2 subgroup hidden">
      <input type="checkbox" setting="mode2" />
      <div>Mode2</div>
      <div class="sub">Test seconds, Test words, Quote Id</div>
    </label>
    <label class="checkbox customText subgroup hidden">
      <input type="checkbox" setting="customText" />
      Custom text
      <span></span>
    </label>
    <label class="checkbox punctuation">
      <input type="checkbox" setting="punctuation" />
      Punctuation
      <span></span>
    </label>
    <label class="checkbox numbers">
      <input type="checkbox" setting="numbers" />
      Numbers
      <span></span>
    </label>
    <label class="checkbox language">
      <input type="checkbox" setting="language" />
      Language
      <span></span>
    </label>
    <label class="checkbox difficulty">
      <input type="checkbox" setting="difficulty" />
      Difficulty
      <span></span>
    </label>
    <label class="checkbox funbox">
      <input type="checkbox" setting="funbox" />
      Funbox
      <span></span>
    </label>
    <textarea
      class="url"
      placeholder="url"
      value="monkeytype.com"
      readonly
    ></textarea>
    <div class="tooLongWarning hidden">
      <i class="fas fa-fw fa-exclamation-triangle"></i>
      <span>The URL is over 2000 characters long - it might not work</span>
    </div>
    <!-- </div> -->
  </div>
</dialog>

<dialog id="mobileTestConfigModal" class="modalWrapper hidden">
  <div class="modal">
    <div class="group">
      <button class="punctuation">punctuation</button>
      <button class="numbers">numbers</button>
    </div>
    <div class="group modeGroup">
      <button data-mode="time">time</button>
      <button class="active" data-mode="words">words</button>
      <button data-mode="quote">quote</button>
      <button data-mode="zen">zen</button>
      <button data-mode="custom">custom</button>
    </div>
    <div class="group timeGroup">
      <button data-time="15">15</button>
      <button class="button active" data-time="30">30</button>
      <button data-time="60">60</button>
      <button data-time="120">120</button>
      <button data-time="custom">custom</button>
    </div>
    <div class="group wordsGroup hidden">
      <button data-words="10">10</button>
      <button data-words="25">25</button>
      <button data-words="50">50</button>
      <button data-words="100">100</button>
      <button data-words="custom">custom</button>
    </div>
    <div class="group quoteGroup hidden">
      <button data-quoteLength="-1">all</button>
      <button data-quoteLength="0">short</button>
      <button data-quoteLength="1">medium</button>
      <button data-quoteLength="2">long</button>
      <button data-quoteLength="3">thicc</button>
      <button id="quote-search-button" data-quoteLength="-2">search</button>
    </div>
    <div class="group customGroup hidden">
      <button class="customChange">change</button>
    </div>
  </div>
</dialog>

<div id="videoAdPopupWrapper" class="popupWrapper hidden">
  <div id="videoAdPopup">
    <div class="preloader">
      <i class="fas fa-fw fa-spin fa-circle-notch"></i>
    </div>
    <div id="eg-video-player" class="video"></div>
  </div>
</div>

<dialog id="pbTablesModal" class="modalWrapper hidden">
  <div class="modal">
    <table>
      <thead>
        <tr>
          <td width="1%">words</td>
          <td>
            <span class="unit">wpm</span>
            <br />
            <span class="sub">accuracy</span>
          </td>
          <td>
            raw
            <br />
            <span class="sub">consistency</span>
          </td>
          <td>difficulty</td>
          <td>language</td>
          <td>punctuation</td>
          <td>numbers</td>
          <td>lazy mode</td>
          <td>date</td>
        </tr>
      </thead>
      <tbody></tbody>
    </table>
  </div>
</dialog>

<dialog id="practiseWordsModal" class="modalWrapper hidden">
  <div class="modal" actions="">
    <div class="title">Practice words</div>
    <!-- <div class="inputs"> -->
    <div class="group" data-id="missed">
      <div class="title">
        <i class="fas fa-times"></i>
        missed
      </div>
      <div class="sub">
        Include missed words or biwords (which include the previous word).
      </div>
      <div class="groupInputs">
        <div class="buttonGroup">
          <button class="missedOff" value="off">off</button>
          <button class="missedWords" value="words">words</button>
          <button class="missedBiwords" value="biwords">biwords</button>
        </div>
      </div>
    </div>
    <div class="group" data-id="slow">
      <div class="title">
        <i class="fas fa-tachometer-alt"></i>
        slow
      </div>
      <div class="sub">Include words which you typed slower than others.</div>
      <div class="groupInputs">
        <div class="buttonGroup">
          <button class="slowOff" value="false">off</button>
          <button class="slowOn" value="true">on</button>
        </div>
      </div>
    </div>
    <div></div>
    <!-- </div> -->
    <button class="start">start</button>
  </div>
</dialog>

<dialog id="quoteRateModal" class="modalWrapper hidden">
  <div class="modal">
    <div class="warning">
      If you find a grammatical error, think the quote has inappropriate
      language or feel like it's low quality -
      <span>don't give it a low rating!</span>
      Please report it instead. You can do so by closing this popup and clicking
      the "Flag" icon.
    </div>
    <div class="quote">
      <div class="text">-</div>
      <div class="id">
        <div class="top">id</div>
        <div class="val">-</div>
      </div>
      <div class="length">
        <div class="top">length</div>
        <div class="val">-</div>
      </div>
      <div class="source">
        <div class="top">source</div>
        <div class="val">-</div>
      </div>
    </div>
    <div class="spacer"></div>
    <div class="spacer2"></div>
    <div class="ratingStats">
      <div class="ratingCount">
        <div class="top">ratings</div>
        <div class="val">-</div>
      </div>
      <div class="ratingAverage">
        <div class="top">average</div>
        <div class="val">-</div>
      </div>
      <div class="starsWrapper">
        <div class="top">your rating</div>
        <div class="stars">
          <button class="star" data-rating="1">
            <i class="fas fa-fw fa-star"></i>
          </button>
          <button class="star" data-rating="2">
            <i class="fas fa-fw fa-star"></i>
          </button>
          <button class="star" data-rating="3">
            <i class="fas fa-fw fa-star"></i>
          </button>
          <button class="star" data-rating="4">
            <i class="fas fa-fw fa-star"></i>
          </button>
          <button class="star" data-rating="5">
            <i class="fas fa-fw fa-star"></i>
          </button>
        </div>
      </div>
    </div>
    <!-- <div class="button rate1">
            <i class="fas fa-star"></i>
            <i class="far fa-star"></i>
            <i class="far fa-star"></i>
          </div>
          <div class="button rate2">
            <i class="fas fa-star"></i>
            <i class="fas fa-star"></i>
            <i class="far fa-star"></i>
          </div>
          <div class="button rate3">
            <i class="fas fa-star"></i>
            <i class="fas fa-star"></i>
            <i class="fas fa-star"></i>
          </div> -->
    <button
      class="textButton submitButton"
      aria-label="Submit review"
      data-balloon-pos="up"
    >
      <i class="fas fa-chevron-right"></i>
    </button>
  </div>
</dialog>

<dialog id="importExportSettingsModal" class="modalWrapper hidden">
  <form class="modal" data-mode="">
    <input type="text" title="import settings" />
    <button>import settings</button>
  </form>
</dialog>

<dialog id="shareCustomThemeUrlModal" class="modalWrapper hidden">
  <div class="modal">
    <input type="text" title="custom theme" />
    <div class="button">ok</div>
  </div>
</dialog>
<dialog id="customTextModal" class="modalWrapper hidden">
  <div class="modal" action="">
    <div class="buttonsTop">
      <div class="button saveCustomText">
        <i class="fas fa-save"></i>
        save
      </div>
      <div class="button showSavedTexts">
        <i class="fas fa-folder"></i>
        saved texts
      </div>
      <input id="fileInput" type="file" class="hidden" accept=".txt" />
      <label for="fileInput" class="button importText">
        <i class="fas fa-file-import"></i>
        open file
      </label>
      <div class="button wordfilter">
        <i class="fas fa-filter"></i>
        words filter
      </div>
    </div>
    <div class="savedTexts hidden" style="display: none">
      <div class="title">saved texts</div>
      <div class="buttons"></div>
    </div>
    <div class="textAreaWrapper" style="position: relative">
      <div class="longCustomTextWarning">
        <div>
          <p>
            A long custom text is currently loaded.
            <br />
            Editing the text will disable progress tracking.
            <br />
            <br />
          </p>
          <p class="small">Click anywhere to start editing the text.</p>
        </div>
      </div>
      <div class="challengeWarning">
        <div>
          <p>
            A challenge is currently loaded.
            <br />
            Editing the settings will clear the challenge.
            <br />
            <br />
          </p>
          <p class="small">Click anywhere to edit.</p>
        </div>
      </div>
      <textarea class="textarea"></textarea>
    </div>
    <div class="inputs">
      <div class="group" data-id="mode">
        <div class="title">
          <i class="fas fa-fw fa-cog"></i>
          Mode
        </div>
        <div class="sub">Change the way words are generated.</div>
        <div class="groupInputs">
          <div class="buttonGroup">
            <button value="simple">simple</button>
            <button value="repeat">repeat</button>
            <button value="shuffle">shuffle</button>
            <button value="random">random</button>
          </div>
        </div>
      </div>
      <div class="group" data-id="limit">
        <div class="title">
          <i class="fas fa-fw fa-step-forward"></i>
          Limit
        </div>
        <div class="sub">
          Control how many words to generate or for how long you want to type.
        </div>
        <div class="groupInputs limitInputs">
          <input
            class="words"
            type="number"
            value=""
            min="0"
            placeholder="words"
          />
          <input
            class="sections hidden"
            type="number"
            value=""
            min="0"
            placeholder="sections"
          />
          <div class="or">or</div>
          <input
            class="time"
            type="number"
            value=""
            min="0"
            placeholder="time"
          />
        </div>
      </div>

      <div class="group" data-id="delimiter">
        <div class="title">
          <i class="fas fa-fw fa-grip-lines-vertical"></i>
          Word delimiter
        </div>
        <div class="sub">
          Change how words are separated. Using the pipe delimiter allows you to
          randomize groups of words.
        </div>
        <div class="groupInputs">
          <div class="buttonGroup">
            <button value="true">pipe</button>
            <button value="false">space</button>
          </div>
        </div>
      </div>

      <div class="group" data-id="zeroWidth">
        <div class="title">
          <i class="fas fa-fw fa-text-width"></i>
          Remove zero-width characters
        </div>
        <div class="sub">Fully remove zero-width characters.</div>
        <div class="groupInputs">
          <div class="buttonGroup">
            <button value="false">no</button>
            <button value="true">yes</button>
          </div>
        </div>
      </div>

      <div class="group" data-id="fancy">
        <div class="title">
          <i class="fas fa-fw fa-pen-fancy"></i>
          Remove fancy typography
        </div>
        <div class="sub">
          Standardises typography symbols (for example “ and ” become ")
        </div>
        <div class="groupInputs">
          <div class="buttonGroup">
            <button value="false">no</button>
            <button value="true">yes</button>
          </div>
        </div>
      </div>

      <div class="group" data-id="control">
        <div class="title">
          <i class="fas fa-fw fa-code"></i>
          Replace control characters
        </div>
        <div class="sub">
          Replace control characters (\n becomes a new line and \t becomes a
          tab)
        </div>
        <div class="groupInputs">
          <div class="buttonGroup">
            <button value="false">no</button>
            <button value="true">yes</button>
          </div>
        </div>
      </div>

      <div class="group" data-id="newlines">
        <div class="title">
          <i class="fas fa-fw fa-level-down-alt fa-rotate-90"></i>
          Replace new lines with spaces
        </div>
        <div class="sub">
          Replace all new line characters with spaces. Can automatically add
          periods to the end of lines if you wish.
        </div>
        <div class="groupInputs">
          <div class="buttonGroup">
            <button value="off">off</button>
            <button value="space">space</button>
            <button value="periodSpace">period + space</button>
          </div>
        </div>
      </div>
    </div>
    <div class="button apply">ok</div>
  </div>
</dialog>
<dialog id="savedTextsModal" class="modalWrapper hidden">
  <div class="modal">
    <div class="title">Saved texts</div>
    <div class="list"></div>
    <div class="title">Saved long texts</div>
    <div class="listLong"></div>
    <div class="divider"></div>
    <div class="message">
      Heads up! These texts are only stored locally. If you switch devices or
      clear your local browser data they will be lost.
    </div>
  </div>
</dialog>
<dialog id="saveCustomTextModal" class="modalWrapper hidden">
  <form class="modal">
    <div class="title">Save custom text</div>
    <input class="textName" type="text" placeholder="name" />
    <div>
      <label class="checkboxWithSub">
        <input type="checkbox" class="isLongText" />
        <div>Long text (book mode)</div>
        <div class="sub">
          Disables editing this text but allows you to save progress by pressing
          shift + enter or bailing out. You can then load this text again to
          continue where you left off.
        </div>
      </label>
    </div>
    <button class="save">save</button>
  </form>
</dialog>
<dialog id="wordFilterModal" class="modalWrapper hidden">
  <div class="modal">
    <!-- hidden for now, dunno where to place it -->
    <!-- <div class="loadingIndicator">
      <i class="fas fa-fw fa-spin fa-circle-notch"></i>
    </div> -->
    <div class="top">
      <div class="group">
        <div class="title">language</div>
        <select class="languageInput" title="language"></select>
      </div>
      <div class="tip">
        You can manually filter words by length, words or characters (separated
        by spaces) on the left side. On the right side you can generate filters
        based on a preset and selected layout.
      </div>
    </div>
    <div class="leftSide">
      <div class="group lengthgrid">
        <div class="title">min length</div>
        <div class="title">max length</div>

        <input
          class="wordLength wordMinInput"
          autocomplete="off"
          type="number"
          title="min"
        />
        <input
          class="wordLength wordMaxInput"
          autocomplete="off"
          type="number"
          title="max"
        />
      </div>
      <div class="group">
        <div class="title">include</div>
        <input
          class="wordIncludeInput"
          id="wordIncludeInput"
          autocomplete="off"
          title="include"
        />
      </div>
      <div class="group">
        <div class="title">exclude</div>
        <input
          class="wordExcludeInput"
          id="wordExcludeInput"
          autocomplete="off"
          title="exclude"
        />
      </div>
    </div>
    <div class="divider"></div>

    <div class="rightSide">
      <div class="group">
        <div class="title">presets</div>
        <select class="presetInput"></select>
      </div>
      <div class="group">
        <div class="title">layout</div>
        <select class="layoutInput"></select>
      </div>
      <!-- <div class="tip">Use the dropdowns above to generate presets</div> -->
      <button class="generateButton">generate</button>
    </div>

    <div class="bottom">
      <div class="tip">
        "Set" replaces the current custom word list with the filter result,
        "Add" appends the filter result to the current custom word list.
      </div>
      <button class="setButton">set</button>
      <button class="addButton">add</button>
    </div>
  </div>
</dialog>
<dialog id="googleSignUpModal" class="modalWrapper hidden">
  <form class="modal">
    <div class="title">Account name</div>
    <div class="text">Please enter a username before continuing</div>
    <input type="text" placeholder="username" />
    <div class="captcha"></div>
    <button>continue</button>
  </form>
</dialog>
<dialog id="customWordAmountModal" class="modalWrapper hidden">
  <form class="modal">
    <div class="title">Custom word amount</div>
    <input type="number" value="1" min="0" max="10000" />
    <div class="tip">
      You can start an infinite test by inputting 0. Then, to stop the test, use
      the Bail Out feature (
      <key>esc</key>
      or
      <key>ctrl/cmd</key>
      +
      <key>shift</key>
      +
      <key>p</key>
      > Bail Out)
    </div>
    <button>ok</button>
  </form>
</dialog>
<dialog id="customTestDurationModal" class="modalWrapper hidden">
  <form class="modal">
    <div class="title">Test duration</div>
    <div class="preview"></div>
    <input value="1" title="test duration" min="0" />
    <div class="tip">
      You can use "h" for hours and "m" for minutes, for example "1h30m".
      <br />
      <br />
      You can start an infinite test by inputting 0. Then, to stop the test, use
      the Bail Out feature (
      <key>esc</key>
      or
      <key>ctrl/cmd</key>
      +
      <key>shift</key>
      +
      <key>p</key>
      > Bail Out)
    </div>
    <button>ok</button>
  </form>
</dialog>
<dialog id="quoteSearchModal" class="modalWrapper hidden">
  <div class="modal">
    <div id="quoteSearchTop">
      <div class="title">Quote search</div>
      <div class="buttons">
        <button class="goToQuoteSubmit">
          <i class="fas fa-plus"></i>
          Submit a quote
        </button>
        <button class="goToQuoteApprove">
          <i class="fas fa-check"></i>
          Approve quotes
        </button>
      </div>
    </div>
    <div id="quoteSearchControlsWrapper">
      <input
        id="searchBox"
        class="searchBox"
        type="text"
        maxlength="200"
        autocomplete="off"
        placeholder="filter by text, source or id"
      />
      <select class="quoteLengthFilter" multiple></select>
      <button class="toggleFavorites">
        <i class="fas fa-fw fa-heart"></i>
        <!-- favorites -->
      </button>
    </div>
    <div id="quoteSearchResults" class="quoteSearchResults"></div>
    <div id="quoteSearchPageNavigator">
      <button class="prevPage" disabled>
        <i class="fas fa-fw fa-chevron-left"></i>
      </button>
      <div class="pageInfo">No search results</div>
      <button class="nextPage" disabled>
        <i class="fas fa-fw fa-chevron-right"></i>
      </button>
    </div>
  </div>
</dialog>
<dialog id="quoteSubmitModal" class="modalWrapper hidden">
  <div class="modal">
    <div class="title">Submit a quote</div>
    <ul>
      <li>
        Do not include content that contains any libelous or otherwise unlawful,
        abusive or obscene text.
      </li>
      <li>Verify quotes added aren't duplicates of any already present</li>
      <li>
        Please do not add extremely short quotes (less than 60 characters)
      </li>
      <li>
        <b>
          Submitting low quality quotes or misusing this form will cause you to
          lose access to this feature
        </b>
      </li>
    </ul>
    <label>quote</label>
    <textarea class="newQuoteText" type="text" autocomplete="off"></textarea>
    <label>source</label>
    <input class="newQuoteSource" type="text" autocomplete="off" />
    <label>language</label>
    <select name="language" class="newQuoteLanguage"></select>
    <div class="g-recaptcha"></div>
    <button>submit</button>
  </div>
</dialog>
<dialog id="quoteReportModal" class="modalWrapper hidden">
  <div class="modal">
    <div class="title">Report a quote</div>
    <div class="text">
      Please report quotes responsibly - misuse may result in you losing access
      to this feature.
      <br />
      <br />
      <span class="red">Please add comments in English only.</span>
    </div>
    <label>quote</label>
    <div class="quote"></div>
    <label>reason</label>
    <select name="report-reason" class="reason" title="reason">
      <option value="Grammatical error">Grammatical error</option>
      <option value="Duplicate quote">Duplicate quote</option>
      <option value="Inappropriate content">Inappropriate content</option>
      <option value="Low quality content">Low quality content</option>
      <option value="Incorrect source">Incorrect source</option>
    </select>
    <label>comment</label>
    <textarea class="comment" type="text" autocomplete="off"></textarea>
    <div
      class="g-recaptcha"
      data-sitekey="6Lc-V8McAAAAAJ7s6LGNe7MBZnRiwbsbiWts87aj"
    ></div>
    <button>report</button>
  </div>
</dialog>
<dialog id="userReportModal" class="modalWrapper hidden">
  <div class="modal">
    <div class="title">Report a user</div>
    <div class="text">
      Please report users responsibly and add comments in English only. Misuse
      may result in you losing access to this feature.
    </div>
    <label>user</label>
    <div class="user"></div>
    <label>reason</label>
    <select name="report-reason" class="reason">
      <option value="Inappropriate name">Inappropriate name</option>
      <option value="Inappropriate bio">Inappropriate bio</option>
      <option value="Inappropriate social links">
        Inappropriate social links
      </option>
      <option value="Suspected cheating">Suspected cheating</option>
    </select>
    <label>comment</label>
    <textarea class="comment" type="text" autocomplete="off"></textarea>
    <div
      class="g-recaptcha"
      data-sitekey="6Lc-V8McAAAAAJ7s6LGNe7MBZnRiwbsbiWts87aj"
    ></div>
    <button>Report</button>
  </div>
</dialog>
<dialog id="quoteApproveModal" class="modalWrapper hidden">
  <div class="modal">
    <div class="top">
      <div class="title">Approve quotes</div>
      <button class="refreshList">
        <i class="fas fa-sync-alt"></i>
        Refresh list
      </button>
    </div>
    <div class="quotes"></div>
  </div>
</dialog>
<dialog id="streakHourOffsetModal" class="modalWrapper hidden">
  <div class="modal">
    <div class="title">Set streak hour offset</div>
    <div class="text">
      Streaks reset at midnight UTC by default. If this is not convenient for
      you (for example if it means that streaks reset in the middle of the day),
      you can change the hour offset here.
      <br />
      <br />
      This will not take daylight savings time into consideration!
      <br />
      <br />
      <span class="red">You can only do this once!</span>
    </div>
    <input type="number" min="-11" max="12" value="0" />
    <div class="preview"></div>
    <button>set</button>
  </div>
</dialog>
<dialog id="editResultTagsModal" class="modalWrapper hidden">
  <div class="modal">
    <div class="title">Edit result tags</div>
    <div class="buttons"></div>
    <button class="saveButton">save</button>
  </div>
</dialog>
<dialog id="editPresetModal" class="modalWrapper hidden">
  <form class="modal">
    <div class="title popupTitle"></div>
    <div class="group">
      <div class="presetNameTitle">name</div>
      <input type="text" title="presets" />
    </div>
    <label class="changePresetToCurrentCheckbox checkbox">
      <input type="checkbox" />
      Change preset to current settings
    </label>
    <div class="inputs">
      <div class="presetType group" data-id="presetType">
        <div class="title">Preset Type</div>
        <div class="presetTypeButtonGroup">
          <button value="full" type="button">full</button>
          <button value="partial" type="button">partial</button>
        </div>
      </div>
      <div class="partialPresetGroups group">
        <div class="title">partial groups</div>
        <div class="checkboxList"></div>
      </div>
    </div>
    <div class="text deletePrompt"></div>
    <button class="submit" type="submit">add</button>
  </form>
</dialog>
<dialog id="shareCustomThemeModal" class="modalWrapper hidden">
  <div class="modal">
    <div class="title">Share custom theme</div>
    <label class="checkbox">
      <input type="checkbox" id="includeBackground" />
      Include background information
    </label>
    <button>copy link to clipboard</button>
  </div>
</dialog>
<div id="leaderboardsWrapper" class="popupWrapper hidden">
  <div id="leaderboards">
    <div class="leaderboardsTop">
      <div class="mainTitle">All-Time English Leaderboards</div>
      <div class="subTitle">Next update in: --:--</div>
      <div class="textButton showYesterdayButton hidden">
        <i class="fas fa-calendar-day"></i>
        <div class="text">Show yesterday</div>
      </div>
      <div class="buttons">
        <div class="buttonGroup timeRange">
          <div class="button allTime">all-time</div>
          <div class="button daily">daily</div>
          <select class="languageSelect" disabled></select>
        </div>
      </div>
    </div>
    <div class="tables">
      <div class="titleAndTable">
        <div class="titleAndButtons">
          <div class="title">
            Time 15
            <i
              class="hidden leftTableLoader fas fa-fw fa-spin fa-circle-notch"
            ></i>
          </div>
          <div class="buttons">
            <div class="button leftTableJumpToTop">
              <i class="fas fa-fw fas fa-crown"></i>
              <!-- Top -->
            </div>
            <div class="button leftTableJumpToMe">
              <i class="fas fa-fw fas fa-user"></i>
              <!-- Me -->
            </div>
          </div>
        </div>
        <div class="leftTableWrapper invisible">
          <table class="left">
            <thead>
              <tr>
                <td width="1%">#</td>
                <td>name</td>
                <td class="alignRight" width="1%">
                  wpm
                  <br />
                  <div class="sub">accuracy</div>
                </td>
                <td class="alignRight" width="1%">
                  raw
                  <br />
                  <div class="sub">consistency</div>
                </td>
                <td class="alignRight" width="125px">date</td>
              </tr>
            </thead>
            <tbody></tbody>
            <tfoot></tfoot>
          </table>
        </div>
      </div>
      <div class="titleAndTable">
        <div class="titleAndButtons">
          <div class="title">
            Time 60
            <i
              class="hidden rightTableLoader fas fa-fw fa-spin fa-circle-notch"
            ></i>
          </div>
          <div class="buttons">
            <div class="button rightTableJumpToTop">
              <i class="fas fa-fw fas fa-crown"></i>
              <!-- Top -->
            </div>
            <div class="button rightTableJumpToMe">
              <i class="fas fa-fw fas fa-user"></i>
              <!-- Me -->
            </div>
          </div>
        </div>
        <div class="rightTableWrapper invisible">
          <table class="right">
            <thead>
              <tr>
                <td width="1%">#</td>
                <td>name</td>
                <td class="alignRight" width="1%">
                  wpm
                  <br />
                  <div class="sub">accuracy</div>
                </td>
                <td class="alignRight" width="1%">
                  raw
                  <br />
                  <div class="sub">consistency</div>
                </td>
                <td class="alignRight" width="120px">date</td>
              </tr>
            </thead>
            <tbody></tbody>
            <tfoot></tfoot>
          </table>
        </div>
      </div>
    </div>
  </div>
</div>
<dialog id="versionHistoryModal" class="modalWrapper hidden">
  <div class="modal"></div>
</dialog>
<dialog id="supportModal" class="modalWrapper hidden">
  <div class="modal">
    <div class="title">Support Monkeytype</div>
    <div class="text">
      Thank you so much for thinking about supporting this project. It would not
      be possible without you and your continued support.
      <i class="fas fa-heart"></i>
    </div>
    <div class="buttons">
      <button class="ads">
        <div class="icon"><i class="fas fa-fw fa-ad"></i></div>
        <div class="text">Enable Ads</div>
      </button>
      <!-- <div class="button watchVideoAd">
        <div class="icon"><i class="fas fa-fw fa-ad"></i></div>
        <div class="text">
          Watch
          <br />
          a Video Ad
        </div>
      </div> -->
      <a
        class="button"
        href="https://ko-fi.com/monkeytype"
        target="_blank"
        rel="noreferrer noopener"
      >
        <div class="icon"><i class="fas fa-fw fa-donate"></i></div>
        <div class="text">Donate</div>
      </a>
      <a
        class="button"
        href="https://www.patreon.com/monkeytype"
        target="_blank"
        rel="noreferrer noopener"
      >
        <div class="icon"><i class="fab fa-fw fa-patreon"></i></div>
        <div class="text">Join Patreon</div>
      </a>
      <a
        class="button"
        href="https://monkeytype.store"
        target="_blank"
        rel="noreferrer noopener"
      >
        <div class="icon"><i class="fas fa-fw fa-tshirt"></i></div>
        <div class="text">Buy Merch</div>
      </a>
    </div>
  </div>
</dialog>
<dialog id="contactModal" class="modalWrapper hidden">
  <div class="modal">
    <div class="title">Contact</div>
    <div class="text">
      Feel free to send an email to contact@monkeytype.com. For business
      inquiries, email jack@monkeytype.com (the buttons below will open the
      default mail client).
      <br />
      <br />
      Please
      <span>do not send</span>
      requests to delete account, update email, update name or clear personal
      bests - you can do that in the settings page.
    </div>
    <div class="buttons">
      <a
        class="button"
        target="_blank"
        href="mailto:contact@monkeytype.com?subject=[Question] "
        rel="noopener"
      >
        <div class="icon"><i class="fas fa-question-circle"></i></div>
        <div class="textGroup">
          <div class="text">Question</div>
          <!-- <div class="subtext">Confused about something?</div> -->
        </div>
      </a>
      <a
        class="button"
        target="_blank"
        href="mailto:contact@monkeytype.com?subject=[Feedback] "
        rel="noopener"
      >
        <div class="icon"><i class="fas fa-comment-dots"></i></div>
        <div class="textGroup">
          <div class="text">Feedback</div>
          <!-- <div class="subtext">Feel like the website could be improved?</div> -->
        </div>
      </a>
      <a
        class="button"
        target="_blank"
        href="mailto:support@monkeytype.com?subject=[Bug] "
        rel="noopener"
      >
        <div class="icon"><i class="fas fa-bug"></i></div>
        <div class="textGroup">
          <div class="text">Bug Report</div>
          <!-- <div class="subtext">Report any bugs you found. You can also open a new issue on GitHub.</div> -->
        </div>
      </a>
      <a
        class="button"
        target="_blank"
        href="mailto:support@monkeytype.com?subject=[Account] "
        rel="noopener"
      >
        <div class="icon"><i class="fas fa-user-circle"></i></div>
        <div class="textGroup">
          <div class="text">Account Help</div>
          <!-- <div class="subtext">Report any problems with your account like login issues.</div> -->
        </div>
      </a>
      <a
        class="button"
        target="_blank"
        href="mailto:jack@monkeytype.com?subject=[Business] "
        rel="noopener"
      >
        <div class="icon"><i class="fas fa-briefcase"></i></div>
        <div class="textGroup">
          <div class="text">Business Inquiry</div>
          <!-- <div class="subtext">Let's work together.</div> -->
        </div>
      </a>
      <a
        class="button"
        target="_blank"
        href="mailto:contact@monkeytype.com?subject=[Other] "
        rel="noopener"
      >
        <div class="icon"><i class="fas fa-ellipsis-h"></i></div>
        <div class="textGroup">
          <div class="text">Other</div>
          <!-- <div class="subtext">We will try to help.</div> -->
        </div>
      </a>
    </div>
  </div>
</dialog>
<dialog id="commandLine" class="modalWrapper hidden">
  <div class="modal">
    <div
      style="
        display: grid;
        grid-template-columns: auto 1fr;
        align-items: center;
      "
    >
      <div class="searchicon">
        <i class="fas fa-fw fa-search"></i>
      </div>
      <input type="text" class="input" placeholder="Type to search" />
    </div>
    <div class="suggestions"></div>
  </div>
</dialog>

<dialog id="newFilterPresetModal" class="modalWrapper hidden">
  <form class="modal">
    <div class="title">New filter preset</div>
    <input type="text" value="" />
    <button>add</button>
  </form>
</dialog>

<dialog id="editProfileModal" class="modalWrapper hidden">
  <form class="modal">
    <div class="title">Edit Profile</div>
    <div>
      <label>name</label>
      <div>
        To update your name, go to Account Settings > Account > Update account
        name
      </div>
    </div>
    <div>
      <label>avatar</label>
      <div>
        To update your avatar make sure your Discord account is linked, then go
        to Account Settings > Account > Discord Integration and click "Update
        Avatar"
      </div>
    </div>
    <div>
      <label>bio</label>
      <textarea
        class="bio"
        type="text"
        autocomplete="off"
        maxlength="250"
      ></textarea>
    </div>
    <div>
      <label>keyboard</label>
      <textarea
        class="keyboard"
        type="text"
        autocomplete="off"
        maxlength="75"
      ></textarea>
    </div>
    <div>
      <label>github</label>
      <div class="socialURL">
        <p>https://github.com/</p>
        <input
          class="github"
          type="text"
          value=""
          placeholder="username"
          maxlength="39"
        />
      </div>
    </div>
    <div>
      <label>twitter</label>
      <div class="socialURL">
        <p>https://x.com/</p>
        <input
          class="twitter"
          type="text"
          value=""
          placeholder="username"
          maxlength="20"
        />
      </div>
    </div>
    <div>
      <label>website</label>
      <input class="website" type="text" value="" maxlength="200" />
    </div>
    <div>
      <label>badge</label>
      <div class="badgeSelectionContainer"></div>
    </div>
    <button class="edit-profile-submit" type="submit">save</button>
  </form>
</dialog><|MERGE_RESOLUTION|>--- conflicted
+++ resolved
@@ -124,7 +124,6 @@
   <form class="modal"></form>
 </dialog>
 
-<<<<<<< HEAD
 <div id="tribeRoomCodePopupWrapper" class="popupWrapper hidden">
   <div id="tribeRoomCodePopup">
     <div style="position: relative">
@@ -171,10 +170,53 @@
   </div>
 </div>
 
-<dialog id="cookiesModal" class="modalWrapper hidden">
-=======
+<div id="tribeRoomCodePopupWrapper" class="popupWrapper hidden">
+  <div id="tribeRoomCodePopup">
+    <div style="position: relative">
+      <input type="text" placeholder="Room Code" />
+      <div class="textButton" aria-label="Paste and Join" data-balloon-pos="up">
+        <i class="fas fa-fw fa-paste"></i>
+      </div>
+    </div>
+    <div class="button">Join</div>
+  </div>
+</div>
+
+<div id="tribeStartRacePopupWrapper" class="popupWrapper hidden">
+  <div id="tribeStartRacePopup">
+    <div class="title">Are you sure?</div>
+    <div class="text">
+      Not everyone is ready. Do you want to start the test without them?
+    </div>
+    <div class="button">Start</div>
+  </div>
+</div>
+
+<div id="tribeUserSettingsPopupWrapper" class="popupWrapper hidden">
+  <div id="tribeUserSettingsPopup">
+    <div class="title">User settings</div>
+    <div class="buttons">
+      <div class="button giveLeaderButton">
+        <i class="fas fa-fw fa-star"></i>
+        Give leader
+      </div>
+      <div class="button banButton">
+        <i class="fas fa-fw fa-hammer"></i>
+        Ban
+      </div>
+    </div>
+  </div>
+</div>
+
+<div id="tribeBrowsePublicRoomsPopupWrapper" class="popupWrapper hidden">
+  <div id="tribeBrowsePublicRoomsPopup">
+    <div class="title">Public rooms</div>
+    <div class="list"></div>
+    <div class="error hidden">No public rooms found</div>
+  </div>
+</div>
+
 <dialog id="cookiesModal" class="modalWrapper hidden" data-nosnippet>
->>>>>>> c7ac9ad6
   <div class="extensionMessage">
     If you see this text, that means an extension is blocking a cookie consent
     popup. This will cause the website to incorrectly assume its still visible
