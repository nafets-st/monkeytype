--- conflicted
+++ resolved
@@ -768,11 +768,7 @@
     html += "<option value='all'>all</option>";
 
     for (const language of languageList) {
-<<<<<<< HEAD
-      html += `<button filter="${language}">${Strings.getLanguageDisplayString(
-=======
       html += `<option value="${language}" filter="${language}">${Strings.getLanguageDisplayString(
->>>>>>> b2e56342
         language
       )}</option>`;
     }
