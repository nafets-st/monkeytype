import Config, * as UpdateConfig from "../config";
import * as FunboxList from "./funbox/funbox-list";
import * as CustomText from "./custom-text";
import * as Wordset from "./wordset";
import QuotesController from "../controllers/quotes-controller";
import * as TestWords from "./test-words";
import * as BritishEnglish from "./british-english";
import * as LazyMode from "./lazy-mode";
import * as EnglishPunctuation from "./english-punctuation";
import * as PractiseWords from "./practise-words";
import * as Misc from "../utils/misc";
import * as Strings from "../utils/strings";
import * as Arrays from "../utils/arrays";
import * as TestState from "../test/test-state";
import * as GetText from "../utils/generate";
<<<<<<< HEAD
import * as Random from "../utils/random";
import * as TribeState from "../tribe/tribe-state";
=======
>>>>>>> b2e56342

function shouldCapitalize(lastChar: string): boolean {
  return /[?!.؟]/.test(lastChar);
}

let spanishSentenceTracker = "";
export async function punctuateWord(
  previousWord: string,
  currentWord: string,
  index: number,
  maxindex: number
): Promise<string> {
  let word = currentWord;

  const currentLanguage = Config.language.split("_")[0];

  const lastChar = Strings.getLastChar(previousWord);

  const funbox = FunboxList.get(Config.funbox).find(
    (f) => f.functions?.punctuateWord
  );
  if (funbox?.functions?.punctuateWord) {
    return funbox.functions.punctuateWord(word);
  }
  if (
    currentLanguage !== "code" &&
    currentLanguage !== "georgian" &&
    (index === 0 || shouldCapitalize(lastChar))
  ) {
    //always capitalise the first word or if there was a dot unless using a code alphabet or the Georgian language

    word = Strings.capitalizeFirstLetterOfEachWord(word);

    if (currentLanguage === "turkish") {
      word = word.replace(/I/g, "İ");
    }

    if (currentLanguage === "spanish" || currentLanguage === "catalan") {
      const rand = Random.get();
      if (rand > 0.9) {
        word = "¿" + word;
        spanishSentenceTracker = "?";
      } else if (rand > 0.8) {
        word = "¡" + word;
        spanishSentenceTracker = "!";
      }
    }
  } else if (
    (Random.get() < 0.1 &&
      lastChar !== "." &&
      lastChar !== "," &&
      index !== maxindex - 2) ||
    index === maxindex - 1
  ) {
    if (currentLanguage === "spanish" || currentLanguage === "catalan") {
      if (spanishSentenceTracker === "?" || spanishSentenceTracker === "!") {
        word += spanishSentenceTracker;
        spanishSentenceTracker = "";
      }
    } else {
      const rand = Random.get();
      if (rand <= 0.8) {
        if (currentLanguage === "kurdish") {
          word += ".";
        } else if (currentLanguage === "nepali") {
          word += "।";
        } else if (
          currentLanguage === "japanese" ||
          currentLanguage === "chinese"
        ) {
          word += "。";
        } else {
          word += ".";
        }
      } else if (rand > 0.8 && rand < 0.9) {
        if (currentLanguage === "french") {
          word = "?";
        } else if (
          currentLanguage === "arabic" ||
          currentLanguage === "persian" ||
          currentLanguage === "urdu" ||
          currentLanguage === "kurdish"
        ) {
          word += "؟";
        } else if (currentLanguage === "greek") {
          word += ";";
        } else if (
          currentLanguage === "japanese" ||
          currentLanguage === "chinese"
        ) {
          word += "？";
        } else {
          word += "?";
        }
      } else {
        if (currentLanguage === "french") {
          word = "!";
        } else if (
          currentLanguage === "japanese" ||
          currentLanguage === "chinese"
        ) {
          word += "！";
        } else {
          word += "!";
        }
      }
    }
  } else if (
    Random.get() < 0.01 &&
    lastChar !== "," &&
    lastChar !== "." &&
    currentLanguage !== "russian"
  ) {
    word = `"${word}"`;
  } else if (
    Random.get() < 0.011 &&
    lastChar !== "," &&
    lastChar !== "." &&
    currentLanguage !== "russian" &&
    currentLanguage !== "ukrainian" &&
    currentLanguage !== "slovak"
  ) {
    word = `'${word}'`;
  } else if (Random.get() < 0.012 && lastChar !== "," && lastChar !== ".") {
    if (currentLanguage === "code") {
      const r = Random.get();
      const brackets = ["()", "{}", "[]", "<>"];

      // add `word` in javascript
      if (Config.language.startsWith("code_javascript")) {
        brackets.push("``");
      }

      const index = Math.floor(r * brackets.length);
      const bracket = brackets[index] as string;

      word = `${bracket[0]}${word}${bracket[1]}`;
    } else if (
      currentLanguage === "japanese" ||
      currentLanguage === "chinese"
    ) {
      word = `（${word}）`;
    } else {
      word = `(${word})`;
    }
  } else if (
    Random.get() < 0.013 &&
    lastChar !== "," &&
    lastChar !== "." &&
    lastChar !== ";" &&
    lastChar !== "؛" &&
    lastChar !== ":" &&
    lastChar !== "；" &&
    lastChar !== "："
  ) {
    if (currentLanguage === "french") {
      word = ":";
    } else if (currentLanguage === "greek") {
      word = "·";
    } else if (currentLanguage === "chinese") {
      word += "：";
    } else {
      word += ":";
    }
  } else if (
    Random.get() < 0.014 &&
    lastChar !== "," &&
    lastChar !== "." &&
    previousWord !== "-"
  ) {
    word = "-";
  } else if (
    Random.get() < 0.015 &&
    lastChar !== "," &&
    lastChar !== "." &&
    lastChar !== ";" &&
    lastChar !== "؛" &&
    lastChar !== "；" &&
    lastChar !== "："
  ) {
    if (currentLanguage === "french") {
      word = ";";
    } else if (currentLanguage === "greek") {
      word = "·";
    } else if (currentLanguage === "arabic" || currentLanguage === "kurdish") {
      word += "؛";
    } else if (currentLanguage === "chinese") {
      word += "；";
    } else {
      word += ";";
    }
  } else if (Random.get() < 0.2 && lastChar !== ",") {
    if (
      currentLanguage === "arabic" ||
      currentLanguage === "urdu" ||
      currentLanguage === "persian" ||
      currentLanguage === "kurdish"
    ) {
      word += "،";
    } else if (currentLanguage === "japanese") {
      word += "、";
    } else if (currentLanguage === "chinese") {
      word += "，";
    } else {
      word += ",";
    }
  } else if (Random.get() < 0.25 && currentLanguage === "code") {
    const specials = ["{", "}", "[", "]", "(", ")", ";", "=", "+", "%", "/"];
    const specialsC = [
      "{",
      "}",
      "[",
      "]",
      "(",
      ")",
      ";",
      "=",
      "+",
      "%",
      "/",
      "/*",
      "*/",
      "//",
      "!=",
      "==",
      "<=",
      ">=",
      "||",
      "&&",
      "<<",
      ">>",
      "%=",
      "&=",
      "*=",
      "++",
      "+=",
      "--",
      "-=",
      "/=",
      "^=",
      "|=",
    ];

    if (
      (Config.language.startsWith("code_c") &&
        !Config.language.startsWith("code_css")) ||
      Config.language.startsWith("code_arduino")
    ) {
      word = Arrays.randomElementFromArray(specialsC);
    } else {
      if (Config.language.startsWith("code_javascript")) {
        word = Arrays.randomElementFromArray([...specials, "`"]);
      } else {
        word = Arrays.randomElementFromArray(specials);
      }
    }
  } else if (
    Random.get() < 0.5 &&
    currentLanguage === "english" &&
    (await EnglishPunctuation.check(word))
  ) {
    word = await applyEnglishPunctuationToWord(word);
  }
  return word;
}

async function applyEnglishPunctuationToWord(word: string): Promise<string> {
  return EnglishPunctuation.replace(word);
}

function getFunboxWordsFrequency():
  | MonkeyTypes.FunboxWordsFrequency
  | undefined {
  const wordFunbox = FunboxList.get(Config.funbox).find(
    (f) => f.functions?.getWordsFrequencyMode
  );
  if (wordFunbox?.functions?.getWordsFrequencyMode) {
    return wordFunbox.functions.getWordsFrequencyMode();
  }
  return undefined;
}

async function getFunboxSection(): Promise<string[]> {
  const ret = [];
  const sectionFunbox = FunboxList.get(Config.funbox).find(
    (f) => f.functions?.pullSection
  );
  if (sectionFunbox?.functions?.pullSection) {
    const section = await sectionFunbox.functions.pullSection(Config.language);

    if (section === false || section === undefined) {
      UpdateConfig.toggleFunbox(sectionFunbox.name);
      throw new Error("Failed to pull section");
    }

    for (const word of section.words) {
      if (ret.length >= Config.words && Config.mode === "words") {
        break;
      }
      ret.push(word);
    }
  }
  return ret;
}

function getFunboxWord(
  word: string,
  wordIndex: number,
  wordset?: Wordset.Wordset
): string {
  const wordFunbox = FunboxList.get(Config.funbox).find(
    (f) => f.functions?.getWord
  );
  if (wordFunbox?.functions?.getWord) {
    word = wordFunbox.functions.getWord(wordset, wordIndex);
  }
  return word;
}

function applyFunboxesToWord(word: string): string {
  for (const f of FunboxList.get(Config.funbox)) {
    if (f.functions?.alterText) {
      word = f.functions.alterText(word);
    }
  }
  return word;
}

async function applyBritishEnglishToWord(
  word: string,
  previousWord: string
): Promise<string> {
  if (!Config.britishEnglish) return word;
  if (!Config.language.includes("english")) return word;
  if (
    Config.mode === "quote" &&
    TestWords.randomQuote?.britishText !== undefined &&
    TestWords.randomQuote?.britishText !== ""
  ) {
    return word;
  }

  return await BritishEnglish.replace(word, previousWord);
}

function applyLazyModeToWord(
  word: string,
  language: MonkeyTypes.LanguageObject
): string {
  const allowLazyMode = !language.noLazyMode || Config.mode === "custom";
  if (Config.lazyMode && allowLazyMode) {
    word = LazyMode.replaceAccents(word, language.additionalAccents);
  }
  return word;
}

export function getWordOrder(): MonkeyTypes.FunboxWordOrder {
  const wordOrder =
    FunboxList.get(Config.funbox)
      .find((f) => f.properties?.find((fp) => fp.startsWith("wordOrder")))
      ?.properties?.find((fp) => fp.startsWith("wordOrder")) ?? "";

  if (!wordOrder) {
    return "normal";
  } else {
    return wordOrder.split(":")[1] as MonkeyTypes.FunboxWordOrder;
  }
}

export function getWordsLimit(): number {
  if (Config.mode === "zen") {
    return 0;
  }

  let limit = 100;

  const funboxToPush =
    FunboxList.get(Config.funbox)
      .find((f) => f.properties?.find((fp) => fp.startsWith("toPush")))
      ?.properties?.find((fp) => fp.startsWith("toPush:")) ?? "";

  if (Config.showAllLines) {
    if (Config.mode === "custom") {
      limit = CustomText.getLimitValue();
    }
    if (Config.mode === "words") {
      limit = Config.words;
    }
    if (Config.mode === "quote") {
      limit = currentQuote.length;
    }
  }

  //infinite words
  if (Config.mode === "words" && Config.words === 0) {
    limit = 100;
  }

  //custom
  if (Config.mode === "custom") {
    if (
      CustomText.getLimitValue() === 0 ||
      CustomText.getLimitMode() === "time" ||
      CustomText.getLimitMode() === "section"
    ) {
      limit = 100;
    } else {
      limit =
        CustomText.getLimitValue() > 100 ? 100 : CustomText.getLimitValue();
    }
  }

  //funboxes
  if (funboxToPush) {
    limit = +(funboxToPush.split(":")[1] as string);
  }

  //make sure the limit is not higher than the word count
  if (Config.mode === "words" && Config.words !== 0 && Config.words < limit) {
    limit = Config.words;
  }

  if (Config.mode === "quote" && currentQuote.length < limit) {
    limit = currentQuote.length;
  }

  if (
    Config.mode === "custom" &&
    CustomText.getLimitMode() === "word" &&
    CustomText.getLimitValue() < limit
  ) {
    limit = CustomText.getLimitValue();
  }

  return limit;
}

export class WordGenError extends Error {
  constructor(message: string) {
    super(message);
    this.name = "WordGenError";
  }
}

let currentQuote: string[] = [];

async function getQuoteWordList(
  language: MonkeyTypes.LanguageObject,
  wordOrder?: MonkeyTypes.FunboxWordOrder
): Promise<string[]> {
  if (TestState.isRepeated) {
    if (currentWordset === null) {
      throw new WordGenError("Current wordset is null");
    }
    currentQuote = currentWordset.words;

    // need to re-reverse the words if the test is repeated
    // because it will be reversed again in the generateWords function
    if (wordOrder === "reverse") {
<<<<<<< HEAD
      quoteWords.words.reverse();
      quoteWords.sectionIndexes.reverse();
    }
    return quoteWords;
  }

  if (
    Config.mode === "time" ||
    Config.mode === "words" ||
    Config.mode === "custom"
  ) {
    let stop = false;
    let i = 0;
    while (!stop) {
      const nextWord = await getNextWord(
        wordset,
        i,
        language,
        limit,
        Arrays.nthElementFromArray(ret.words, -1) ?? "",
        Arrays.nthElementFromArray(ret.words, -2) ?? ""
      );
      ret.words.push(nextWord.word);
      ret.sectionIndexes.push(nextWord.sectionIndex);

      const randomSectionStop =
        CustomText.isSectionRandom &&
        CustomText.section !== 0 &&
        sectionIndex >= CustomText.section;

      const nonRandomSectionStop =
        !CustomText.isSectionRandom &&
        !CustomText.isTimeRandom &&
        sectionIndex >= wordset.length;

      const customModeStop =
        Config.mode === "custom" &&
        currentSection.length === 0 &&
        CustomText.delimiter === "|" &&
        (randomSectionStop || nonRandomSectionStop);

      if (customModeStop || ret.words.length >= limit) {
        stop = true;
      }
      i++;
=======
      return currentWordset.words.reverse();
    } else {
      return currentWordset.words;
>>>>>>> b2e56342
    }
  }
  const languageToGet = language.name.startsWith("swiss_german")
    ? "german"
    : language.name;

  const quotesCollection = await QuotesController.getQuotes(
    languageToGet,
    Config.quoteLength,
    TribeState.getState() >= 5
  );

  if (quotesCollection.length === 0) {
    UpdateConfig.setMode("words");
    throw new WordGenError(
      `No ${Config.language
        .replace(/_\d*k$/g, "")
        .replace(/_/g, " ")} quotes found`
    );
  }

  let rq: MonkeyTypes.Quote;
  if (Config.quoteLength.includes(-2) && Config.quoteLength.length === 1) {
    const targetQuote = QuotesController.getQuoteById(
      TestState.selectedQuoteId
    );
    if (targetQuote === undefined) {
      UpdateConfig.setQuoteLength(-1);
      throw new WordGenError(
        `Quote ${TestState.selectedQuoteId} does not exist`
      );
    }
    rq = targetQuote;
  } else if (Config.quoteLength.includes(-3)) {
    const randomQuote = QuotesController.getRandomFavoriteQuote(
      Config.language
    );
    if (randomQuote === null) {
      UpdateConfig.setQuoteLength(-1);
      throw new WordGenError("No favorite quotes found");
    }
    rq = randomQuote;
  } else {
    const randomQuote = QuotesController.getRandomQuote(
      TribeState.getState() >= 5
    );
    if (randomQuote === null) {
      UpdateConfig.setQuoteLength(-1);
      throw new WordGenError("No quotes found for selected quote length");
    }
    rq = randomQuote;
  }

  rq.language = Strings.removeLanguageSize(Config.language);
  rq.text = rq.text.replace(/ +/gm, " ");
  rq.text = rq.text.replace(/( *(\r\n|\r|\n) *)/g, "\n ");
  rq.text = rq.text.replace(/…/g, "...");
  rq.text = rq.text.trim();

  if (
    rq.britishText !== undefined &&
    rq.britishText !== "" &&
    Config.britishEnglish
  ) {
    rq.textSplit = rq.britishText.split(" ");
  } else {
    rq.textSplit = rq.text.split(" ");
  }

  TestWords.setRandomQuote(rq);

  if (TestWords.randomQuote === null) {
    throw new WordGenError("Random quote is null");
  }

  if (TestWords.randomQuote.textSplit === undefined) {
    throw new WordGenError("Random quote textSplit is undefined");
  }

  currentQuote = TestWords.randomQuote.textSplit;

  return currentQuote;
}

let currentWordset: Wordset.Wordset | null = null;
let currentLanguage: MonkeyTypes.LanguageObject | null = null;
let isCurrentlyUsingFunboxSection = false;

type GenerateWordsReturn = {
  words: string[];
  sectionIndexes: number[];
  hasTab: boolean;
  hasNewline: boolean;
};

export async function generateWords(
  language: MonkeyTypes.LanguageObject
): Promise<GenerateWordsReturn> {
  if (!TestState.isRepeated) {
    previousGetNextWordReturns = [];
  }
  currentQuote = [];
  currentSection = [];
  sectionIndex = 0;
  sectionHistory = [];
  currentLanguage = language;
  const ret: GenerateWordsReturn = {
    words: [],
    sectionIndexes: [],
    hasTab: false,
    hasNewline: false,
  };

  const sectionFunbox = FunboxList.get(Config.funbox).find(
    (f) => f.functions?.pullSection
  );
  isCurrentlyUsingFunboxSection =
    sectionFunbox?.functions?.pullSection !== undefined;

  const wordOrder = getWordOrder();
  console.debug("Word order", wordOrder);

  let wordList = language.words;
  if (Config.mode === "custom") {
    wordList = CustomText.getText();
  } else if (Config.mode === "quote") {
    wordList = await getQuoteWordList(language, wordOrder);
  } else if (Config.mode === "zen") {
    wordList = [];
  }

  const limit = getWordsLimit();
  console.debug("Words limit", limit);

  if (wordOrder === "reverse") {
    wordList = wordList.reverse();
  }

  currentWordset = await Wordset.withWords(wordList);
  console.debug("Wordset", currentWordset);

  if (limit === 0) {
    return ret;
  }

  let stop = false;
  let i = 0;
  while (!stop) {
    const nextWord = await getNextWord(
      i,
      limit,
      Arrays.nthElementFromArray(ret.words, -1) ?? "",
      Arrays.nthElementFromArray(ret.words, -2) ?? ""
    );
    ret.words.push(nextWord.word);
    ret.sectionIndexes.push(nextWord.sectionIndex);

    if (Config.mode === "custom" && CustomText.getPipeDelimiter()) {
      const sectionFinishedAndOverLimit =
        currentSection.length === 0 &&
        sectionIndex >= CustomText.getLimitValue();
      if (sectionFinishedAndOverLimit) {
        stop = true;
      }
    } else if (ret.words.length >= limit) {
      stop = true;
    }
    i++;
  }

  ret.hasTab =
    ret.words.some((w) => /\t/.test(w)) ||
    currentWordset.words.some((w) => /\t/.test(w)) ||
    (Config.mode === "quote" && currentQuote.some((w) => /\t/.test(w)));
  ret.hasNewline =
    ret.words.some((w) => /\n/.test(w)) ||
    currentWordset.words.some((w) => /\n/.test(w)) ||
    (Config.mode === "quote" && currentQuote.some((w) => /\n/.test(w)));

  sectionHistory = []; //free up a bit of memory? is that even a thing?
  return ret;
}

export let sectionIndex = 0;
export let currentSection: string[] = [];
let sectionHistory: string[] = [];

let previousGetNextWordReturns: GetNextWordReturn[] = [];

type GetNextWordReturn = {
  word: string;
  sectionIndex: number;
};

//generate next word
export async function getNextWord(
  wordIndex: number,
  wordsBound: number,
  previousWord: string,
  previousWord2: string
): Promise<GetNextWordReturn> {
  console.debug("Getting next word", {
    isRepeated: TestState.isRepeated,
    currentWordset,
    wordIndex,
    language: currentLanguage,
    wordsBound,
    previousWord,
    previousWord2,
  });

  if (currentWordset === null) {
    throw new WordGenError("Current wordset is null");
  }

  if (currentLanguage === null) {
    throw new WordGenError("Current language is null");
  }

  //because quote test can be repeated in the middle of a test
  //we cant rely on data inside previousGetNextWordReturns
  //because it might not include the full quote
  if (TestState.isRepeated && Config.mode !== "quote") {
    const repeated = previousGetNextWordReturns[wordIndex];

    if (repeated === undefined) {
      // if the repeated word is undefined, that means we are out of words from the previous test
      // we need to either throw, or revert to random generation
      // reverting should only happen in certain cases

      let continueRandomGeneration = false;

      if (
        Config.mode === "time" ||
        (Config.mode === "custom" && CustomText.getLimitMode() === "time")
      ) {
        continueRandomGeneration = true;
      }

      if (!continueRandomGeneration) {
        throw new WordGenError("Repeated word is undefined");
      } else {
        console.debug(
          "Repeated word is undefined but random generation is allowed - getting random word"
        );
      }
    } else {
      console.debug("Repeated word: ", repeated);
      return repeated;
    }
  }

  const funboxFrequency = getFunboxWordsFrequency() ?? "normal";
  let randomWord = currentWordset.randomWord(funboxFrequency);
  const previousWordRaw = previousWord.replace(/[.?!":\-,]/g, "").toLowerCase();
  const previousWord2Raw = previousWord2
    .replace(/[.?!":\-,']/g, "")
    .toLowerCase();

  if (currentSection.length === 0) {
    const funboxSection = await getFunboxSection();

    if (Config.mode === "quote") {
      randomWord = currentWordset.nextWord();
    } else if (Config.mode === "custom" && CustomText.getMode() === "repeat") {
      randomWord = currentWordset.nextWord();
    } else if (
      Config.mode === "custom" &&
      CustomText.getMode() === "random" &&
      (currentWordset.length < 4 || PractiseWords.before.mode !== null)
    ) {
      randomWord = currentWordset.randomWord(funboxFrequency);
    } else if (Config.mode === "custom" && CustomText.getMode() === "shuffle") {
      randomWord = currentWordset.shuffledWord();
    } else if (
      Config.mode === "custom" &&
      CustomText.getLimitMode() === "section"
    ) {
      randomWord = currentWordset.randomWord(funboxFrequency);

      const previousSection = Arrays.nthElementFromArray(sectionHistory, -1);
      const previousSection2 = Arrays.nthElementFromArray(sectionHistory, -2);

      let regenerationCount = 0;
      while (
        regenerationCount < 100 &&
        (previousSection === randomWord || previousSection2 === randomWord)
      ) {
        regenerationCount++;
        randomWord = currentWordset.randomWord(funboxFrequency);
      }
    } else if (isCurrentlyUsingFunboxSection) {
      randomWord = funboxSection.join(" ");
    } else {
      let regenarationCount = 0; //infinite loop emergency stop button
      let firstAfterSplit = (randomWord.split(" ")[0] as string).toLowerCase();
      let firstAfterSplitLazy = applyLazyModeToWord(
        firstAfterSplit,
        currentLanguage
      );
      while (
        regenarationCount < 100 &&
        (previousWordRaw === firstAfterSplitLazy ||
          previousWord2Raw === firstAfterSplitLazy ||
          (Config.mode !== "custom" &&
            !Config.punctuation &&
            randomWord === "I") ||
          (Config.mode !== "custom" &&
            !Config.punctuation &&
            !Config.language.startsWith("code") &&
            /[-=_+[\]{};'\\:"|,./<>?]/i.test(randomWord)) ||
          (Config.mode !== "custom" &&
            !Config.numbers &&
            /[0-9]/i.test(randomWord)))
      ) {
        regenarationCount++;
        randomWord = currentWordset.randomWord(funboxFrequency);
        firstAfterSplit = randomWord.split(" ")[0] as string;
        firstAfterSplitLazy = applyLazyModeToWord(
          firstAfterSplit,
          currentLanguage
        );
      }
    }
    randomWord = randomWord.replace(/ +/g, " ");
    randomWord = randomWord.replace(/(^ )|( $)/g, "");

    randomWord = getFunboxWord(randomWord, wordIndex, currentWordset);

    currentSection = [...randomWord.split(" ")];
    sectionHistory.push(randomWord);
    randomWord = currentSection.shift() as string;
    sectionIndex++;
  } else {
    randomWord = currentSection.shift() as string;
  }

  if (randomWord === undefined) {
    throw new WordGenError("Random word is undefined");
  }

  if (randomWord === "") {
    throw new WordGenError("Random word is empty");
  }

  if (/ /g.test(randomWord)) {
    throw new WordGenError("Random word contains spaces");
  }

  if (
    Config.mode !== "custom" &&
    Config.mode !== "quote" &&
    /[A-Z]/.test(randomWord) &&
    !Config.punctuation &&
    !Config.language.startsWith("german") &&
    !Config.language.startsWith("swiss_german") &&
    !Config.language.startsWith("code") &&
    !Config.language.startsWith("klingon") &&
    !isCurrentlyUsingFunboxSection
  ) {
    randomWord = randomWord.toLowerCase();
  }

  randomWord = randomWord.replace(/ +/gm, " ");
  randomWord = randomWord.replace(/(^ )|( $)/gm, "");
  randomWord = applyLazyModeToWord(randomWord, currentLanguage);
  randomWord = await applyBritishEnglishToWord(randomWord, previousWordRaw);

  if (Config.language.startsWith("swiss_german")) {
    randomWord = randomWord.replace(/ß/g, "ss");
  }

  if (
    Config.punctuation &&
    !currentLanguage.originalPunctuation &&
    !isCurrentlyUsingFunboxSection
  ) {
    randomWord = await punctuateWord(
      previousWord,
      randomWord,
      wordIndex,
      wordsBound
    );
  }
  if (Config.numbers) {
<<<<<<< HEAD
    if (Random.get() < 0.1) {
=======
    if (Math.random() < 0.1) {
>>>>>>> b2e56342
      randomWord = GetText.getNumbers(4);

      if (Config.language.startsWith("kurdish")) {
        randomWord = Misc.convertNumberToArabic(randomWord);
      } else if (Config.language.startsWith("nepali")) {
        randomWord = Misc.convertNumberToNepali(randomWord);
      }
    }
  }

  randomWord = applyFunboxesToWord(randomWord);

  console.debug("Word:", randomWord);

  const ret = {
    word: randomWord,
    sectionIndex: sectionIndex,
  };

  previousGetNextWordReturns.push(ret);

  return ret;
}<|MERGE_RESOLUTION|>--- conflicted
+++ resolved
@@ -13,11 +13,9 @@
 import * as Arrays from "../utils/arrays";
 import * as TestState from "../test/test-state";
 import * as GetText from "../utils/generate";
-<<<<<<< HEAD
 import * as Random from "../utils/random";
 import * as TribeState from "../tribe/tribe-state";
-=======
->>>>>>> b2e56342
+import * as GetText from "../utils/generate";
 
 function shouldCapitalize(lastChar: string): boolean {
   return /[?!.؟]/.test(lastChar);
@@ -477,57 +475,9 @@
     // need to re-reverse the words if the test is repeated
     // because it will be reversed again in the generateWords function
     if (wordOrder === "reverse") {
-<<<<<<< HEAD
-      quoteWords.words.reverse();
-      quoteWords.sectionIndexes.reverse();
-    }
-    return quoteWords;
-  }
-
-  if (
-    Config.mode === "time" ||
-    Config.mode === "words" ||
-    Config.mode === "custom"
-  ) {
-    let stop = false;
-    let i = 0;
-    while (!stop) {
-      const nextWord = await getNextWord(
-        wordset,
-        i,
-        language,
-        limit,
-        Arrays.nthElementFromArray(ret.words, -1) ?? "",
-        Arrays.nthElementFromArray(ret.words, -2) ?? ""
-      );
-      ret.words.push(nextWord.word);
-      ret.sectionIndexes.push(nextWord.sectionIndex);
-
-      const randomSectionStop =
-        CustomText.isSectionRandom &&
-        CustomText.section !== 0 &&
-        sectionIndex >= CustomText.section;
-
-      const nonRandomSectionStop =
-        !CustomText.isSectionRandom &&
-        !CustomText.isTimeRandom &&
-        sectionIndex >= wordset.length;
-
-      const customModeStop =
-        Config.mode === "custom" &&
-        currentSection.length === 0 &&
-        CustomText.delimiter === "|" &&
-        (randomSectionStop || nonRandomSectionStop);
-
-      if (customModeStop || ret.words.length >= limit) {
-        stop = true;
-      }
-      i++;
-=======
       return currentWordset.words.reverse();
     } else {
       return currentWordset.words;
->>>>>>> b2e56342
     }
   }
   const languageToGet = language.name.startsWith("swiss_german")
@@ -913,11 +863,7 @@
     );
   }
   if (Config.numbers) {
-<<<<<<< HEAD
     if (Random.get() < 0.1) {
-=======
-    if (Math.random() < 0.1) {
->>>>>>> b2e56342
       randomWord = GetText.getNumbers(4);
 
       if (Config.language.startsWith("kurdish")) {
