import Config, * as UpdateConfig from "../config";
import * as FunboxList from "./funbox/funbox-list";
import * as CustomText from "./custom-text";
import * as Wordset from "./wordset";
import QuotesController from "../controllers/quotes-controller";
import * as QuoteSearchPopup from "../popups/quote-search-popup";
import * as TestWords from "./test-words";
import * as BritishEnglish from "./british-english";
import * as LazyMode from "./lazy-mode";
import * as EnglishPunctuation from "./english-punctuation";
import * as PractiseWords from "./practise-words";
import * as Misc from "../utils/misc";
import * as Random from "../utils/random";
import * as TribeState from "../tribe/tribe-state";

function shouldCapitalize(lastChar: string): boolean {
  return /[?!.؟]/.test(lastChar);
}

let spanishSentenceTracker = "";
export async function punctuateWord(
  previousWord: string,
  currentWord: string,
  index: number,
  maxindex: number
): Promise<string> {
  let word = currentWord;

  const currentLanguage = Config.language.split("_")[0];

  const lastChar = Misc.getLastChar(previousWord);

  const funbox = FunboxList.get(Config.funbox).find(
    (f) => f.functions?.punctuateWord
  );
  if (funbox?.functions?.punctuateWord) {
    return funbox.functions.punctuateWord(word);
  }
  if (
    currentLanguage !== "code" &&
    currentLanguage !== "georgian" &&
    (index === 0 || shouldCapitalize(lastChar))
  ) {
    //always capitalise the first word or if there was a dot unless using a code alphabet or the Georgian language

    word = Misc.capitalizeFirstLetterOfEachWord(word);

    if (currentLanguage === "turkish") {
      word = word.replace(/I/g, "İ");
    }

    if (currentLanguage === "spanish" || currentLanguage === "catalan") {
      const rand = Random.get();
      if (rand > 0.9) {
        word = "¿" + word;
        spanishSentenceTracker = "?";
      } else if (rand > 0.8) {
        word = "¡" + word;
        spanishSentenceTracker = "!";
      }
    }
  } else if (
    (Random.get() < 0.1 &&
      lastChar !== "." &&
      lastChar !== "," &&
      index !== maxindex - 2) ||
    index === maxindex - 1
  ) {
    if (currentLanguage === "spanish" || currentLanguage === "catalan") {
      if (spanishSentenceTracker === "?" || spanishSentenceTracker === "!") {
        word += spanishSentenceTracker;
        spanishSentenceTracker = "";
      }
    } else {
      const rand = Random.get();
      if (rand <= 0.8) {
        if (currentLanguage === "kurdish") {
          word += ".";
        } else if (currentLanguage === "nepali") {
          word += "।";
        } else if (currentLanguage === "japanese") {
          word += "。";
        } else {
          word += ".";
        }
      } else if (rand > 0.8 && rand < 0.9) {
        if (currentLanguage === "french") {
          word = "?";
        } else if (
          currentLanguage === "arabic" ||
          currentLanguage === "persian" ||
          currentLanguage === "urdu" ||
          currentLanguage === "kurdish"
        ) {
          word += "؟";
        } else if (currentLanguage === "greek") {
          word += ";";
        } else if (currentLanguage === "japanese") {
          word += "？";
        } else {
          word += "?";
        }
      } else {
        if (currentLanguage === "french") {
          word = "!";
        } else if (currentLanguage === "japanese") {
          word += "！";
        } else {
          word += "!";
        }
      }
    }
  } else if (
    Random.get() < 0.01 &&
    lastChar !== "," &&
    lastChar !== "." &&
    currentLanguage !== "russian"
  ) {
    word = `"${word}"`;
  } else if (
    Random.get() < 0.011 &&
    lastChar !== "," &&
    lastChar !== "." &&
    currentLanguage !== "russian" &&
    currentLanguage !== "ukrainian" &&
    currentLanguage !== "slovak"
  ) {
    word = `'${word}'`;
  } else if (Random.get() < 0.012 && lastChar !== "," && lastChar !== ".") {
    if (currentLanguage === "code") {
<<<<<<< HEAD
      const r = Random.get();
      if (r < 0.25) {
        word = `(${word})`;
      } else if (r < 0.5) {
        word = `{${word}}`;
      } else if (r < 0.75) {
        word = `[${word}]`;
      } else {
        word = `<${word}>`;
=======
      const r = Math.random();
      const brackets = ["()", "{}", "[]", "<>"];

      // add `word` in javascript
      if (Config.language.startsWith("code_javascript")) {
        brackets.push("``");
>>>>>>> 3a5006a6
      }

      const index = Math.floor(r * brackets.length);
      const bracket = brackets[index];

      word = `${bracket[0]}${word}${bracket[1]}`;
    } else if (currentLanguage === "japanese") {
      word = `（${word}）`;
    } else {
      word = `(${word})`;
    }
  } else if (
    Random.get() < 0.013 &&
    lastChar !== "," &&
    lastChar !== "." &&
    lastChar !== ";" &&
    lastChar !== "؛" &&
    lastChar !== ":"
  ) {
    if (currentLanguage === "french") {
      word = ":";
    } else if (currentLanguage === "greek") {
      word = "·";
    } else {
      word += ":";
    }
  } else if (
    Random.get() < 0.014 &&
    lastChar !== "," &&
    lastChar !== "." &&
    previousWord !== "-"
  ) {
    word = "-";
  } else if (
    Random.get() < 0.015 &&
    lastChar !== "," &&
    lastChar !== "." &&
    lastChar !== ";" &&
    lastChar !== "؛" &&
    lastChar !== ":"
  ) {
    if (currentLanguage === "french") {
      word = ";";
    } else if (currentLanguage === "greek") {
      word = "·";
    } else if (currentLanguage === "arabic" || currentLanguage === "kurdish") {
      word += "؛";
    } else {
      word += ";";
    }
  } else if (Random.get() < 0.2 && lastChar !== ",") {
    if (
      currentLanguage === "arabic" ||
      currentLanguage === "urdu" ||
      currentLanguage === "persian" ||
      currentLanguage === "kurdish"
    ) {
      word += "،";
    } else if (currentLanguage === "japanese") {
      word += "、";
    } else {
      word += ",";
    }
  } else if (Random.get() < 0.25 && currentLanguage === "code") {
    const specials = ["{", "}", "[", "]", "(", ")", ";", "=", "+", "%", "/"];
    const specialsC = [
      "{",
      "}",
      "[",
      "]",
      "(",
      ")",
      ";",
      "=",
      "+",
      "%",
      "/",
      "/*",
      "*/",
      "//",
      "!=",
      "==",
      "<=",
      ">=",
      "||",
      "&&",
      "<<",
      ">>",
      "%=",
      "&=",
      "*=",
      "++",
      "+=",
      "--",
      "-=",
      "/=",
      "^=",
      "|=",
    ];

    if (
      (Config.language.startsWith("code_c") &&
        !Config.language.startsWith("code_css")) ||
      Config.language.startsWith("code_arduino")
    ) {
      word = Misc.randomElementFromArray(specialsC);
    } else {
      if (Config.language.startsWith("code_javascript")) {
        word = Misc.randomElementFromArray([...specials, "`"]);
      } else {
        word = Misc.randomElementFromArray(specials);
      }
    }
  } else if (
    Random.get() < 0.5 &&
    currentLanguage === "english" &&
    (await EnglishPunctuation.check(word))
  ) {
    word = await applyEnglishPunctuationToWord(word);
  }
  return word;
}

async function applyEnglishPunctuationToWord(word: string): Promise<string> {
  return EnglishPunctuation.replace(word);
}

function getFunboxWordsFrequency():
  | MonkeyTypes.FunboxWordsFrequency
  | undefined {
  const wordFunbox = FunboxList.get(Config.funbox).find(
    (f) => f.functions?.getWordsFrequencyMode
  );
  if (wordFunbox?.functions?.getWordsFrequencyMode) {
    return wordFunbox.functions.getWordsFrequencyMode();
  }
  return undefined;
}

async function getFunboxSection(): Promise<string[]> {
  const ret = [];
  const sectionFunbox = FunboxList.get(Config.funbox).find(
    (f) => f.functions?.pullSection
  );
  if (sectionFunbox?.functions?.pullSection) {
    const section = await sectionFunbox.functions.pullSection(Config.language);

    if (section === false || section === undefined) {
      UpdateConfig.toggleFunbox(sectionFunbox.name);
      throw new Error("Failed to pull section");
    }

    for (const word of section.words) {
      if (ret.length >= Config.words && Config.mode === "words") {
        break;
      }
      ret.push(word);
    }
  }
  return ret;
}

function getFunboxWord(
  word: string,
  wordIndex: number,
  wordset?: Wordset.Wordset
): string {
  const wordFunbox = FunboxList.get(Config.funbox).find(
    (f) => f.functions?.getWord
  );
  if (wordFunbox?.functions?.getWord) {
    word = wordFunbox.functions.getWord(wordset, wordIndex);
  }
  return word;
}

function applyFunboxesToWord(word: string): string {
  for (const f of FunboxList.get(Config.funbox)) {
    if (f.functions?.alterText) {
      word = f.functions.alterText(word);
    }
  }
  return word;
}

async function applyBritishEnglishToWord(
  word: string,
  previousWord: string
): Promise<string> {
  if (!Config.britishEnglish) return word;
  if (!/english/.test(Config.language)) return word;
  if (Config.mode === "quote" && TestWords.randomQuote.britishText) return word;

  return await BritishEnglish.replace(word, previousWord);
}

function applyLazyModeToWord(
  word: string,
  language: MonkeyTypes.LanguageObject
): string {
  if (Config.lazyMode === true && !language.noLazyMode) {
    word = LazyMode.replaceAccents(word, language.additionalAccents);
  }
  return word;
}

export function getQuoteOrCustomModeWordOrder(): MonkeyTypes.FunboxWordOrder {
  const wordOrder = FunboxList.get(Config.funbox)
    .find((f) => f.properties?.find((fp) => fp.startsWith("wordOrder")))
    ?.properties?.find((fp) => fp.startsWith("wordOrder"));

  if (!wordOrder) {
    return "normal";
  } else {
    return wordOrder.split(":")[1] as MonkeyTypes.FunboxWordOrder;
  }
}

export function getWordsLimit(): number {
  let limit = 100;

  const funboxToPush = FunboxList.get(Config.funbox)
    .find((f) => f.properties?.find((fp) => fp.startsWith("toPush")))
    ?.properties?.find((fp) => fp.startsWith("toPush:"));

  if (Config.showAllLines) {
    if (Config.mode === "custom") {
      if (CustomText.isWordRandom) {
        limit = CustomText.word;
      } else if (!CustomText.isTimeRandom && !CustomText.isWordRandom) {
        limit = CustomText.text.length;
      }
    }
    if (Config.mode === "words") {
      limit = Config.words;
    }
  }

  //infinite words
  if (Config.mode === "words" && Config.words === 0) {
    limit = 100;
  }
  if (
    Config.mode === "custom" &&
    CustomText.isWordRandom &&
    CustomText.word === 0
  ) {
    limit = 100;
  }
  if (Config.mode === "custom" && CustomText.delimiter === "|") {
    limit = 100;
  }

  //funboxes
  if (funboxToPush) {
    limit = +funboxToPush.split(":")[1];
  }

  //make sure the limit is not higher than the word count
  if (Config.mode === "words" && Config.words !== 0 && Config.words < limit) {
    limit = Config.words;
  }
  if (
    Config.mode === "custom" &&
    !CustomText.isSectionRandom &&
    !CustomText.isTimeRandom &&
    CustomText.isWordRandom &&
    CustomText.word !== 0 &&
    CustomText.word < limit
  ) {
    limit = CustomText.word;
  }
  if (
    Config.mode === "custom" &&
    !CustomText.isTimeRandom &&
    !CustomText.isWordRandom &&
    !CustomText.isSectionRandom &&
    CustomText.text.length !== 0 &&
    CustomText.text.length < limit
  ) {
    let newLimit = 0;
    for (const word of CustomText.text) {
      if (/ /g.test(word)) {
        newLimit += word.split(" ").length;
      } else {
        newLimit++;
      }
    }

    limit = newLimit;
  }

  return limit;
}

export class WordGenError extends Error {
  constructor(message: string) {
    super(message);
    this.name = "WordGenError";
  }
}

let currentQuote: string[] = [];

let isCurrentlyUsingFunboxSection = false;

export async function generateWords(
  language: MonkeyTypes.LanguageObject
): Promise<{
  words: string[];
  sectionIndexes: number[];
}> {
  currentQuote = [];
  currentSection = [];
  sectionIndex = 0;
  sectionHistory = [];
  const ret: {
    words: string[];
    sectionIndexes: number[];
  } = {
    words: [],
    sectionIndexes: [],
  };

  const sectionFunbox = FunboxList.get(Config.funbox).find(
    (f) => f.functions?.pullSection
  );
  isCurrentlyUsingFunboxSection =
    sectionFunbox?.functions?.pullSection !== undefined;

  const limit = getWordsLimit();

  const wordOrder = getQuoteOrCustomModeWordOrder();
  console.debug("Word order", wordOrder);

  let wordList = language.words;
  if (Config.mode === "custom") {
    if (wordOrder === "reverse") {
      wordList = CustomText.text.reverse();
    } else {
      wordList = CustomText.text;
    }
  }
  const wordset = await Wordset.withWords(wordList);

  if (Config.mode === "quote") {
    const quoteWords = await generateQuoteWords(language, wordset, limit);
    if (wordOrder === "reverse") {
      quoteWords.words.reverse();
      quoteWords.sectionIndexes.reverse();
    }
    return quoteWords;
  }

  if (
    Config.mode === "time" ||
    Config.mode === "words" ||
    Config.mode === "custom"
  ) {
    let stop = false;
    let i = 0;
    while (stop === false) {
      const nextWord = await getNextWord(
        wordset,
        i,
        language,
        limit,
        Misc.nthElementFromArray(ret.words, -1) ?? "",
        Misc.nthElementFromArray(ret.words, -2) ?? ""
      );
      ret.words.push(nextWord.word);
      ret.sectionIndexes.push(nextWord.sectionIndex);

      const randomSectionStop =
        CustomText.isSectionRandom &&
        CustomText.section !== 0 &&
        sectionIndex >= CustomText.section;

      const nonRandomSectionStop =
        !CustomText.isSectionRandom &&
        !CustomText.isTimeRandom &&
        sectionIndex >= wordset.length;

      const customModeStop =
        Config.mode === "custom" &&
        currentSection.length === 0 &&
        CustomText.delimiter === "|" &&
        (randomSectionStop || nonRandomSectionStop);

      if (customModeStop || ret.words.length >= limit) {
        stop = true;
      }
      i++;
    }
  }
  sectionHistory = []; //free up a bit of memory? is that even a thing?
  return ret;
}

async function generateQuoteWords(
  language: MonkeyTypes.LanguageObject,
  wordset: Wordset.Wordset,
  limit: number
): Promise<{
  words: string[];
  sectionIndexes: number[];
}> {
  const ret: {
    words: string[];
    sectionIndexes: number[];
  } = {
    words: [],
    sectionIndexes: [],
  };
  const languageToGet = language.name.startsWith("swiss_german")
    ? "german"
    : language.name;

  const quotesCollection = await QuotesController.getQuotes(
    languageToGet,
    Config.quoteLength,
    TribeState.getState() >= 5
  );

  if (quotesCollection.length === 0) {
    UpdateConfig.setMode("words");
    throw new WordGenError(
      `No ${Config.language
        .replace(/_\d*k$/g, "")
        .replace(/_/g, " ")} quotes found`
    );
  }

  let rq: MonkeyTypes.Quote;
  if (Config.quoteLength.includes(-2) && Config.quoteLength.length === 1) {
    const targetQuote = QuotesController.getQuoteById(
      QuoteSearchPopup.selectedId
    );
    if (targetQuote === undefined) {
      UpdateConfig.setQuoteLength(-1);
      throw new WordGenError(
        `Quote ${QuoteSearchPopup.selectedId} does not exist`
      );
    }
    rq = targetQuote;
  } else if (Config.quoteLength.includes(-3)) {
    const randomQuote = QuotesController.getRandomFavoriteQuote(
      Config.language
    );
    if (randomQuote === null) {
      UpdateConfig.setQuoteLength(-1);
      throw new WordGenError("No favorite quotes found");
    }
    rq = randomQuote;
  } else {
    const randomQuote = QuotesController.getRandomQuote(
      TribeState.getState() >= 5
    );
    if (randomQuote === null) {
      UpdateConfig.setQuoteLength(-1);
      throw new WordGenError("No quotes found for selected quote length");
    }
    rq = randomQuote;
  }

  rq.language = Config.language.replace(/_\d*k$/g, "");
  rq.text = rq.text.replace(/ +/gm, " ");
  rq.text = rq.text.replace(/( *(\r\n|\r|\n) *)/g, "\n ");
  rq.text = rq.text.replace(/…/g, "...");
  rq.text = rq.text.trim();

  if (rq.britishText && Config.britishEnglish) {
    rq.textSplit = rq.britishText.split(" ");
  } else {
    rq.textSplit = rq.text.split(" ");
  }

  TestWords.setRandomQuote(rq);

  if (TestWords.randomQuote.textSplit === undefined) {
    throw new WordGenError("Random quote textSplit is undefined");
  }

  currentQuote = TestWords.randomQuote.textSplit;

  for (let i = 0; i < Math.min(limit, currentQuote.length); i++) {
    const nextWord = await getNextWord(
      wordset,
      i,
      language,
      limit,
      Misc.nthElementFromArray(ret.words, -1) ?? "",
      Misc.nthElementFromArray(ret.words, -2) ?? ""
    );
    ret.words.push(nextWord.word);
    ret.sectionIndexes.push(i);
  }
  return ret;
}

export let sectionIndex = 0;
export let currentSection: string[] = [];
let sectionHistory: string[] = [];

//generate next word
export async function getNextWord(
  wordset: Wordset.Wordset,
  wordIndex: number,
  language: MonkeyTypes.LanguageObject,
  wordsBound: number,
  previousWord: string,
  previousWord2: string
): Promise<{
  word: string;
  sectionIndex: number;
}> {
  console.debug("Getting next word", {
    wordset,
    wordIndex,
    language,
    wordsBound,
    previousWord,
    previousWord2,
  });
  const funboxFrequency = getFunboxWordsFrequency() ?? "normal";
  let randomWord = wordset.randomWord(funboxFrequency);
  const previousWordRaw = previousWord.replace(/[.?!":\-,]/g, "").toLowerCase();
  const previousWord2Raw = previousWord2
    .replace(/[.?!":\-,']/g, "")
    .toLowerCase();

  if (currentSection.length === 0) {
    const funboxSection = await getFunboxSection();

    if (Config.mode === "quote") {
      randomWord = currentQuote[wordIndex];
    } else if (
      Config.mode === "custom" &&
      !CustomText.isWordRandom &&
      !CustomText.isTimeRandom &&
      !CustomText.isSectionRandom
    ) {
      randomWord = CustomText.text[sectionIndex];
    } else if (
      Config.mode === "custom" &&
      (CustomText.isWordRandom ||
        CustomText.isTimeRandom ||
        CustomText.isSectionRandom) &&
      (wordset.length < 4 || PractiseWords.before.mode !== null)
    ) {
      randomWord = wordset.randomWord(funboxFrequency);
    } else if (Config.mode === "custom" && CustomText.isSectionRandom) {
      randomWord = wordset.randomWord(funboxFrequency);

      const previousSection = Misc.nthElementFromArray(sectionHistory, -1);
      const previousSection2 = Misc.nthElementFromArray(sectionHistory, -2);

      let regenerationCount = 0;
      while (
        regenerationCount < 100 &&
        (previousSection === randomWord || previousSection2 === randomWord)
      ) {
        regenerationCount++;
        randomWord = wordset.randomWord(funboxFrequency);
      }
    } else if (isCurrentlyUsingFunboxSection) {
      randomWord = funboxSection.join(" ");
    } else {
      let regenarationCount = 0; //infinite loop emergency stop button
      let firstAfterSplit = randomWord.split(" ")[0].toLowerCase();
      while (
        regenarationCount < 100 &&
        (previousWordRaw === firstAfterSplit ||
          previousWord2Raw === firstAfterSplit ||
          (Config.mode !== "custom" &&
            !Config.punctuation &&
            randomWord === "I") ||
          (Config.mode !== "custom" &&
            !Config.punctuation &&
            !Config.language.startsWith("code") &&
            /[-=_+[\]{};'\\:"|,./<>?]/i.test(randomWord)) ||
          (Config.mode !== "custom" &&
            !Config.numbers &&
            /[0-9]/i.test(randomWord)))
      ) {
        regenarationCount++;
        randomWord = wordset.randomWord(funboxFrequency);
        firstAfterSplit = randomWord.split(" ")[0];
      }
    }
    randomWord = randomWord.replace(/ +/g, " ");
    randomWord = randomWord.replace(/(^ )|( $)/g, "");

    randomWord = getFunboxWord(randomWord, wordIndex, wordset);

    currentSection = [...randomWord.split(" ")];
    sectionHistory.push(randomWord);
    randomWord = currentSection.shift() as string;
    sectionIndex++;
  } else {
    randomWord = currentSection.shift() as string;
  }

  if (randomWord === undefined) {
    throw new WordGenError("Random word is undefined");
  }

  if (randomWord === "") {
    throw new WordGenError("Random word is empty");
  }

  if (/ /g.test(randomWord)) {
    throw new WordGenError("Random word contains spaces");
  }

  if (
    Config.mode !== "custom" &&
    Config.mode !== "quote" &&
    /[A-Z]/.test(randomWord) &&
    !Config.punctuation &&
    !Config.language.startsWith("german") &&
    !Config.language.startsWith("swiss_german") &&
    !Config.language.startsWith("code") &&
    !isCurrentlyUsingFunboxSection
  ) {
    randomWord = randomWord.toLowerCase();
  }

  randomWord = randomWord.replace(/ +/gm, " ");
  randomWord = randomWord.replace(/(^ )|( $)/gm, "");
  randomWord = applyLazyModeToWord(randomWord, language);
  randomWord = await applyBritishEnglishToWord(randomWord, previousWordRaw);

  if (Config.language === "swiss_german") {
    randomWord = randomWord.replace(/ß/g, "ss");
  }

  if (
    Config.punctuation &&
    !language.originalPunctuation === true &&
    !isCurrentlyUsingFunboxSection
  ) {
    randomWord = await punctuateWord(
      previousWord,
      randomWord,
      wordIndex,
      wordsBound
    );
  }
  if (Config.numbers) {
    if (Random.get() < 0.1) {
      randomWord = Misc.getNumbers(4);

      if (Config.language.startsWith("kurdish")) {
        randomWord = Misc.convertNumberToArabic(randomWord);
      } else if (Config.language.startsWith("nepali")) {
        randomWord = Misc.convertNumberToNepali(randomWord);
      }
    }
  }

  randomWord = applyFunboxesToWord(randomWord);

  console.debug("Word:", randomWord);

  return {
    word: randomWord,
    sectionIndex: sectionIndex,
  };
}<|MERGE_RESOLUTION|>--- conflicted
+++ resolved
@@ -128,24 +128,12 @@
     word = `'${word}'`;
   } else if (Random.get() < 0.012 && lastChar !== "," && lastChar !== ".") {
     if (currentLanguage === "code") {
-<<<<<<< HEAD
       const r = Random.get();
-      if (r < 0.25) {
-        word = `(${word})`;
-      } else if (r < 0.5) {
-        word = `{${word}}`;
-      } else if (r < 0.75) {
-        word = `[${word}]`;
-      } else {
-        word = `<${word}>`;
-=======
-      const r = Math.random();
       const brackets = ["()", "{}", "[]", "<>"];
 
       // add `word` in javascript
       if (Config.language.startsWith("code_javascript")) {
         brackets.push("``");
->>>>>>> 3a5006a6
       }
 
       const index = Math.floor(r * brackets.length);
