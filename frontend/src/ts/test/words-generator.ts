--- conflicted
+++ resolved
@@ -9,12 +9,9 @@
 import * as EnglishPunctuation from "./english-punctuation";
 import * as PractiseWords from "./practise-words";
 import * as Misc from "../utils/misc";
-<<<<<<< HEAD
+import * as TestState from "../test/test-state";
 import * as Random from "../utils/random";
 import * as TribeState from "../tribe/tribe-state";
-=======
-import * as TestState from "../test/test-state";
->>>>>>> 8755f450
 
 function shouldCapitalize(lastChar: string): boolean {
   return /[?!.؟]/.test(lastChar);
