import Config, * as UpdateConfig from "../config";
import * as FunboxList from "./funbox/funbox-list";
import * as CustomText from "./custom-text";
import * as Wordset from "./wordset";
import QuotesController, {
  Quote,
  QuoteWithTextSplit,
} from "../controllers/quotes-controller";
import * as TestWords from "./test-words";
import * as BritishEnglish from "./british-english";
import * as LazyMode from "./lazy-mode";
import * as EnglishPunctuation from "./english-punctuation";
import * as PractiseWords from "./practise-words";
import * as Misc from "../utils/misc";
import * as Strings from "../utils/strings";
import * as Arrays from "../utils/arrays";
import * as TestState from "../test/test-state";
import * as GetText from "../utils/generate";
<<<<<<< HEAD
import * as Random from "../utils/random";
import * as TribeState from "../tribe/tribe-state";
import * as GetText from "../utils/generate";
=======
import { FunboxWordOrder, LanguageObject } from "../utils/json-data";
>>>>>>> db319b17

function shouldCapitalize(lastChar: string): boolean {
  return /[?!.؟]/.test(lastChar);
}

let spanishSentenceTracker = "";
export async function punctuateWord(
  previousWord: string,
  currentWord: string,
  index: number,
  maxindex: number
): Promise<string> {
  let word = currentWord;

  const currentLanguage = Config.language.split("_")[0];

  const lastChar = Strings.getLastChar(previousWord);

  const funbox = FunboxList.get(Config.funbox).find(
    (f) => f.functions?.punctuateWord
  );
  if (funbox?.functions?.punctuateWord) {
    return funbox.functions.punctuateWord(word);
  }
  if (
    currentLanguage !== "code" &&
    currentLanguage !== "georgian" &&
    (index === 0 || shouldCapitalize(lastChar))
  ) {
    //always capitalise the first word or if there was a dot unless using a code alphabet or the Georgian language

    word = Strings.capitalizeFirstLetterOfEachWord(word);

    if (currentLanguage === "turkish") {
      word = word.replace(/I/g, "İ");
    }

    if (currentLanguage === "spanish" || currentLanguage === "catalan") {
      const rand = Random.get();
      if (rand > 0.9) {
        word = "¿" + word;
        spanishSentenceTracker = "?";
      } else if (rand > 0.8) {
        word = "¡" + word;
        spanishSentenceTracker = "!";
      }
    }
  } else if (
    (Random.get() < 0.1 &&
      lastChar !== "." &&
      lastChar !== "," &&
      index !== maxindex - 2) ||
    index === maxindex - 1
  ) {
    if (currentLanguage === "spanish" || currentLanguage === "catalan") {
      if (spanishSentenceTracker === "?" || spanishSentenceTracker === "!") {
        word += spanishSentenceTracker;
        spanishSentenceTracker = "";
      }
    } else {
      const rand = Random.get();
      if (rand <= 0.8) {
        if (currentLanguage === "kurdish") {
          word += ".";
        } else if (
          currentLanguage === "nepali" ||
          currentLanguage === "bangla" ||
          currentLanguage === "hindi"
        ) {
          word += "।";
        } else if (
          currentLanguage === "japanese" ||
          currentLanguage === "chinese"
        ) {
          word += "。";
        } else {
          word += ".";
        }
      } else if (rand > 0.8 && rand < 0.9) {
        if (currentLanguage === "french") {
          word = "?";
        } else if (
          currentLanguage === "arabic" ||
          currentLanguage === "persian" ||
          currentLanguage === "urdu" ||
          currentLanguage === "kurdish"
        ) {
          word += "؟";
        } else if (currentLanguage === "greek") {
          word += ";";
        } else if (
          currentLanguage === "japanese" ||
          currentLanguage === "chinese"
        ) {
          word += "？";
        } else {
          word += "?";
        }
      } else {
        if (currentLanguage === "french") {
          word = "!";
        } else if (
          currentLanguage === "japanese" ||
          currentLanguage === "chinese"
        ) {
          word += "！";
        } else {
          word += "!";
        }
      }
    }
  } else if (
    Random.get() < 0.01 &&
    lastChar !== "," &&
    lastChar !== "." &&
    currentLanguage !== "russian"
  ) {
    word = `"${word}"`;
  } else if (
    Random.get() < 0.011 &&
    lastChar !== "," &&
    lastChar !== "." &&
    currentLanguage !== "russian" &&
    currentLanguage !== "ukrainian" &&
    currentLanguage !== "slovak"
  ) {
    word = `'${word}'`;
  } else if (Random.get() < 0.012 && lastChar !== "," && lastChar !== ".") {
    if (currentLanguage === "code") {
      const r = Random.get();
      const brackets = ["()", "{}", "[]", "<>"];

      // add `word` in javascript
      if (Config.language.startsWith("code_javascript")) {
        brackets.push("``");
      }

      const index = Math.floor(r * brackets.length);
      const bracket = brackets[index] as string;

      word = `${bracket[0]}${word}${bracket[1]}`;
    } else if (
      currentLanguage === "japanese" ||
      currentLanguage === "chinese"
    ) {
      word = `（${word}）`;
    } else {
      word = `(${word})`;
    }
  } else if (
    Random.get() < 0.013 &&
    lastChar !== "," &&
    lastChar !== "." &&
    lastChar !== ";" &&
    lastChar !== "؛" &&
    lastChar !== ":" &&
    lastChar !== "；" &&
    lastChar !== "："
  ) {
    if (currentLanguage === "french") {
      word = ":";
    } else if (currentLanguage === "greek") {
      word = "·";
    } else if (currentLanguage === "chinese") {
      word += "：";
    } else {
      word += ":";
    }
  } else if (
    Random.get() < 0.014 &&
    lastChar !== "," &&
    lastChar !== "." &&
    previousWord !== "-"
  ) {
    word = "-";
  } else if (
    Random.get() < 0.015 &&
    lastChar !== "," &&
    lastChar !== "." &&
    lastChar !== ";" &&
    lastChar !== "؛" &&
    lastChar !== "；" &&
    lastChar !== "："
  ) {
    if (currentLanguage === "french") {
      word = ";";
    } else if (currentLanguage === "greek") {
      word = "·";
    } else if (currentLanguage === "arabic" || currentLanguage === "kurdish") {
      word += "؛";
    } else if (currentLanguage === "chinese") {
      word += "；";
    } else {
      word += ";";
    }
  } else if (Random.get() < 0.2 && lastChar !== ",") {
    if (
      currentLanguage === "arabic" ||
      currentLanguage === "urdu" ||
      currentLanguage === "persian" ||
      currentLanguage === "kurdish"
    ) {
      word += "،";
    } else if (currentLanguage === "japanese") {
      word += "、";
    } else if (currentLanguage === "chinese") {
      word += "，";
    } else {
      word += ",";
    }
  } else if (Random.get() < 0.25 && currentLanguage === "code") {
    const specials = ["{", "}", "[", "]", "(", ")", ";", "=", "+", "%", "/"];
    const specialsC = [
      "{",
      "}",
      "[",
      "]",
      "(",
      ")",
      ";",
      "=",
      "+",
      "%",
      "/",
      "/*",
      "*/",
      "//",
      "!=",
      "==",
      "<=",
      ">=",
      "||",
      "&&",
      "<<",
      ">>",
      "%=",
      "&=",
      "*=",
      "++",
      "+=",
      "--",
      "-=",
      "/=",
      "^=",
      "|=",
    ];

    if (
      (Config.language.startsWith("code_c") &&
        !Config.language.startsWith("code_css")) ||
      Config.language.startsWith("code_arduino")
    ) {
      word = Arrays.randomElementFromArray(specialsC);
    } else {
      if (Config.language.startsWith("code_javascript")) {
        word = Arrays.randomElementFromArray([...specials, "`"]);
      } else {
        word = Arrays.randomElementFromArray(specials);
      }
    }
  } else if (
    Random.get() < 0.5 &&
    currentLanguage === "english" &&
    (await EnglishPunctuation.check(word))
  ) {
    word = await applyEnglishPunctuationToWord(word);
  }

  if (word.includes("\t")) {
    word = word.replace(/\t/g, "");
    word += "\t";
  }
  if (word.includes("\n")) {
    word = word.replace(/\n/g, "");
    word += "\n";
  }

  return word;
}

async function applyEnglishPunctuationToWord(word: string): Promise<string> {
  return EnglishPunctuation.replace(word);
}

function getFunboxWordsFrequency(): Wordset.FunboxWordsFrequency | undefined {
  const wordFunbox = FunboxList.get(Config.funbox).find(
    (f) => f.functions?.getWordsFrequencyMode
  );
  if (wordFunbox?.functions?.getWordsFrequencyMode) {
    return wordFunbox.functions.getWordsFrequencyMode();
  }
  return undefined;
}

async function getFunboxSection(): Promise<string[]> {
  const ret = [];
  const sectionFunbox = FunboxList.get(Config.funbox).find(
    (f) => f.functions?.pullSection
  );
  if (sectionFunbox?.functions?.pullSection) {
    const section = await sectionFunbox.functions.pullSection(Config.language);

    if (section === false || section === undefined) {
      UpdateConfig.toggleFunbox(sectionFunbox.name);
      throw new Error("Failed to pull section");
    }

    for (const word of section.words) {
      if (ret.length >= Config.words && Config.mode === "words") {
        break;
      }
      ret.push(word);
    }
  }
  return ret;
}

function getFunboxWord(
  word: string,
  wordIndex: number,
  wordset?: Wordset.Wordset
): string {
  const wordFunbox = FunboxList.get(Config.funbox).find(
    (f) => f.functions?.getWord
  );
  if (wordFunbox?.functions?.getWord) {
    word = wordFunbox.functions.getWord(wordset, wordIndex);
  }
  return word;
}

function applyFunboxesToWord(word: string): string {
  for (const f of FunboxList.get(Config.funbox)) {
    if (f.functions?.alterText) {
      word = f.functions.alterText(word);
    }
  }
  return word;
}

async function applyBritishEnglishToWord(
  word: string,
  previousWord: string
): Promise<string> {
  if (!Config.britishEnglish) return word;
  if (!Config.language.includes("english")) return word;
  if (
    Config.mode === "quote" &&
    TestWords.currentQuote?.britishText !== undefined &&
    TestWords.currentQuote?.britishText !== ""
  ) {
    return word;
  }

  return await BritishEnglish.replace(word, previousWord);
}

function applyLazyModeToWord(word: string, language: LanguageObject): string {
  const allowLazyMode = !language.noLazyMode || Config.mode === "custom";
  if (Config.lazyMode && allowLazyMode) {
    word = LazyMode.replaceAccents(word, language.additionalAccents);
  }
  return word;
}

export function getWordOrder(): FunboxWordOrder {
  const wordOrder =
    FunboxList.get(Config.funbox)
      .find((f) => f.properties?.find((fp) => fp.startsWith("wordOrder")))
      ?.properties?.find((fp) => fp.startsWith("wordOrder")) ?? "";

  if (!wordOrder) {
    return "normal";
  } else {
    return wordOrder.split(":")[1] as FunboxWordOrder;
  }
}

export function getWordsLimit(): number {
  if (Config.mode === "zen") {
    return 0;
  }

  let limit = 100;

  const currentQuote = TestWords.currentQuote;

  if (Config.mode === "quote" && currentQuote === null) {
    throw new WordGenError("Random quote is null");
  }

  const funboxToPush =
    FunboxList.get(Config.funbox)
      .find((f) => f.properties?.find((fp) => fp.startsWith("toPush")))
      ?.properties?.find((fp) => fp.startsWith("toPush:")) ?? "";

  if (Config.showAllLines) {
    if (Config.mode === "custom") {
      limit = CustomText.getLimitValue();
    }
    if (Config.mode === "words") {
      limit = Config.words;
    }
    if (Config.mode === "quote") {
      limit = (currentQuote as QuoteWithTextSplit).textSplit.length;
    }
  }

  //infinite words
  if (Config.mode === "words" && Config.words === 0) {
    limit = 100;
  }

  //custom
  if (Config.mode === "custom") {
    if (
      CustomText.getLimitValue() === 0 ||
      CustomText.getLimitMode() === "time"
    ) {
      limit = 100;
    } else {
      limit =
        CustomText.getLimitValue() > 100 ? 100 : CustomText.getLimitValue();
    }
  }

  //funboxes
  if (funboxToPush) {
    limit = +(funboxToPush.split(":")[1] as string);
  }

  //make sure the limit is not higher than the word count
  if (Config.mode === "words" && Config.words !== 0 && Config.words < limit) {
    limit = Config.words;
  }

  if (
    Config.mode === "quote" &&
    (currentQuote as QuoteWithTextSplit).textSplit.length < limit
  ) {
    limit = (currentQuote as QuoteWithTextSplit).textSplit.length;
  }

  if (
    Config.mode === "custom" &&
    CustomText.getLimitMode() === "word" &&
    CustomText.getLimitValue() < limit &&
    CustomText.getLimitValue() !== 0
  ) {
    limit = CustomText.getLimitValue();
  }

  return limit;
}

export class WordGenError extends Error {
  constructor(message: string) {
    super(message);
    this.name = "WordGenError";
  }
}

async function getQuoteWordList(
  language: LanguageObject,
  wordOrder?: FunboxWordOrder
): Promise<string[]> {
  if (TestState.isRepeated) {
    if (currentWordset === null) {
      throw new WordGenError("Current wordset is null");
    }

    TestWords.setCurrentQuote(previousRandomQuote);

    // need to re-reverse the words if the test is repeated
    // because it will be reversed again in the generateWords function
    if (wordOrder === "reverse") {
      return currentWordset.words.reverse();
    } else {
      return currentWordset.words;
    }
  }
  const languageToGet = language.name.startsWith("swiss_german")
    ? "german"
    : language.name;

  const quotesCollection = await QuotesController.getQuotes(
    languageToGet,
    Config.quoteLength,
    TribeState.getState() >= 5
  );

  if (quotesCollection.length === 0) {
    UpdateConfig.setMode("words");
    throw new WordGenError(
      `No ${Config.language
        .replace(/_\d*k$/g, "")
        .replace(/_/g, " ")} quotes found`
    );
  }

  let rq: Quote;
  if (Config.quoteLength.includes(-2) && Config.quoteLength.length === 1) {
    const targetQuote = QuotesController.getQuoteById(
      TestState.selectedQuoteId
    );
    if (targetQuote === undefined) {
      UpdateConfig.setQuoteLength(-1);
      throw new WordGenError(
        `Quote ${TestState.selectedQuoteId} does not exist`
      );
    }
    rq = targetQuote;
  } else if (Config.quoteLength.includes(-3)) {
    const randomQuote = QuotesController.getRandomFavoriteQuote(
      Config.language
    );
    if (randomQuote === null) {
      UpdateConfig.setQuoteLength(-1);
      throw new WordGenError("No favorite quotes found");
    }
    rq = randomQuote;
  } else {
    const randomQuote = QuotesController.getRandomQuote(
      TribeState.getState() >= 5
    );
    if (randomQuote === null) {
      UpdateConfig.setQuoteLength(-1);
      throw new WordGenError("No quotes found for selected quote length");
    }
    rq = randomQuote;
  }

  rq.language = Strings.removeLanguageSize(Config.language);
  rq.text = rq.text.replace(/ +/gm, " ");
  rq.text = rq.text.replace(/( *(\r\n|\r|\n) *)/g, "\n ");
  rq.text = rq.text.replace(/…/g, "...");
  rq.text = rq.text.trim();

  if (
    rq.britishText !== undefined &&
    rq.britishText !== "" &&
    Config.britishEnglish
  ) {
    rq.textSplit = rq.britishText.split(" ");
  } else {
    rq.textSplit = rq.text.split(" ");
  }

  TestWords.setCurrentQuote(rq as QuoteWithTextSplit);

  if (TestWords.currentQuote === null) {
    throw new WordGenError("Random quote is null");
  }

  if (TestWords.currentQuote.textSplit === undefined) {
    throw new WordGenError("Random quote textSplit is undefined");
  }

  return TestWords.currentQuote.textSplit;
}

let currentWordset: Wordset.Wordset | null = null;
let currentLanguage: LanguageObject | null = null;
let isCurrentlyUsingFunboxSection = false;

type GenerateWordsReturn = {
  words: string[];
  sectionIndexes: number[];
  hasTab: boolean;
  hasNewline: boolean;
};

let previousRandomQuote: QuoteWithTextSplit | null = null;

export async function generateWords(
  language: LanguageObject
): Promise<GenerateWordsReturn> {
  if (!TestState.isRepeated) {
    previousGetNextWordReturns = [];
  }
  previousRandomQuote = TestWords.currentQuote;
  TestWords.setCurrentQuote(null);
  currentSection = [];
  sectionIndex = 0;
  sectionHistory = [];
  currentLanguage = language;
  const ret: GenerateWordsReturn = {
    words: [],
    sectionIndexes: [],
    hasTab: false,
    hasNewline: false,
  };

  const sectionFunbox = FunboxList.get(Config.funbox).find(
    (f) => f.functions?.pullSection
  );
  isCurrentlyUsingFunboxSection =
    sectionFunbox?.functions?.pullSection !== undefined;

  const wordOrder = getWordOrder();
  console.debug("Word order", wordOrder);

  let wordList = language.words;
  if (Config.mode === "custom") {
    wordList = CustomText.getText();
  } else if (Config.mode === "quote") {
    wordList = await getQuoteWordList(language, wordOrder);
  } else if (Config.mode === "zen") {
    wordList = [];
  }

  const limit = getWordsLimit();
  console.debug("Words limit", limit);

  if (wordOrder === "reverse") {
    wordList = wordList.reverse();
  }

  const wordFunbox = FunboxList.get(Config.funbox).find(
    (f) => f.functions?.withWords
  );
  if (wordFunbox?.functions?.withWords) {
    currentWordset = await wordFunbox.functions.withWords(wordList);
  } else {
    currentWordset = await Wordset.withWords(wordList);
  }

  console.debug("Wordset", currentWordset);

  if (limit === 0) {
    return ret;
  }

  let stop = false;
  let i = 0;
  while (!stop) {
    const nextWord = await getNextWord(
      i,
      limit,
      Arrays.nthElementFromArray(ret.words, -1) ?? "",
      Arrays.nthElementFromArray(ret.words, -2) ?? ""
    );
    ret.words.push(nextWord.word);
    ret.sectionIndexes.push(nextWord.sectionIndex);

    if (Config.mode === "custom" && CustomText.getPipeDelimiter()) {
      const sectionFinishedAndOverLimit =
        currentSection.length === 0 &&
        sectionIndex >= CustomText.getLimitValue();
      if (sectionFinishedAndOverLimit) {
        stop = true;
      }
    } else if (ret.words.length >= limit) {
      stop = true;
    }
    i++;
  }

  const quote = TestWords.currentQuote;

  if (Config.mode === "quote" && quote === null) {
    throw new WordGenError("Random quote is null");
  }

  ret.hasTab =
    ret.words.some((w) => w.includes("\t")) ||
    currentWordset.words.some((w) => w.includes("\t")) ||
    (Config.mode === "quote" &&
      (quote as QuoteWithTextSplit).textSplit.some((w) => w.includes("\t")));
  ret.hasNewline =
    ret.words.some((w) => w.includes("\n")) ||
    currentWordset.words.some((w) => w.includes("\n")) ||
    (Config.mode === "quote" &&
      (quote as QuoteWithTextSplit).textSplit.some((w) => w.includes("\n")));

  sectionHistory = []; //free up a bit of memory? is that even a thing?
  return ret;
}

export let sectionIndex = 0;
export let currentSection: string[] = [];
let sectionHistory: string[] = [];

let previousGetNextWordReturns: GetNextWordReturn[] = [];

type GetNextWordReturn = {
  word: string;
  sectionIndex: number;
};

//generate next word
export async function getNextWord(
  wordIndex: number,
  wordsBound: number,
  previousWord: string,
  previousWord2: string | undefined
): Promise<GetNextWordReturn> {
  console.debug("Getting next word", {
    isRepeated: TestState.isRepeated,
    currentWordset,
    wordIndex,
    language: currentLanguage,
    wordsBound,
    previousWord,
    previousWord2,
  });

  if (currentWordset === null) {
    throw new WordGenError("Current wordset is null");
  }

  if (currentLanguage === null) {
    throw new WordGenError("Current language is null");
  }

  //because quote test can be repeated in the middle of a test
  //we cant rely on data inside previousGetNextWordReturns
  //because it might not include the full quote
  if (TestState.isRepeated && Config.mode !== "quote") {
    const repeated = previousGetNextWordReturns[wordIndex];

    if (repeated === undefined) {
      // if the repeated word is undefined, that means we are out of words from the previous test
      // we need to either throw, or revert to random generation
      // reverting should only happen in certain cases

      let continueRandomGeneration = false;

      if (
        Config.mode === "time" ||
        (Config.mode === "custom" && CustomText.getLimitMode() === "time") ||
        (Config.mode === "custom" &&
          CustomText.getLimitMode() === "word" &&
          wordIndex < CustomText.getLimitValue()) ||
        (Config.mode === "words" && wordIndex < Config.words)
      ) {
        continueRandomGeneration = true;
      }

      if (!continueRandomGeneration) {
        throw new WordGenError("Repeated word is undefined");
      } else {
        console.debug(
          "Repeated word is undefined but random generation is allowed - getting random word"
        );
      }
    } else {
      console.debug("Repeated word: ", repeated);
      sectionIndex++;
      return repeated;
    }
  }

  const funboxFrequency = getFunboxWordsFrequency() ?? "normal";
  let randomWord = currentWordset.randomWord(funboxFrequency);
  const previousWordRaw = previousWord.replace(/[.?!":\-,]/g, "").toLowerCase();
  const previousWord2Raw = previousWord2
    ?.replace(/[.?!":\-,']/g, "")
    .toLowerCase();

  if (currentSection.length === 0) {
    const funboxSection = await getFunboxSection();

    if (Config.mode === "quote") {
      randomWord = currentWordset.nextWord();
    } else if (Config.mode === "custom" && CustomText.getMode() === "repeat") {
      randomWord = currentWordset.nextWord();
    } else if (
      Config.mode === "custom" &&
      CustomText.getMode() === "random" &&
      (currentWordset.length < 4 || PractiseWords.before.mode !== null)
    ) {
      randomWord = currentWordset.randomWord(funboxFrequency);
    } else if (Config.mode === "custom" && CustomText.getMode() === "shuffle") {
      randomWord = currentWordset.shuffledWord();
    } else if (
      Config.mode === "custom" &&
      CustomText.getLimitMode() === "section"
    ) {
      randomWord = currentWordset.randomWord(funboxFrequency);

      const previousSection = Arrays.nthElementFromArray(sectionHistory, -1);
      const previousSection2 = Arrays.nthElementFromArray(sectionHistory, -2);

      let regenerationCount = 0;
      while (
        regenerationCount < 100 &&
        (previousSection === randomWord || previousSection2 === randomWord)
      ) {
        regenerationCount++;
        randomWord = currentWordset.randomWord(funboxFrequency);
      }
    } else if (isCurrentlyUsingFunboxSection) {
      randomWord = funboxSection.join(" ");
    } else {
      let regenarationCount = 0; //infinite loop emergency stop button
      let firstAfterSplit = (randomWord.split(" ")[0] as string).toLowerCase();
      let firstAfterSplitLazy = applyLazyModeToWord(
        firstAfterSplit,
        currentLanguage
      );
      while (
        regenarationCount < 100 &&
        (previousWordRaw === firstAfterSplitLazy ||
          previousWord2Raw === firstAfterSplitLazy ||
          (Config.mode !== "custom" &&
            !Config.punctuation &&
            randomWord === "I") ||
          (Config.mode !== "custom" &&
            !Config.punctuation &&
            !Config.language.startsWith("code") &&
            /[-=_+[\]{};'\\:"|,./<>?]/i.test(randomWord)) ||
          (Config.mode !== "custom" &&
            !Config.numbers &&
            /[0-9]/i.test(randomWord)))
      ) {
        regenarationCount++;
        randomWord = currentWordset.randomWord(funboxFrequency);
        firstAfterSplit = randomWord.split(" ")[0] as string;
        firstAfterSplitLazy = applyLazyModeToWord(
          firstAfterSplit,
          currentLanguage
        );
      }
    }
    randomWord = randomWord.replace(/ +/g, " ");
    randomWord = randomWord.replace(/(^ )|( $)/g, "");

    randomWord = getFunboxWord(randomWord, wordIndex, currentWordset);

    currentSection = [...randomWord.split(" ")];
    sectionHistory.push(randomWord);
    randomWord = currentSection.shift() as string;
    sectionIndex++;
  } else {
    randomWord = currentSection.shift() as string;
  }

  if (randomWord === undefined) {
    throw new WordGenError("Random word is undefined");
  }

  if (randomWord === "") {
    throw new WordGenError("Random word is empty");
  }

  if (/ /g.test(randomWord)) {
    throw new WordGenError("Random word contains spaces");
  }

  if (
    Config.mode !== "custom" &&
    Config.mode !== "quote" &&
    /[A-Z]/.test(randomWord) &&
    !Config.punctuation &&
    !Config.language.startsWith("german") &&
    !Config.language.startsWith("swiss_german") &&
    !Config.language.startsWith("code") &&
    !Config.language.startsWith("klingon") &&
    !isCurrentlyUsingFunboxSection
  ) {
    randomWord = randomWord.toLowerCase();
  }

  randomWord = randomWord.replace(/ +/gm, " ");
  randomWord = randomWord.replace(/(^ )|( $)/gm, "");
  randomWord = applyLazyModeToWord(randomWord, currentLanguage);
  randomWord = await applyBritishEnglishToWord(randomWord, previousWordRaw);

  if (Config.language.startsWith("swiss_german")) {
    randomWord = randomWord.replace(/ß/g, "ss");
  }

  if (
    Config.punctuation &&
    !currentLanguage.originalPunctuation &&
    !isCurrentlyUsingFunboxSection
  ) {
    randomWord = await punctuateWord(
      previousWord,
      randomWord,
      wordIndex,
      wordsBound
    );
  }
  if (Config.numbers) {
    if (Random.get() < 0.1) {
      randomWord = GetText.getNumbers(4);

      if (Config.language.startsWith("kurdish")) {
        randomWord = Misc.convertNumberToArabic(randomWord);
      } else if (Config.language.startsWith("nepali")) {
        randomWord = Misc.convertNumberToNepali(randomWord);
      } else if (Config.language.startsWith("bangla")) {
        randomWord = Misc.convertNumberToBangla(randomWord);
      } else if (Config.language.startsWith("hindi")) {
        randomWord = Misc.convertNumberToHindi(randomWord);
      }
    }
  }

  randomWord = applyFunboxesToWord(randomWord);

  console.debug("Word:", randomWord);

  const ret = {
    word: randomWord,
    sectionIndex: sectionIndex,
  };

  previousGetNextWordReturns.push(ret);

  return ret;
}<|MERGE_RESOLUTION|>--- conflicted
+++ resolved
@@ -16,13 +16,13 @@
 import * as Arrays from "../utils/arrays";
 import * as TestState from "../test/test-state";
 import * as GetText from "../utils/generate";
-<<<<<<< HEAD
 import * as Random from "../utils/random";
 import * as TribeState from "../tribe/tribe-state";
 import * as GetText from "../utils/generate";
-=======
+import * as Random from "../utils/random";
+import * as TribeState from "../tribe/tribe-state";
+import * as GetText from "../utils/generate";
 import { FunboxWordOrder, LanguageObject } from "../utils/json-data";
->>>>>>> db319b17
 
 function shouldCapitalize(lastChar: string): boolean {
   return /[?!.؟]/.test(lastChar);
