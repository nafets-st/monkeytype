--- conflicted
+++ resolved
@@ -1,10 +1,6 @@
 import * as FunboxList from "./funbox/funbox-list";
 import { dreymarIndex } from "../utils/misc";
-<<<<<<< HEAD
-import { randomElementFromArray } from "../utils/arrays";
-=======
 import { randomElementFromArray, shuffle } from "../utils/arrays";
->>>>>>> b2e56342
 import Config from "../config";
 
 let currentWordset: MonkeyTypes.Wordset | null = null;
