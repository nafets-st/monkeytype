--- conflicted
+++ resolved
@@ -784,19 +784,8 @@
         ret += `<letter class="correct">${char}</letter>`;
       }
     }
-<<<<<<< HEAD
-=======
     if (TestInput.input.current === "") {
       ret += `<letter>ㅤ</letter>`;
-    }
-  } else {
-    let correctSoFar = false;
-
-    const containsKorean = TestInput.input.getKoreanStatus();
->>>>>>> 2059e88b
-
-    if (input === "") {
-      ret = "<letter>ㅤ</letter>";
     }
 
     const compositionData = CompositionState.getData();
