import * as Notifications from "../elements/notifications";
import * as ThemeColors from "../elements/theme-colors";
import Config, * as UpdateConfig from "../config";
import * as DB from "../db";
import * as TestWords from "./test-words";
import * as TestInput from "./test-input";
import * as CustomText from "./custom-text";
import * as Caret from "./caret";
import * as OutOfFocus from "./out-of-focus";
import * as Replay from "./replay";
import * as Misc from "../utils/misc";
import * as Strings from "../utils/strings";
import * as JSONData from "../utils/json-data";
import { blendTwoHexColors } from "../utils/colors";
import { get as getTypingSpeedUnit } from "../utils/typing-speed-units";
import * as SlowTimer from "../states/slow-timer";
import * as CompositionState from "../states/composition";
import * as ConfigEvent from "../observables/config-event";
import * as LineJumpEvent from "../observables/line-jump-event";
import * as Hangul from "hangul-js";
import * as TribeState from "../tribe/tribe-state";
import { format } from "date-fns/format";
import { isAuthenticated } from "../firebase";
import { debounce } from "throttle-debounce";
import * as ResultWordHighlight from "../elements/result-word-highlight";
import * as ActivePage from "../states/active-page";
import Format from "../utils/format";
import * as Loader from "../elements/loader";
import { getHtmlByUserFlags } from "../controllers/user-flag-controller";
import {
  TimerColor,
  TimerOpacity,
} from "@monkeytype/contracts/schemas/configs";
import { convertRemToPixels } from "../utils/numbers";
import {
  findSingleActiveFunboxWithFunction,
  getActiveFunboxesWithFunction,
} from "./funbox/list";
import * as TestState from "./test-state";

async function gethtml2canvas(): Promise<typeof import("html2canvas").default> {
  return (await import("html2canvas")).default;
}

function createHintsHtml(
  incorrectLtrIndices: number[][],
  activeWordLetters: NodeListOf<Element>,
  inputWord: string
): string {
  const inputChars = Strings.splitIntoCharacters(inputWord);
  let hintsHtml = "";
  for (const adjacentLetters of incorrectLtrIndices) {
    for (const indx of adjacentLetters) {
      const blockLeft = (activeWordLetters[indx] as HTMLElement).offsetLeft;
      const blockWidth = (activeWordLetters[indx] as HTMLElement).offsetWidth;
      const blockIndices = `[${indx}]`;
      const blockChars = inputChars[indx];

      hintsHtml +=
        `<hint data-length=1 data-chars-index=${blockIndices}` +
        ` style="left: ${blockLeft + blockWidth / 2}px;">${blockChars}</hint>`;
    }
  }
  hintsHtml = `<div class="hints">${hintsHtml}</div>`;
  return hintsHtml;
}

async function joinOverlappingHints(
  incorrectLtrIndices: number[][],
  activeWordLetters: NodeListOf<Element>,
  hintElements: HTMLCollection
): Promise<void> {
  const currentLanguage = await JSONData.getCurrentLanguage(Config.language);
  const isLanguageRTL = currentLanguage.rightToLeft;

  let i = 0;
  for (const adjacentLetters of incorrectLtrIndices) {
    for (let j = 0; j < adjacentLetters.length - 1; j++) {
      const block1El = hintElements[i] as HTMLElement;
      const block2El = hintElements[i + 1] as HTMLElement;
      const leftBlock = isLanguageRTL ? block2El : block1El;
      const rightBlock = isLanguageRTL ? block1El : block2El;

      /** HintBlock.offsetLeft is at the center line of corresponding letters
       * then "transform: translate(-50%)" aligns hints with letters */
      if (
        leftBlock.offsetLeft + leftBlock.offsetWidth / 2 >
        rightBlock.offsetLeft - rightBlock.offsetWidth / 2
      ) {
        block1El.dataset["length"] = (
          parseInt(block1El.dataset["length"] ?? "1") +
          parseInt(block2El.dataset["length"] ?? "1")
        ).toString();

        const block1Indices = block1El.dataset["charsIndex"] ?? "[]";
        const block2Indices = block2El.dataset["charsIndex"] ?? "[]";
        block1El.dataset["charsIndex"] =
          block1Indices.slice(0, -1) + "," + block2Indices.slice(1);

        const letter1Index = adjacentLetters[j] ?? 0;
        const newLeft =
          (activeWordLetters[letter1Index] as HTMLElement).offsetLeft +
          (isLanguageRTL
            ? (activeWordLetters[letter1Index] as HTMLElement).offsetWidth
            : 0) +
          (block2El.offsetLeft - block1El.offsetLeft);
        block1El.style.left = newLeft.toString() + "px";

        block1El.insertAdjacentHTML("beforeend", block2El.innerHTML);

        block2El.remove();
        adjacentLetters.splice(j + 1, 1);
        i -= j === 0 ? 1 : 2;
        j -= j === 0 ? 1 : 2;
      }
      i++;
    }
    i++;
  }
}

const debouncedZipfCheck = debounce(250, async () => {
  const supports = await JSONData.checkIfLanguageSupportsZipf(Config.language);
  if (supports === "no") {
    Notifications.add(
      `${Strings.capitalizeFirstLetter(
        Strings.getLanguageDisplayString(Config.language)
      )} does not support Zipf funbox, because the list is not ordered by frequency. Please try another word list.`,
      0,
      {
        duration: 7,
      }
    );
  }
  if (supports === "unknown") {
    Notifications.add(
      `${Strings.capitalizeFirstLetter(
        Strings.getLanguageDisplayString(Config.language)
      )} may not support Zipf funbox, because we don't know if it's ordered by frequency or not. If you would like to add this label, please contact us.`,
      0,
      {
        duration: 7,
      }
    );
  }
});

ConfigEvent.subscribe((eventKey, eventValue, nosave) => {
  if (
    (eventKey === "language" || eventKey === "funbox") &&
    Config.funbox.includes("zipf")
  ) {
    void debouncedZipfCheck();
  }
  if (eventKey === "fontSize" && !nosave) {
    OutOfFocus.hide();
    updateWordWrapperClasses();
  }
  if (
    ["fontSize", "fontFamily", "blindMode", "hideExtraLetters"].includes(
      eventKey
    )
  ) {
    updateHintsPosition().catch((e: unknown) => {
      console.error(e);
    });
  }

  if (eventKey === "theme") void applyBurstHeatmap();

  if (eventValue === undefined) return;
  if (eventKey === "highlightMode") {
    if (ActivePage.get() === "test") updateActiveElement();
  }

  if (
    [
      "highlightMode",
      "blindMode",
      "indicateTypos",
      "tapeMode",
      "hideExtraLetters",
    ].includes(eventKey)
  ) {
    updateWordWrapperClasses();
  }

  if (["tapeMode", "tapeMargin"].includes(eventKey)) {
    updateLiveStatsMargin();
  }

  if (eventKey === "showAllLines") {
    updateWordsWrapperHeight(true);
    if (eventValue === false) {
      void centerActiveLine();
    }
  }

  if (typeof eventValue !== "boolean") return;
  if (eventKey === "flipTestColors") flipColors(eventValue);
  if (eventKey === "colorfulMode") colorful(eventValue);
  if (eventKey === "burstHeatmap") void applyBurstHeatmap();
});

export let activeWordElementOffset = 0;
export let resultVisible = false;
export let activeWordTop = 0;
export let testRestarting = false;
export let lineTransition = false;
export let currentTestLine = 0;
export let resultCalculating = false;

export function setResultVisible(val: boolean): void {
  resultVisible = val;
}

export function setActiveWordElementOffset(val: number): void {
  activeWordElementOffset = val;
}

export function setActiveWordTop(val: number): void {
  activeWordTop = val;
}

let { promise: testRestartingPromise, resolve: restartingResolve } =
  Misc.promiseWithResolvers();

export { testRestartingPromise };

export function setTestRestarting(val: boolean): void {
  testRestarting = val;
  if (val) {
    ({ promise: testRestartingPromise, resolve: restartingResolve } =
      Misc.promiseWithResolvers());
  } else {
    restartingResolve();
  }
}

export function setResultCalculating(val: boolean): void {
  resultCalculating = val;
}

export function reset(): void {
  currentTestLine = 0;
  activeWordElementOffset = 0;
}

export function focusWords(): void {
  $("#wordsInput").trigger("focus");
}

export function blurWords(): void {
  $("#wordsInput").trigger("blur");
}

export function updateActiveElement(
  backspace?: boolean,
  initial = false
): void {
  const active = document.querySelector("#words .active");
  if (!backspace) {
    active?.classList.add("typed");
  }
  if (Config.mode === "zen" && backspace) {
    active?.remove();
  } else if (active !== null && !initial) {
    active.classList.remove("active");
  }
  const newActiveWord = document.querySelectorAll("#words .word")[
    TestState.activeWordIndex - activeWordElementOffset
  ] as HTMLElement | undefined;

  if (newActiveWord === undefined) {
    throw new Error("activeWord is undefined - can't update active element");
  }

  newActiveWord.classList.add("active");
  newActiveWord.classList.remove("error");
  newActiveWord.classList.remove("typed");

  activeWordTop = newActiveWord.offsetTop;

  if (!initial && shouldUpdateWordsInputPosition()) {
    void updateWordsInputPosition();
  }
  if (!initial && Config.tapeMode !== "off") {
    void scrollTape();
  }
}

export async function updateHintsPosition(): Promise<void> {
  if (
    ActivePage.get() !== "test" ||
    resultVisible ||
    Config.indicateTypos !== "below"
  )
    return;

  const currentLanguage = await JSONData.getCurrentLanguage(Config.language);
  const isLanguageRTL = currentLanguage.rightToLeft;

  let wordEl: HTMLElement | undefined;
  let letterElements: NodeListOf<Element> | undefined;

  const hintElements = document
    .getElementById("words")
    ?.querySelectorAll("div.word > div.hints > hint");
  for (let i = 0; i < (hintElements?.length ?? 0); i++) {
    const hintEl = hintElements?.[i] as HTMLElement;

    if (!wordEl || hintEl.parentElement?.parentElement !== wordEl) {
      wordEl = hintEl.parentElement?.parentElement as HTMLElement;
      letterElements = wordEl?.querySelectorAll("letter");
    }

    const letterIndices = hintEl.dataset["charsIndex"]
      ?.slice(1, -1)
      .split(",")
      .map((indx) => parseInt(indx));
    const leftmostIndx = isLanguageRTL
      ? parseInt(hintEl.dataset["length"] ?? "1") - 1
      : 0;

    const el = letterElements?.[
      letterIndices?.[leftmostIndx] ?? 0
    ] as HTMLElement;
    let newLeft = el.offsetLeft;
    const lettersWidth =
      letterIndices?.reduce((accum, curr) => {
        const el = letterElements?.[curr] as HTMLElement;
        return accum + el.offsetWidth;
      }, 0) ?? 0;
    newLeft += lettersWidth / 2;

    hintEl.style.left = newLeft.toString() + "px";
  }
}

function getWordHTML(word: string): string {
  let newlineafter = false;
  let retval = `<div class='word'>`;

  const funbox = findSingleActiveFunboxWithFunction("getWordHtml");
  const chars = Strings.splitIntoCharacters(word);
  for (const char of chars) {
    if (funbox) {
      retval += funbox.functions.getWordHtml(char, true);
    } else if (char === "\t") {
      retval += `<letter class='tabChar'><i class="fas fa-long-arrow-alt-right fa-fw"></i></letter>`;
    } else if (char === "\n") {
      newlineafter = true;
      retval += `<letter class='nlChar'><i class="fas fa-level-down-alt fa-rotate-90 fa-fw"></i></letter>`;
    } else {
      retval += "<letter>" + char + "</letter>";
    }
  }
  retval += "</div>";
  if (newlineafter)
    retval +=
      "<div class='beforeNewline'></div><div class='newline'></div><div class='afterNewline'></div>";
  return retval;
}

function updateWordWrapperClasses(): void {
  if (Config.tapeMode !== "off") {
    $("#words").addClass("tape");
    $("#wordsWrapper").addClass("tape");
  } else {
    $("#words").removeClass("tape");
    $("#wordsWrapper").removeClass("tape");
  }

  if (Config.blindMode) {
    $("#words").addClass("blind");
    $("#wordsWrapper").addClass("blind");
  } else {
    $("#words").removeClass("blind");
    $("#wordsWrapper").removeClass("blind");
  }

  if (Config.indicateTypos === "below") {
    $("#words").addClass("indicateTyposBelow");
    $("#wordsWrapper").addClass("indicateTyposBelow");
  } else {
    $("#words").removeClass("indicateTyposBelow");
    $("#wordsWrapper").removeClass("indicateTyposBelow");
  }

  if (Config.hideExtraLetters) {
    $("#words").addClass("hideExtraLetters");
    $("#wordsWrapper").addClass("hideExtraLetters");
  } else {
    $("#words").removeClass("hideExtraLetters");
    $("#wordsWrapper").removeClass("hideExtraLetters");
  }

  const existing =
    $("#words")
      ?.attr("class")
      ?.split(/\s+/)
      ?.filter((it) => !it.startsWith("highlight-")) ?? [];
  if (Config.highlightMode !== null) {
    existing.push("highlight-" + Config.highlightMode.replaceAll("_", "-"));
  }

  $("#words").attr("class", existing.join(" "));

  updateWordsWidth();
  updateWordsWrapperHeight(true);
  updateWordsMargin();
  setTimeout(() => {
    void updateWordsInputPosition(true);
  }, 250);
}

export function showWords(): void {
  $("#words").empty();

  if (Config.mode === "zen") {
    appendEmptyWordElement();
  } else {
    let wordsHTML = "";
    for (let i = 0; i < TestWords.words.length; i++) {
      wordsHTML += getWordHTML(TestWords.words.get(i));
    }
    $("#words").html(wordsHTML);
  }

  updateActiveElement(undefined, true);
  setTimeout(() => {
    void Caret.updatePosition();
  }, 125);

  updateWordWrapperClasses();
}

export function appendEmptyWordElement(): void {
  $("#words").append(
    "<div class='word'><letter class='invisible'>_</letter></div>"
  );
}

const posUpdateLangList = ["japanese", "chinese", "korean"];
function shouldUpdateWordsInputPosition(): boolean {
  const language = posUpdateLangList.some((l) => Config.language.startsWith(l));
  return language || (Config.mode !== "time" && Config.showAllLines);
}

export async function updateWordsInputPosition(initial = false): Promise<void> {
  if (ActivePage.get() !== "test") return;

  const currentLanguage = await JSONData.getCurrentLanguage(Config.language);
  const isLanguageRTL = currentLanguage.rightToLeft;

  const el = document.querySelector<HTMLElement>("#wordsInput");

  if (!el) return;

  const activeWord =
    document.querySelectorAll<HTMLElement>("#words .word")[
      TestState.activeWordIndex - activeWordElementOffset
    ];

  if (!activeWord) {
    el.style.top = "0px";
    el.style.left = "0px";
    return;
  }

  const computed = window.getComputedStyle(activeWord);
  const activeWordMargin =
    parseInt(computed.marginTop) + parseInt(computed.marginBottom);

  const letterHeight = convertRemToPixels(Config.fontSize);
  const targetTop =
    activeWord.offsetTop + letterHeight / 2 - el.offsetHeight / 2 + 1; //+1 for half of border

  if (activeWord.offsetWidth < letterHeight) {
    el.style.width = letterHeight + "px";
  } else {
    el.style.width = activeWord.offsetWidth + "px";
  }

  if (initial && Config.tapeMode === "off") {
    el.style.top = targetTop + letterHeight + activeWordMargin + 4 + "px";
  } else {
    el.style.top = targetTop + "px";
  }

  if (activeWord.offsetWidth < letterHeight && isLanguageRTL) {
    el.style.left = activeWord.offsetLeft - letterHeight + "px";
  } else {
    el.style.left = activeWord.offsetLeft + "px";
  }
}

let centeringActiveLine: Promise<void> = Promise.resolve();

export async function centerActiveLine(): Promise<void> {
  if (Config.showAllLines) {
    return;
  }

  const { resolve, promise } = Misc.promiseWithResolvers<void>();
  centeringActiveLine = promise;

  const wordElements = document.querySelectorAll<HTMLElement>("#words .word");
  const activeWordIndex = TestState.activeWordIndex - activeWordElementOffset;
  const activeWordEl = wordElements[activeWordIndex];
  if (!activeWordEl) {
    resolve();
    return;
  }
  const currentTop = activeWordEl.offsetTop;

  let previousLineTop = currentTop;
  for (let i = activeWordIndex - 1; i >= 0; i--) {
    previousLineTop = wordElements[i]?.offsetTop ?? currentTop;
    if (previousLineTop < currentTop) {
      await lineJump(previousLineTop, true);
      resolve();
      return;
    }
  }

  resolve();
}

export function updateWordsWrapperHeight(force = false): void {
  if (ActivePage.get() !== "test" || resultVisible) return;
  if (!force && Config.mode !== "custom") return;
  const wrapperEl = document.getElementById("wordsWrapper") as HTMLElement;
  const outOfFocusEl = document.querySelector(
    ".outOfFocusWarning"
  ) as HTMLElement;
  const wordElements = wrapperEl.querySelectorAll<HTMLElement>("#words .word");
  const activeWordEl =
    wordElements[TestState.activeWordIndex - activeWordElementOffset];
  if (!activeWordEl) return;

  wrapperEl.classList.remove("hidden");

  const wordComputedStyle = window.getComputedStyle(activeWordEl);
  const wordMargin =
    parseInt(wordComputedStyle.marginTop) +
    parseInt(wordComputedStyle.marginBottom);
  const wordHeight = activeWordEl.offsetHeight + wordMargin;

  const timedTest =
    Config.mode === "time" ||
    (Config.mode === "custom" && CustomText.getLimitMode() === "time") ||
    (Config.mode === "custom" && CustomText.getLimitValue() === 0);

  const showAllLines = Config.showAllLines && !timedTest;

<<<<<<< HEAD
    if (nh > wordsHeight) {
      nh = wordsHeight;
    }
    $(".outOfFocusWarning").css(
      "margin-top",
      wordHeight + convertRemToPixels(1) / 2 + "px"
    );
    $("#typingTest .tribeCountdown").css("line-height", nh + "px");
=======
  if (showAllLines) {
    //allow the wrapper to grow and shink with the words
    wrapperEl.style.height = "";
  } else if (Config.mode === "zen") {
    //zen mode, showAllLines off
    wrapperEl.style.height = wordHeight * 2 + "px";
>>>>>>> c7ac9ad6
  } else {
    if (Config.tapeMode === "off") {
      //tape off, showAllLines off, non-zen mode
      let lines = 0;
      let lastTop = 0;
      let wordIndex = 0;
      let wrapperHeight = 0;

      while (lines < 3) {
        const word = wordElements[wordIndex] as HTMLElement | null;
        if (!word) break;
        const top = word.offsetTop;
        if (top > lastTop) {
          lines++;
          wrapperHeight += word.offsetHeight + wordMargin;
          lastTop = top;
        }
        wordIndex++;
      }
      if (lines < 3) wrapperHeight = wrapperHeight * (3 / lines);

      //limit to 3 lines
      wrapperEl.style.height = wrapperHeight + "px";
    } else {
      //show 3 lines if tape mode is on and has newlines, otherwise use words height (because of indicate typos: below)
      if (TestWords.hasNewline) {
        wrapperEl.style.height = wordHeight * 3 + "px";
      } else {
        const wordsHeight =
          document.getElementById("words")?.offsetHeight ?? wordHeight;
        wrapperEl.style.height = wordsHeight + "px";
      }
    }
  }

  outOfFocusEl.style.maxHeight = wordHeight * 3 + "px";
}

function updateWordsMargin(): void {
  if (Config.tapeMode !== "off") {
    void scrollTape();
  } else {
    setTimeout(() => {
<<<<<<< HEAD
      $("#words").css("height", finalWordsHeight + "px");
      $("#wordsWrapper").css("height", finalWrapperHeight + "px");
      $(".outOfFocusWarning").css(
        "margin-top",
        finalWrapperHeight / 2 - convertRemToPixels(1) / 2 + "px"
      );
      $("#typingTest .tribeCountdown").css(
        "line-height",
        finalWrapperHeight + "px"
      );
=======
      $("#words").css("margin-left", "unset");
      $("#words .afterNewline").css("margin-left", "unset");
>>>>>>> c7ac9ad6
    }, 0);
  }
}

export function addWord(word: string): void {
  $("#words").append(getWordHTML(word));
}

export function flipColors(tf: boolean): void {
  if (tf) {
    $("#words").addClass("flipped");
  } else {
    $("#words").removeClass("flipped");
  }
}

export function colorful(tc: boolean): void {
  if (tc) {
    $("#words").addClass("colorfulMode");
  } else {
    $("#words").removeClass("colorfulMode");
  }
}

let firefoxClipboardNotificatoinShown = false;
export async function screenshot(): Promise<void> {
  Loader.show();
  let revealReplay = false;

  let revertCookie = false;
  if (
    Misc.isElementVisible("#cookiesModal") ||
    document.contains(document.querySelector("#cookiesModal"))
  ) {
    revertCookie = true;
  }

  function revertScreenshot(): void {
    Loader.hide();
    $("#ad-result-wrapper").removeClass("hidden");
    $("#ad-result-small-wrapper").removeClass("hidden");
    $("#testConfig").removeClass("hidden");
    $(".pageTest .screenshotSpacer").remove();
    $("#notificationCenter").removeClass("hidden");
    $("#commandLineMobileButton").removeClass("hidden");
    $(".pageTest .ssWatermark").addClass("hidden");
    $(".pageTest .ssWatermark").text("monkeytype.com");
    $(".pageTest .buttons").removeClass("hidden");
    $("noscript").removeClass("hidden");
    $("#nocss").removeClass("hidden");
    $("header, footer").removeClass("invisible");
    $("#result").removeClass("noBalloons");
    $(".wordInputHighlight").removeClass("hidden");
    $(".highlightContainer").removeClass("hidden");
    if (revertCookie) $("#cookiesModal").removeClass("hidden");
    if (revealReplay) $("#resultReplay").removeClass("hidden");
    if (!isAuthenticated()) {
      $(".pageTest .loginTip").removeClass("hidden");
    }
    (document.querySelector("html") as HTMLElement).style.scrollBehavior =
      "smooth";
<<<<<<< HEAD

    for (const fb of getActiveFunboxes()) {
      fb.functions?.applyGlobalCSS?.();
=======
    for (const fb of getActiveFunboxesWithFunction("applyGlobalCSS")) {
      fb.functions.applyGlobalCSS();
>>>>>>> c7ac9ad6
    }

    if (TribeState.getState() > 5) {
      $(".pageTest #result .inviteLink").removeClass("hidden");
    }
  }

  if (!$("#resultReplay").hasClass("hidden")) {
    revealReplay = true;
    Replay.pauseReplay();
  }
  const dateNow = new Date(Date.now());
  $("#resultReplay").addClass("hidden");
  $(".pageTest .ssWatermark").removeClass("hidden");

  const snapshot = DB.getSnapshot();
  const ssWatermark = [format(dateNow, "dd MMM yyyy HH:mm"), "monkeytype.com"];
  if (snapshot?.name !== undefined) {
    const userText = `${snapshot?.name}${getHtmlByUserFlags(snapshot, {
      iconsOnly: true,
    })}`;
    ssWatermark.unshift(userText);
  }
  $(".pageTest .ssWatermark").html(
    ssWatermark
      .map((el) => `<span>${el}</span>`)
      .join("<span class='pipe'>|</span>")
  );
  $(".pageTest .buttons").addClass("hidden");
  $("#notificationCenter").addClass("hidden");
  $("#commandLineMobileButton").addClass("hidden");
  $(".pageTest .loginTip").addClass("hidden");
  $(".pageTest #result .inviteLink").addClass("hidden");
  $("noscript").addClass("hidden");
  $("#nocss").addClass("hidden");
  $("#ad-result-wrapper").addClass("hidden");
  $("#ad-result-small-wrapper").addClass("hidden");
  $("#testConfig").addClass("hidden");
  $(".page.pageTest").prepend("<div class='screenshotSpacer'></div>");
  $("header, footer").addClass("invisible");
  $("#result").addClass("noBalloons");
  $(".wordInputHighlight").addClass("hidden");
  $(".highlightContainer").addClass("hidden");
  if (revertCookie) $("#cookiesModal").addClass("hidden");

  for (const fb of getActiveFunboxesWithFunction("clearGlobal")) {
    fb.functions.clearGlobal();
  }

  (document.querySelector("html") as HTMLElement).style.scrollBehavior = "auto";
  window.scrollTo({
    top: 0,
  });
  const src = $("#result .wrapper");
  const sourceX = src.offset()?.left ?? 0; /*X position from div#target*/
  const sourceY = src.offset()?.top ?? 0; /*Y position from div#target*/
  const sourceWidth = src.outerWidth(
    true
  ) as number; /*clientWidth/offsetWidth from div#target*/
  const sourceHeight = src.outerHeight(
    true
  ) as number; /*clientHeight/offsetHeight from div#target*/
  try {
    const paddingX = convertRemToPixels(2);
    const paddingY = convertRemToPixels(2);

    const canvas = await (
      await gethtml2canvas()
    )(document.body, {
      backgroundColor: await ThemeColors.get("bg"),
      width: sourceWidth + paddingX * 2,
      height: sourceHeight + paddingY * 2,
      x: sourceX - paddingX,
      y: sourceY - paddingY,
    });
    canvas.toBlob(async (blob) => {
      try {
        if (blob === null) {
          throw new Error("Could not create image, blob is null");
        }
        const clipItem = new ClipboardItem(
          Object.defineProperty({}, blob.type, {
            value: blob,
            enumerable: true,
          })
        );
        await navigator.clipboard.write([clipItem]);
        Notifications.add("Copied to clipboard", 1, {
          duration: 2,
        });
      } catch (e) {
        console.error("Error while saving image to clipboard", e);
        if (blob) {
          //check if on firefox
          if (
            navigator.userAgent.toLowerCase().includes("firefox") &&
            !firefoxClipboardNotificatoinShown
          ) {
            firefoxClipboardNotificatoinShown = true;
            Notifications.add(
              "On Firefox you can enable the asyncClipboard.clipboardItem permission in about:config to enable copying straight to the clipboard",
              0,
              {
                duration: 10,
              }
            );
          }

          Notifications.add(
            "Could not save image to clipboard. Opening in new tab instead (make sure popups are allowed)",
            0,
            {
              duration: 5,
            }
          );
          open(URL.createObjectURL(blob));
        } else {
          Notifications.add(
            Misc.createErrorMessage(e, "Error saving image to clipboard"),
            -1
          );
        }
      }
      revertScreenshot();
    });
  } catch (e) {
    Notifications.add(Misc.createErrorMessage(e, "Error creating image"), -1);
    revertScreenshot();
  }
  setTimeout(() => {
    revertScreenshot();
  }, 3000);
}

export async function updateActiveWordLetters(
  inputOverride?: string
): Promise<void> {
  const input = inputOverride ?? TestInput.input.current;
  const currentWord = TestWords.words.getCurrent();
  if (!currentWord && Config.mode !== "zen") return;
  let ret = "";
  const activeWord =
    document.querySelectorAll<HTMLElement>("#words .word")?.[
      TestState.activeWordIndex - activeWordElementOffset
    ];
  if (!activeWord) return;
  const hintIndices: number[][] = [];

  let newlineafter = false;

  if (Config.mode === "zen") {
    for (const char of TestInput.input.current) {
      if (char === "\t") {
        ret += `<letter class='tabChar correct' style="opacity: 0"><i class="fas fa-long-arrow-alt-right fa-fw"></i></letter>`;
      } else if (char === "\n") {
        newlineafter = true;
        ret += `<letter class='nlChar correct' style="opacity: 0"><i class="fas fa-level-down-alt fa-rotate-90 fa-fw"></i></letter>`;
      } else {
        ret += `<letter class="correct">${char}</letter>`;
      }
    }
    if (TestInput.input.current === "") {
      ret += `<letter class='invisible'>_</letter>`;
    }
  } else {
    let correctSoFar = false;

    const containsKorean = TestInput.input.getKoreanStatus();

    if (!containsKorean) {
      // slice earlier if input has trailing compose characters
      const inputWithoutComposeLength = Misc.trailingComposeChars.test(input)
        ? input.search(Misc.trailingComposeChars)
        : input.length;
      if (
        input.search(Misc.trailingComposeChars) < currentWord.length &&
        // eslint-disable-next-line @typescript-eslint/prefer-string-starts-ends-with
        currentWord.slice(0, inputWithoutComposeLength) ===
          input.slice(0, inputWithoutComposeLength)
      ) {
        correctSoFar = true;
      }
    } else {
      // slice earlier if input has trailing compose characters
      const koCurrentWord: string = Hangul.disassemble(currentWord).join("");
      const koInput: string = Hangul.disassemble(input).join("");
      const inputWithoutComposeLength: number = Misc.trailingComposeChars.test(
        input
      )
        ? input.search(Misc.trailingComposeChars)
        : koInput.length;
      if (
        input.search(Misc.trailingComposeChars) <
          Hangul.d(koCurrentWord).length &&
        // eslint-disable-next-line @typescript-eslint/prefer-string-starts-ends-with
        koCurrentWord.slice(0, inputWithoutComposeLength) ===
          koInput.slice(0, inputWithoutComposeLength)
      ) {
        correctSoFar = true;
      }
    }

    const funbox = findSingleActiveFunboxWithFunction("getWordHtml");

    const inputChars = Strings.splitIntoCharacters(input);
    const currentWordChars = Strings.splitIntoCharacters(currentWord);
    for (let i = 0; i < inputChars.length; i++) {
      const charCorrect = currentWordChars[i] === inputChars[i];

      let currentLetter = currentWordChars[i] as string;
      let tabChar = "";
      let nlChar = "";
      if (funbox) {
        const cl = funbox.functions.getWordHtml(currentLetter);
        if (cl !== "") {
          currentLetter = cl;
        }
      } else if (currentLetter === "\t") {
        tabChar = "tabChar";
        currentLetter = `<i class="fas fa-long-arrow-alt-right fa-fw"></i>`;
      } else if (currentLetter === "\n") {
        nlChar = "nlChar";
        currentLetter = `<i class="fas fa-level-down-alt fa-rotate-90 fa-fw"></i>`;
      }

      if (charCorrect) {
        ret += `<letter class="correct ${tabChar}${nlChar}">${currentLetter}</letter>`;
      } else if (
        currentLetter !== undefined &&
        CompositionState.getComposing() &&
        i >= CompositionState.getStartPos() &&
        !(containsKorean && !correctSoFar)
      ) {
        ret += `<letter class="dead">${
          Config.indicateTypos === "replace"
            ? inputChars[i] === " "
              ? "_"
              : inputChars[i]
            : currentLetter
        }</letter>`;
      } else if (currentLetter === undefined) {
        let letter = inputChars[i];
        if (letter === " " || letter === "\t" || letter === "\n") {
          letter = "_";
        }
        ret += `<letter class="incorrect extra ${tabChar}${nlChar}">${letter}</letter>`;
      } else {
        ret +=
          `<letter class="incorrect ${tabChar}${nlChar}">` +
          (Config.indicateTypos === "replace"
            ? inputChars[i] === " "
              ? "_"
              : inputChars[i]
            : currentLetter) +
          "</letter>";
        if (Config.indicateTypos === "below") {
          if (!hintIndices?.length) hintIndices.push([i]);
          else {
            const lastblock = hintIndices[hintIndices.length - 1];
            if (lastblock?.[lastblock.length - 1] === i - 1) lastblock.push(i);
            else hintIndices.push([i]);
          }
        }
      }
    }

    for (let i = inputChars.length; i < currentWordChars.length; i++) {
      const currentLetter = currentWordChars[i];
      if (funbox?.functions?.getWordHtml) {
        ret += funbox.functions.getWordHtml(currentLetter as string, true);
      } else if (currentLetter === "\t") {
        ret += `<letter class='tabChar'><i class="fas fa-long-arrow-alt-right fa-fw"></i></letter>`;
      } else if (currentLetter === "\n") {
        ret += `<letter class='nlChar'><i class="fas fa-level-down-alt fa-rotate-90 fa-fw"></i></letter>`;
      } else {
        ret += `<letter>` + currentLetter + "</letter>";
      }
    }
  }

  activeWord.innerHTML = ret;

  if (hintIndices?.length) {
    const activeWordLetters = activeWord.querySelectorAll("letter");
    const hintsHtml = createHintsHtml(hintIndices, activeWordLetters, input);
    activeWord.insertAdjacentHTML("beforeend", hintsHtml);
    const hintElements = activeWord.getElementsByTagName("hint");
    await joinOverlappingHints(hintIndices, activeWordLetters, hintElements);
  }

  if (newlineafter)
    $("#words").append(
      "<div class='beforeNewline'></div><div class='newline'></div><div class='afterNewline'></div>"
    );
  if (Config.tapeMode !== "off") {
    void scrollTape();
  }
}

// this is needed in tape mode because sometimes we want the newline character to appear above the next line
// and sometimes we want it to be shifted to the left
// (for example if the newline is typed incorrectly, or there are any extra letters after it)
function getNlCharWidth(
  lastWordInLine?: Element | HTMLElement,
  checkIfIncorrect = true
): number {
  let nlChar: HTMLElement | null;
  if (lastWordInLine) {
    nlChar = lastWordInLine.querySelector<HTMLElement>("letter.nlChar");
  } else {
    nlChar = document.querySelector<HTMLElement>(
      "#words > .word > letter.nlChar"
    );
  }
  if (!nlChar) return 0;
  if (checkIfIncorrect && nlChar.classList.contains("incorrect")) return 0;
  const letterComputedStyle = window.getComputedStyle(nlChar);
  const letterMargin =
    parseFloat(letterComputedStyle.marginLeft) +
    parseFloat(letterComputedStyle.marginRight);
  return nlChar.offsetWidth + letterMargin;
}

export async function scrollTape(): Promise<void> {
  if (ActivePage.get() !== "test" || resultVisible) return;

  await centeringActiveLine;

  // index of the active word in the collection of .word elements
  const wordElementIndex = TestState.activeWordIndex - activeWordElementOffset;
  const wordsWrapperWidth = (
    document.querySelector("#wordsWrapper") as HTMLElement
  ).offsetWidth;
  const wordsEl = document.getElementById("words") as HTMLElement;
  const wordsChildrenArr = [...wordsEl.children] as HTMLElement[];
  const wordElements = wordsEl.getElementsByClassName("word");
  const activeWordEl = wordElements[wordElementIndex] as
    | HTMLElement
    | undefined;
  if (!activeWordEl) return;
  const afterNewLineEls = wordsEl.getElementsByClassName("afterNewline");

  let wordsWidthBeforeActive = 0;
  let fullLineWidths = 0;
  let wordsToRemoveCount = 0;
  let leadingNewLine = false;
  let lastAfterNewLineElement = undefined;
  let widthRemoved = 0;
  const widthRemovedFromLine: number[] = [];
  const afterNewlinesNewMargins: number[] = [];
  const toRemove: HTMLElement[] = [];

  /* remove leading `.afterNewline` elements */
  for (const child of wordsChildrenArr) {
    if (child.classList.contains("word")) {
      // only last leading `.afterNewline` element pushes `.word`s to right
      if (lastAfterNewLineElement) {
        widthRemoved += parseFloat(lastAfterNewLineElement.style.marginLeft);
      }
      break;
    } else if (child.classList.contains("afterNewline")) {
      toRemove.push(child);
      leadingNewLine = true;
      lastAfterNewLineElement = child;
    }
  }

  /* get last element to loop over */
  let lastElementIndex: number;
  // index of the active word in all #words.children
  // (which contains .word/.newline/.beforeNewline/.afterNewline elements)
  const activeWordIndex = wordsChildrenArr.indexOf(activeWordEl);
  // this will be 0 or 1
  const newLinesBeforeActiveWord = wordsChildrenArr
    .slice(0, activeWordIndex)
    .filter((child) => child.classList.contains("afterNewline")).length;
  // the second `.afterNewline` after active word is visible during line jump
  let lastVisibleAfterNewline = afterNewLineEls[
    newLinesBeforeActiveWord + 1
  ] as HTMLElement | undefined;
  if (lastVisibleAfterNewline) {
    lastElementIndex = wordsChildrenArr.indexOf(lastVisibleAfterNewline);
  } else {
    lastVisibleAfterNewline = afterNewLineEls[newLinesBeforeActiveWord] as
      | HTMLElement
      | undefined;
    if (lastVisibleAfterNewline) {
      lastElementIndex = wordsChildrenArr.indexOf(lastVisibleAfterNewline);
    } else {
      lastElementIndex = activeWordIndex - 1;
    }
  }

  const wordRightMargin = parseFloat(
    window.getComputedStyle(activeWordEl).marginRight
  );

  /*calculate .afterNewline & #words new margins + determine elements to remove*/
  for (let i = 0; i <= lastElementIndex; i++) {
    const child = wordsChildrenArr[i] as HTMLElement;
    if (child.classList.contains("word")) {
      leadingNewLine = false;
      const wordOuterWidth = $(child).outerWidth(true) ?? 0;
      const forWordLeft = Math.floor(child.offsetLeft);
      const forWordWidth = Math.floor(child.offsetWidth);
      if (forWordLeft < 0 - forWordWidth) {
        toRemove.push(child);
        widthRemoved += wordOuterWidth;
        wordsToRemoveCount++;
      } else {
        fullLineWidths += wordOuterWidth;
        if (i < activeWordIndex) wordsWidthBeforeActive = fullLineWidths;
      }
    } else if (child.classList.contains("afterNewline")) {
      if (leadingNewLine) continue;
      const nlCharWidth = getNlCharWidth(wordsChildrenArr[i - 3]);
      fullLineWidths -= nlCharWidth + wordRightMargin;
      if (i < activeWordIndex) wordsWidthBeforeActive = fullLineWidths;

      if (fullLineWidths < wordsEl.offsetWidth) {
        afterNewlinesNewMargins.push(fullLineWidths);
        widthRemovedFromLine.push(widthRemoved);
      } else {
        afterNewlinesNewMargins.push(wordsEl.offsetWidth);
        widthRemovedFromLine.push(widthRemoved);
        if (i < lastElementIndex) {
          // for the second .afterNewline after active word
          afterNewlinesNewMargins.push(wordsEl.offsetWidth);
          widthRemovedFromLine.push(widthRemoved);
        }
        break;
      }
    }
  }

  /* remove overflown elements */
  if (toRemove.length > 0) {
    activeWordElementOffset += wordsToRemoveCount;
    for (const el of toRemove) el.remove();
    for (let i = 0; i < widthRemovedFromLine.length; i++) {
      const afterNewlineEl = afterNewLineEls[i] as HTMLElement;
      const currentLineIndent =
        parseFloat(afterNewlineEl.style.marginLeft) || 0;
      afterNewlineEl.style.marginLeft = `${
        currentLineIndent - (widthRemovedFromLine[i] ?? 0)
      }px`;
    }
    const currentWordsMargin = parseFloat(wordsEl.style.marginLeft) || 0;
    wordsEl.style.marginLeft = `${currentWordsMargin + widthRemoved}px`;
  }

  /* calculate current word width to add to #words margin */
  let currentWordWidth = 0;
  if (Config.tapeMode === "letter") {
    if (TestInput.input.current.length > 0) {
      const letters = activeWordEl.querySelectorAll("letter");
      for (let i = 0; i < TestInput.input.current.length; i++) {
        const letter = letters[i] as HTMLElement;
        if (
          (Config.blindMode || Config.hideExtraLetters) &&
          letter.classList.contains("extra")
        ) {
          continue;
        }
        currentWordWidth += $(letter).outerWidth(true) ?? 0;
      }
    }
  }
  /* change to new #words & .afterNewline margins */
  const tapeMargin = wordsWrapperWidth * (Config.tapeMargin / 100);
  const newMargin = tapeMargin - (wordsWidthBeforeActive + currentWordWidth);

  const jqWords = $(wordsEl);
  if (Config.smoothLineScroll) {
    jqWords.stop("leftMargin", true, false).animate(
      {
        marginLeft: newMargin,
      },
      {
        duration: SlowTimer.get() ? 0 : 125,
        queue: "leftMargin",
      }
    );
    jqWords.dequeue("leftMargin");
    for (let i = 0; i < afterNewlinesNewMargins.length; i++) {
      const newMargin = afterNewlinesNewMargins[i] ?? 0;
      $(afterNewLineEls[i] as Element)
        .stop(true, false)
        .animate({ marginLeft: newMargin }, SlowTimer.get() ? 0 : 125);
    }
  } else {
    wordsEl.style.marginLeft = `${newMargin}px`;
    for (let i = 0; i < afterNewlinesNewMargins.length; i++) {
      const newMargin = afterNewlinesNewMargins[i] ?? 0;
      (afterNewLineEls[i] as HTMLElement).style.marginLeft = `${newMargin}px`;
    }
  }
}

export function updatePremid(): void {
  const mode2 = Misc.getMode2(Config, TestWords.currentQuote);
  let fbtext = "";
  if (Config.funbox.length > 0) {
    fbtext = " " + Config.funbox.join(" ");
  }
  $(".pageTest #premidTestMode").text(
    `${Config.mode} ${mode2} ${Strings.getLanguageDisplayString(
      Config.language
    )}${fbtext}`
  );
  $(".pageTest #premidSecondsLeft").text(Config.time);
}

function removeElementsBeforeWord(
  lastElementToRemoveIndex: number,
  wordsChildren?: Element[] | HTMLCollection
): number {
  // remove all elements before lastElementToRemove (included)
  // and return removed `.word`s count
  if (!wordsChildren) {
    wordsChildren = document.getElementById("words")?.children;
    if (!wordsChildren) return 0;
  }

  let removedWords = 0;
  for (let i = 0; i <= lastElementToRemoveIndex; i++) {
    const child = wordsChildren[i];
    if (!child || !child.isConnected) continue;
    if (child.classList.contains("word")) removedWords++;
    if (!child.classList.contains("smoothScroller")) child.remove();
  }
  return removedWords;
}

let currentLinesAnimating = 0;

export async function lineJump(
  currentTop: number,
  force = false
): Promise<void> {
  const { resolve, promise } = Misc.promiseWithResolvers<void>();

  //last word of the line
  if (currentTestLine > 0 || force) {
    const hideBound = currentTop;

    // index of the active word in the collection of .word elements
    const wordElementIndex =
      TestState.activeWordIndex - activeWordElementOffset;
    const wordsEl = document.getElementById("words") as HTMLElement;
    const wordsChildrenArr = [...wordsEl.children];
    const wordElements = wordsEl.querySelectorAll(".word");
    const activeWordEl = wordElements[wordElementIndex];
    if (!activeWordEl) {
      resolve();
      return;
    }

    // index of the active word in all #words.children
    // (which contains .word/.newline/.beforeNewline/.afterNewline elements)
    const activeWordIndex = wordsChildrenArr.indexOf(activeWordEl);

    let lastElementToRemoveIndex: number | undefined = undefined;
    for (let i = activeWordIndex - 1; i >= 0; i--) {
      const child = wordsChildrenArr[i] as HTMLElement;
      if (child.classList.contains("hidden")) continue;
      if (Math.floor(child.offsetTop) < hideBound) {
        if (child.classList.contains("word")) {
          lastElementToRemoveIndex = i;
          break;
        } else if (child.classList.contains("beforeNewline")) {
          // set it to .newline but check .beforeNewline.offsetTop
          // because it's more reliable
          lastElementToRemoveIndex = i + 1;
          break;
        }
      }
    }

    const wordHeight = $(activeWordEl).outerHeight(true) as number;
    const paceCaretElement = document.querySelector(
      "#paceCaret"
    ) as HTMLElement;

    if (lastElementToRemoveIndex === undefined) {
      resolve();
    } else if (Config.smoothLineScroll) {
      lineTransition = true;
      const smoothScroller = $("#words .smoothScroller");
      if (smoothScroller.length === 0) {
        wordsEl.insertAdjacentHTML(
          "afterbegin",
          `<div class="smoothScroller" style="position: fixed;height:${wordHeight}px;width:100%"></div>`
        );
      } else {
        smoothScroller.css(
          "height",
          `${(smoothScroller.outerHeight(true) ?? 0) + wordHeight}px`
        );
      }
      $("#words .smoothScroller")
        .stop(true, false)
        .animate(
          {
            height: 0,
          },
          SlowTimer.get() ? 0 : 125,
          () => {
            $("#words .smoothScroller").remove();
          }
        );
      $(paceCaretElement)
        .stop(true, false)
        .animate(
          {
            top: paceCaretElement?.offsetTop - wordHeight,
          },
          SlowTimer.get() ? 0 : 125
        );

      const newCss: Record<string, string> = {
        marginTop: `-${wordHeight * (currentLinesAnimating + 1)}px`,
      };

      currentLinesAnimating++;
      const jqWords = $(wordsEl);
      jqWords.stop("topMargin", true, false).animate(newCss, {
        duration: SlowTimer.get() ? 0 : 125,
        queue: "topMargin",
        complete: () => {
          currentLinesAnimating = 0;
          activeWordTop = (
            document.querySelectorAll("#words .word")?.[
              wordElementIndex
            ] as HTMLElement
          )?.offsetTop;
          activeWordElementOffset += removeElementsBeforeWord(
            lastElementToRemoveIndex,
            wordsChildrenArr
          );
          wordsEl.style.marginTop = "0";
          lineTransition = false;
          resolve();
        },
      });
      jqWords.dequeue("topMargin");
    } else {
      activeWordElementOffset += removeElementsBeforeWord(
        lastElementToRemoveIndex,
        wordsChildrenArr
      );
      paceCaretElement.style.top = `${
        paceCaretElement.offsetTop - wordHeight
      }px`;
      resolve();
    }
    LineJumpEvent.dispatch(wordHeight);
  }
  currentTestLine++;
  updateWordsWrapperHeight();

  return promise;
}

export function setRightToLeft(isEnabled: boolean): void {
  if (isEnabled) {
    $("#words").addClass("rightToLeftTest");
    $("#resultWordsHistory .words").addClass("rightToLeftTest");
    $("#resultReplay .words").addClass("rightToLeftTest");
  } else {
    $("#words").removeClass("rightToLeftTest");
    $("#resultWordsHistory .words").removeClass("rightToLeftTest");
    $("#resultReplay .words").removeClass("rightToLeftTest");
  }
}

export function setLigatures(isEnabled: boolean): void {
  if (isEnabled) {
    $("#words").addClass("withLigatures");
    $("#resultWordsHistory .words").addClass("withLigatures");
    $("#resultReplay .words").addClass("withLigatures");
  } else {
    $("#words").removeClass("withLigatures");
    $("#resultWordsHistory .words").removeClass("withLigatures");
    $("#resultReplay .words").removeClass("withLigatures");
  }
}

async function loadWordsHistory(): Promise<boolean> {
  $("#resultWordsHistory .words").empty();
  let wordsHTML = "";
  for (let i = 0; i < TestInput.input.getHistory().length + 2; i++) {
    const input = TestInput.input.getHistory(i);
    const corrected = TestInput.corrected.getHistory(i);
    const word = TestWords.words.get(i);
    const containsKorean =
      input?.match(
        /[\uac00-\ud7af]|[\u1100-\u11ff]|[\u3130-\u318f]|[\ua960-\ua97f]|[\ud7b0-\ud7ff]/g
      ) !== null ||
      word?.match(
        /[\uac00-\ud7af]|[\u1100-\u11ff]|[\u3130-\u318f]|[\ua960-\ua97f]|[\ud7b0-\ud7ff]/g
      ) !== null;
    let wordEl = "";
    try {
      if (input === undefined || input === "") {
        throw new Error("empty input word");
      }

      const errorClass = input !== word ? "error" : "";

      if (corrected !== undefined && corrected !== "") {
        const correctedChar = !containsKorean
          ? corrected
          : Hangul.assemble(corrected.split(""));
        wordEl = `<div class='word nocursor ${errorClass}' burst="${
          TestInput.burstHistory[i]
        }" input="${correctedChar
          .replace(/"/g, "&quot;")
          .replace(/ /g, "_")}">`;
      } else {
        wordEl = `<div class='word nocursor ${errorClass}' burst="${
          TestInput.burstHistory[i]
        }" input="${input.replace(/"/g, "&quot;").replace(/ /g, "_")}">`;
      }

      const inputCharacters = Strings.splitIntoCharacters(input);
      const wordCharacters = Strings.splitIntoCharacters(word);
      const correctedCharacters = Strings.splitIntoCharacters(corrected ?? "");

      let loop;
      if (Config.mode === "zen" || input.length > word.length) {
        //input is longer - extra characters possible (loop over input)
        loop = inputCharacters.length;
      } else {
        //input is shorter or equal (loop over word list)
        loop = wordCharacters.length;
      }

      if (corrected === undefined) throw new Error("empty corrected word");

      for (let c = 0; c < loop; c++) {
        let correctedChar;
        try {
          correctedChar = !containsKorean
            ? correctedCharacters[c]
            : Hangul.assemble(corrected.split(""))[c];
        } catch (e) {
          correctedChar = undefined;
        }
        let extraCorrected = "";
        const historyWord: string = !containsKorean
          ? corrected
          : Hangul.assemble(corrected.split(""));
        if (
          c + 1 === loop &&
          historyWord !== undefined &&
          historyWord.length > input.length
        ) {
          extraCorrected = "extraCorrected";
        }
        if (Config.mode === "zen" || wordCharacters[c] !== undefined) {
          if (
            Config.mode === "zen" ||
            inputCharacters[c] === wordCharacters[c]
          ) {
            if (
              correctedChar === inputCharacters[c] ||
              correctedChar === undefined
            ) {
              wordEl += `<letter class="correct ${extraCorrected}">${inputCharacters[c]}</letter>`;
            } else {
              wordEl +=
                `<letter class="corrected ${extraCorrected}">` +
                inputCharacters[c] +
                "</letter>";
            }
          } else {
            if (inputCharacters[c] === TestInput.input.current) {
              wordEl +=
                `<letter class='correct ${extraCorrected}'>` +
                wordCharacters[c] +
                "</letter>";
            } else if (inputCharacters[c] === undefined) {
              wordEl += "<letter>" + wordCharacters[c] + "</letter>";
            } else {
              wordEl +=
                `<letter class="incorrect ${extraCorrected}">` +
                wordCharacters[c] +
                "</letter>";
            }
          }
        } else {
          wordEl +=
            '<letter class="incorrect extra">' +
            inputCharacters[c] +
            "</letter>";
        }
      }
      wordEl += "</div>";
    } catch (e) {
      try {
        wordEl = "<div class='word'>";
        for (const char of word) {
          wordEl += "<letter>" + char + "</letter>";
        }
        wordEl += "</div>";
      } catch {}
    }
    wordsHTML += wordEl;
  }
  $("#resultWordsHistory .words").html(wordsHTML);
  $("#showWordHistoryButton").addClass("loaded");
  return true;
}

export function toggleResultWords(noAnimation = false): void {
  if (resultVisible) {
    ResultWordHighlight.updateToggleWordsHistoryTime();
    if ($("#resultWordsHistory").stop(true, true).hasClass("hidden")) {
      //show

      if ($("#resultWordsHistory .words .word").length === 0) {
        $("#words").html(
          `<div class="preloader"><i class="fas fa-fw fa-spin fa-circle-notch"></i></div>`
        );
        void loadWordsHistory().then(() => {
          if (Config.burstHeatmap) {
            void applyBurstHeatmap();
          }
          $("#resultWordsHistory")
            .removeClass("hidden")
            .css("display", "none")
            .slideDown(noAnimation ? 0 : 250, () => {
              if (Config.burstHeatmap) {
                void applyBurstHeatmap();
              }
            });
        });
      } else {
        if (Config.burstHeatmap) {
          void applyBurstHeatmap();
        }
        $("#resultWordsHistory")
          .removeClass("hidden")
          .css("display", "none")
          .slideDown(noAnimation ? 0 : 250);
      }
    } else {
      //hide

      $("#resultWordsHistory").slideUp(250, () => {
        $("#resultWordsHistory").addClass("hidden");
      });
    }
  }
}

export async function applyBurstHeatmap(): Promise<void> {
  if (Config.burstHeatmap) {
    $("#resultWordsHistory .heatmapLegend").removeClass("hidden");

    let burstlist = [...TestInput.burstHistory];

    burstlist = burstlist.filter((x) => x !== Infinity);
    burstlist = burstlist.filter((x) => x < 350);

    const typingSpeedUnit = getTypingSpeedUnit(Config.typingSpeedUnit);
    burstlist.forEach((burst, index) => {
      burstlist[index] = Math.round(typingSpeedUnit.fromWpm(burst));
    });

    const themeColors = await ThemeColors.getAll();

    let colors = [
      themeColors.colorfulError,
      blendTwoHexColors(themeColors.colorfulError, themeColors.text, 0.5),
      themeColors.text,
      blendTwoHexColors(themeColors.main, themeColors.text, 0.5),
      themeColors.main,
    ];
    let unreachedColor = themeColors.sub;

    if (themeColors.main === themeColors.text) {
      colors = [
        themeColors.colorfulError,
        blendTwoHexColors(themeColors.colorfulError, themeColors.text, 0.5),
        themeColors.sub,
        blendTwoHexColors(themeColors.sub, themeColors.text, 0.5),
        themeColors.main,
      ];
      unreachedColor = themeColors.subAlt;
    }

    const burstlistSorted = burstlist.sort((a, b) => a - b);
    const burstlistLength = burstlist.length;

    const steps = [
      {
        val: 0,
        colorId: 0,
      },
      {
        val: burstlistSorted[(burstlistLength * 0.15) | 0] as number,
        colorId: 1,
      },
      {
        val: burstlistSorted[(burstlistLength * 0.35) | 0] as number,
        colorId: 2,
      },
      {
        val: burstlistSorted[(burstlistLength * 0.65) | 0] as number,
        colorId: 3,
      },
      {
        val: burstlistSorted[(burstlistLength * 0.85) | 0] as number,
        colorId: 4,
      },
    ];

    steps.forEach((step, index) => {
      const nextStep = steps[index + 1];
      let string = "";
      if (index === 0 && nextStep) {
        string = `<${Math.round(nextStep.val)}`;
      } else if (index === 4) {
        string = `${Math.round(step.val)}+`;
      } else if (nextStep) {
        if (step.val !== nextStep.val) {
          string = `${Math.round(step.val)}-${Math.round(nextStep.val) - 1}`;
        } else {
          string = `${Math.round(step.val)}-${Math.round(step.val)}`;
        }
      }

      $("#resultWordsHistory .heatmapLegend .box" + index).html(
        `<div>${string}</div>`
      );
    });

    $("#resultWordsHistory .words .word").each((_, word) => {
      const wordBurstAttr = $(word).attr("burst");
      if (wordBurstAttr === undefined) {
        $(word).css("color", unreachedColor);
      } else {
        let wordBurstVal = parseInt(wordBurstAttr);
        wordBurstVal = Math.round(
          getTypingSpeedUnit(Config.typingSpeedUnit).fromWpm(wordBurstVal)
        );
        steps.forEach((step) => {
          if (wordBurstVal >= step.val) {
            $(word).addClass("heatmapInherit");
            $(word).css("color", colors[step.colorId] as string);
          }
        });
      }
    });

    $("#resultWordsHistory .heatmapLegend .boxes .box").each((index, box) => {
      $(box).css("background", colors[index] as string);
    });
  } else {
    $("#resultWordsHistory .heatmapLegend").addClass("hidden");
    $("#resultWordsHistory .words .word").removeClass("heatmapInherit");
    $("#resultWordsHistory .words .word").css("color", "");

    $("#resultWordsHistory .heatmapLegend .boxes .box").css("color", "");
  }
}

export function highlightBadWord(index: number): void {
  $($("#words .word")[index] as HTMLElement).addClass("error");
}

export function highlightAllLettersAsCorrect(wordIndex: number): void {
  $($("#words .word")[wordIndex] as HTMLElement)
    .find("letter")
    .addClass("correct");
}

function updateWordsWidth(): void {
  let css: Record<string, string> = {};
  if (Config.tapeMode === "off") {
    if (Config.maxLineWidth === 0) {
      css = {
        "max-width": "100%",
      };
    } else {
      css = {
        "max-width": Config.maxLineWidth + "ch",
      };
    }
  } else {
    if (Config.maxLineWidth === 0) {
      css = {
        "max-width": "100%",
      };
    } else {
      css = {
        "max-width": "100%",
      };
    }
  }
  const el = $("#typingTest");
  el.css(css);
  if (Config.maxLineWidth === 0) {
    el.removeClass("full-width-padding").addClass("content");
  } else {
    el.removeClass("content").addClass("full-width-padding");
  }
}

function updateLiveStatsMargin(): void {
  if (Config.tapeMode === "off") {
    $("#liveStatsMini").css({
      "justify-content": "start",
      "margin-left": "0.25em",
    });
  } else {
    $("#liveStatsMini").css({
      "justify-content": "center",
      "margin-left": Config.tapeMargin + "%",
    });
  }
}

function updateLiveStatsOpacity(value: TimerOpacity): void {
  $("#barTimerProgress").css("opacity", parseFloat(value as string));
  $("#liveStatsTextTop").css("opacity", parseFloat(value as string));
  $("#liveStatsTextBottom").css("opacity", parseFloat(value as string));
  $("#liveStatsMini").css("opacity", parseFloat(value as string));
}

function updateLiveStatsColor(value: TimerColor): void {
  $("#barTimerProgress").removeClass("timerSub");
  $("#barTimerProgress").removeClass("timerText");
  $("#barTimerProgress").removeClass("timerMain");

  $("#liveStatsTextTop").removeClass("timerSub");
  $("#liveStatsTextTop").removeClass("timerText");
  $("#liveStatsTextTop").removeClass("timerMain");

  $("#liveStatsTextBottom").removeClass("timerSub");
  $("#liveStatsTextBottom").removeClass("timerText");
  $("#liveStatsTextBottom").removeClass("timerMain");

  $("#liveStatsMini").removeClass("timerSub");
  $("#liveStatsMini").removeClass("timerText");
  $("#liveStatsMini").removeClass("timerMain");

  if (value === "main") {
    $("#barTimerProgress").addClass("timerMain");
    $("#liveStatsTextTop").addClass("timerMain");
    $("#liveStatsTextBottom").addClass("timerMain");
    $("#liveStatsMini").addClass("timerMain");
  } else if (value === "sub") {
    $("#barTimerProgress").addClass("timerSub");
    $("#liveStatsTextTop").addClass("timerSub");
    $("#liveStatsTextBottom").addClass("timerSub");
    $("#liveStatsMini").addClass("timerSub");
  } else if (value === "text") {
    $("#barTimerProgress").addClass("timerText");
    $("#liveStatsTextTop").addClass("timerText");
    $("#liveStatsTextBottom").addClass("timerText");
    $("#liveStatsMini").addClass("timerText");
  }
}

$(".pageTest").on("click", "#saveScreenshotButton", () => {
  void screenshot();
});

$(".pageTest #copyWordsListButton").on("click", async () => {
  let words;
  if (Config.mode === "zen") {
    words = TestInput.input.getHistory().join(" ");
  } else {
    words = TestWords.words
      .get()
      .slice(0, TestInput.input.getHistory().length)
      .join(" ");
  }
  await copyToClipboard(words);
});

$(".pageTest #copyMissedWordsListButton").on("click", async () => {
  let words;
  if (Config.mode === "zen") {
    words = TestInput.input.getHistory().join(" ");
  } else {
    words = Object.keys(TestInput.missedWords ?? {}).join(" ");
  }
  await copyToClipboard(words);
});

async function copyToClipboard(content: string): Promise<void> {
  try {
    await navigator.clipboard.writeText(content);
    Notifications.add("Copied to clipboard", 0, {
      duration: 2,
    });
  } catch (e) {
    Notifications.add("Could not copy to clipboard: " + e, -1);
  }
}

$(".pageTest #toggleBurstHeatmap").on("click", async () => {
  UpdateConfig.setBurstHeatmap(!Config.burstHeatmap);
  ResultWordHighlight.destroy();
});

$(".pageTest #resultWordsHistory").on("mouseleave", ".words .word", () => {
  $(".wordInputHighlight").remove();
});

$(".pageTest #result #wpmChart").on("mouseleave", () => {
  ResultWordHighlight.setIsHoverChart(false);
  ResultWordHighlight.clear();
});

$(".pageTest #result #wpmChart").on("mouseenter", () => {
  ResultWordHighlight.setIsHoverChart(true);
});

$(".pageTest #resultWordsHistory").on("mouseenter", ".words .word", (e) => {
  if (resultVisible) {
    const input = $(e.currentTarget).attr("input");
    const burst = parseInt($(e.currentTarget).attr("burst") as string);
    if (input !== undefined) {
      $(e.currentTarget).append(
        `<div class="wordInputHighlight withSpeed">
          <div class="text">
          ${input
            .replace(/\t/g, "_")
            .replace(/\n/g, "_")
            .replace(/</g, "&lt")
            .replace(/>/g, "&gt")}
          </div>
          <div class="speed">
          ${Format.typingSpeed(burst, { showDecimalPlaces: false })}
          ${Config.typingSpeedUnit}
          </div>
          </div>`
      );
    }
  }
});

addEventListener("resize", () => {
  ResultWordHighlight.destroy();
});

$("#wordsInput").on("focus", (e) => {
  const wordsFocused = e.target === document.activeElement;
  if (!wordsFocused) return;
  if (!resultVisible && Config.showOutOfFocusWarning) {
    OutOfFocus.hide();
  }
  Caret.show(true);
});

$("#wordsInput").on("focusout", () => {
  if (!resultVisible && Config.showOutOfFocusWarning) {
    OutOfFocus.show();
  }
  Caret.hide();
});

$(".pageTest").on("click", "#showWordHistoryButton", () => {
  toggleResultWords();
});

$("#wordsWrapper").on("click", () => {
  focusWords();
});

ConfigEvent.subscribe((key, value) => {
  if (key === "quickRestart") {
    if (value === "off") {
      $(".pageTest #restartTestButton").removeClass("hidden");
    } else {
      $(".pageTest #restartTestButton").addClass("hidden");
    }
  }
  if (key === "maxLineWidth") {
    updateWordsWidth();
  }
  if (key === "timerOpacity") {
    updateLiveStatsOpacity(value as TimerOpacity);
  }
  if (key === "timerColor") {
    updateLiveStatsColor(value as TimerColor);
  }
});<|MERGE_RESOLUTION|>--- conflicted
+++ resolved
@@ -554,23 +554,12 @@
 
   const showAllLines = Config.showAllLines && !timedTest;
 
-<<<<<<< HEAD
-    if (nh > wordsHeight) {
-      nh = wordsHeight;
-    }
-    $(".outOfFocusWarning").css(
-      "margin-top",
-      wordHeight + convertRemToPixels(1) / 2 + "px"
-    );
-    $("#typingTest .tribeCountdown").css("line-height", nh + "px");
-=======
   if (showAllLines) {
     //allow the wrapper to grow and shink with the words
     wrapperEl.style.height = "";
   } else if (Config.mode === "zen") {
     //zen mode, showAllLines off
     wrapperEl.style.height = wordHeight * 2 + "px";
->>>>>>> c7ac9ad6
   } else {
     if (Config.tapeMode === "off") {
       //tape off, showAllLines off, non-zen mode
@@ -606,6 +595,7 @@
     }
   }
 
+  $("#typingTest .tribeCountdown").css("line-height", wordHeight * 3 + "px");
   outOfFocusEl.style.maxHeight = wordHeight * 3 + "px";
 }
 
@@ -614,21 +604,8 @@
     void scrollTape();
   } else {
     setTimeout(() => {
-<<<<<<< HEAD
-      $("#words").css("height", finalWordsHeight + "px");
-      $("#wordsWrapper").css("height", finalWrapperHeight + "px");
-      $(".outOfFocusWarning").css(
-        "margin-top",
-        finalWrapperHeight / 2 - convertRemToPixels(1) / 2 + "px"
-      );
-      $("#typingTest .tribeCountdown").css(
-        "line-height",
-        finalWrapperHeight + "px"
-      );
-=======
       $("#words").css("margin-left", "unset");
       $("#words .afterNewline").css("margin-left", "unset");
->>>>>>> c7ac9ad6
     }, 0);
   }
 }
@@ -690,14 +667,8 @@
     }
     (document.querySelector("html") as HTMLElement).style.scrollBehavior =
       "smooth";
-<<<<<<< HEAD
-
-    for (const fb of getActiveFunboxes()) {
-      fb.functions?.applyGlobalCSS?.();
-=======
     for (const fb of getActiveFunboxesWithFunction("applyGlobalCSS")) {
       fb.functions.applyGlobalCSS();
->>>>>>> c7ac9ad6
     }
 
     if (TribeState.getState() > 5) {
