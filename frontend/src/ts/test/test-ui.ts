--- conflicted
+++ resolved
@@ -20,11 +20,8 @@
 import { skipXpBreakdown } from "../elements/account-button";
 import * as FunboxList from "./funbox/funbox-list";
 import { debounce } from "throttle-debounce";
-<<<<<<< HEAD
+import * as ResultWordHighlight from "../elements/result-word-highlight";
 import * as PractiseWords from "./practise-words";
-=======
-import * as ResultWordHighlight from "../elements/result-word-highlight";
->>>>>>> 245daed4
 
 const debouncedZipfCheck = debounce(250, () => {
   Misc.checkIfLanguageSupportsZipf(Config.language).then((supports) => {
