--- conflicted
+++ resolved
@@ -205,20 +205,11 @@
   resultVisible = val;
 }
 
-<<<<<<< HEAD
-export function setActiveWordElementOffset(val: number): void {
-  activeWordElementOffset = val;
-}
-
 export function setActiveWordTop(): void {
   const activeWord = document.querySelectorAll("#words .word")?.[
-    TestState.activeWordIndex - activeWordElementOffset
+    TestState.activeWordIndex - TestState.removedUIWordCount
   ] as HTMLElement;
   activeWordTop = activeWord?.offsetTop ?? 0;
-=======
-export function setActiveWordTop(val: number): void {
-  activeWordTop = val;
->>>>>>> b9cff9e5
 }
 
 let { promise: testRestartingPromise, resolve: restartingResolve } =
