import * as Notifications from "../elements/notifications";
import * as ThemeColors from "../elements/theme-colors";
import Config, * as UpdateConfig from "../config";
import * as DB from "../db";
import * as TestWords from "./test-words";
import * as TestInput from "./test-input";
import * as CustomText from "./custom-text";
import * as Caret from "./caret";
import * as OutOfFocus from "./out-of-focus";
import * as Replay from "./replay";
import * as Misc from "../utils/misc";
import * as Strings from "../utils/strings";
import * as JSONData from "../utils/json-data";
import { blendTwoHexColors } from "../utils/colors";
import { get as getTypingSpeedUnit } from "../utils/typing-speed-units";
import * as SlowTimer from "../states/slow-timer";
import * as CompositionState from "../states/composition";
import * as ConfigEvent from "../observables/config-event";
import * as Hangul from "hangul-js";
import { format } from "date-fns/format";
import { isAuthenticated } from "../firebase";
import { debounce } from "throttle-debounce";
import * as ResultWordHighlight from "../elements/result-word-highlight";
import * as ActivePage from "../states/active-page";
import Format from "../utils/format";
import * as Loader from "../elements/loader";
import { getHtmlByUserFlags } from "../controllers/user-flag-controller";
import {
  TimerColor,
  TimerOpacity,
} from "@monkeytype/contracts/schemas/configs";
import { convertRemToPixels } from "../utils/numbers";
import {
  findSingleActiveFunboxWithFunction,
  getActiveFunboxesWithFunction,
} from "./funbox/list";
import * as TestState from "./test-state";
import * as SoundController from "../controllers/sound-controller";
import * as Numbers from "@monkeytype/util/numbers";
import * as TestStats from "./test-stats";
import * as KeymapEvent from "../observables/keymap-event";
import * as LiveAcc from "./live-acc";
import * as Focus from "../test/focus";
import * as TimerProgress from "../test/timer-progress";

async function gethtml2canvas(): Promise<typeof import("html2canvas").default> {
  return (await import("html2canvas")).default;
}

function createHintsHtml(
  incorrectLtrIndices: number[][],
  activeWordLetters: NodeListOf<Element>,
  inputWord: string
): string {
  const inputChars = Strings.splitIntoCharacters(inputWord);
  let hintsHtml = "";
  for (const adjacentLetters of incorrectLtrIndices) {
    for (const indx of adjacentLetters) {
      const blockLeft = (activeWordLetters[indx] as HTMLElement).offsetLeft;
      const blockWidth = (activeWordLetters[indx] as HTMLElement).offsetWidth;
      const blockIndices = `[${indx}]`;
      const blockChars = inputChars[indx];

      hintsHtml +=
        `<hint data-length=1 data-chars-index=${blockIndices}` +
        ` style="left: ${blockLeft + blockWidth / 2}px;">${blockChars}</hint>`;
    }
  }
  hintsHtml = `<div class="hints">${hintsHtml}</div>`;
  return hintsHtml;
}

async function joinOverlappingHints(
  incorrectLtrIndices: number[][],
  activeWordLetters: NodeListOf<Element>,
  hintElements: HTMLCollection
): Promise<void> {
  const currentLanguage = await JSONData.getCurrentLanguage(Config.language);
  const isLanguageRTL = currentLanguage.rightToLeft;

  let i = 0;
  for (const adjacentLetters of incorrectLtrIndices) {
    for (let j = 0; j < adjacentLetters.length - 1; j++) {
      const block1El = hintElements[i] as HTMLElement;
      const block2El = hintElements[i + 1] as HTMLElement;
      const leftBlock = isLanguageRTL ? block2El : block1El;
      const rightBlock = isLanguageRTL ? block1El : block2El;

      /** HintBlock.offsetLeft is at the center line of corresponding letters
       * then "transform: translate(-50%)" aligns hints with letters */
      if (
        leftBlock.offsetLeft + leftBlock.offsetWidth / 2 >
        rightBlock.offsetLeft - rightBlock.offsetWidth / 2
      ) {
        block1El.dataset["length"] = (
          parseInt(block1El.dataset["length"] ?? "1") +
          parseInt(block2El.dataset["length"] ?? "1")
        ).toString();

        const block1Indices = block1El.dataset["charsIndex"] ?? "[]";
        const block2Indices = block2El.dataset["charsIndex"] ?? "[]";
        block1El.dataset["charsIndex"] =
          block1Indices.slice(0, -1) + "," + block2Indices.slice(1);

        const letter1Index = adjacentLetters[j] ?? 0;
        const newLeft =
          (activeWordLetters[letter1Index] as HTMLElement).offsetLeft +
          (isLanguageRTL
            ? (activeWordLetters[letter1Index] as HTMLElement).offsetWidth
            : 0) +
          (block2El.offsetLeft - block1El.offsetLeft);
        block1El.style.left = newLeft.toString() + "px";

        block1El.insertAdjacentHTML("beforeend", block2El.innerHTML);

        block2El.remove();
        adjacentLetters.splice(j + 1, 1);
        i -= j === 0 ? 1 : 2;
        j -= j === 0 ? 1 : 2;
      }
      i++;
    }
    i++;
  }
}

const debouncedZipfCheck = debounce(250, async () => {
  const supports = await JSONData.checkIfLanguageSupportsZipf(Config.language);
  if (supports === "no") {
    Notifications.add(
      `${Strings.capitalizeFirstLetter(
        Strings.getLanguageDisplayString(Config.language)
      )} does not support Zipf funbox, because the list is not ordered by frequency. Please try another word list.`,
      0,
      {
        duration: 7,
      }
    );
  }
  if (supports === "unknown") {
    Notifications.add(
      `${Strings.capitalizeFirstLetter(
        Strings.getLanguageDisplayString(Config.language)
      )} may not support Zipf funbox, because we don't know if it's ordered by frequency or not. If you would like to add this label, please contact us.`,
      0,
      {
        duration: 7,
      }
    );
  }
});

ConfigEvent.subscribe((eventKey, eventValue, nosave) => {
  if (
    (eventKey === "language" || eventKey === "funbox") &&
    Config.funbox.split("#").includes("zipf")
  ) {
    void debouncedZipfCheck();
  }
  if (eventKey === "fontSize" && !nosave) {
    OutOfFocus.hide();
    updateWordWrapperClasses();
  }
  if (
    ["fontSize", "fontFamily", "blindMode", "hideExtraLetters"].includes(
      eventKey
    )
  ) {
    updateHintsPosition().catch((e: unknown) => {
      console.error(e);
    });
  }

  if (eventKey === "theme") void applyBurstHeatmap();

  if (eventValue === undefined) return;
  if (eventKey === "highlightMode") {
    if (ActivePage.get() === "test") updateActiveElement();
  }

  if (
    [
      "highlightMode",
      "blindMode",
      "indicateTypos",
      "tapeMode",
      "hideExtraLetters",
    ].includes(eventKey)
  ) {
    updateWordWrapperClasses();
  }

  if (["tapeMode", "tapeMargin"].includes(eventKey)) {
    updateLiveStatsMargin();
  }

  if (typeof eventValue !== "boolean") return;
  if (eventKey === "flipTestColors") flipColors(eventValue);
  if (eventKey === "colorfulMode") colorful(eventValue);
  if (eventKey === "burstHeatmap") void applyBurstHeatmap();
});

export let activeWordElementOffset = 0;
export let resultVisible = false;
export let activeWordTop = 0;
export let testRestarting = false;
export let testRestartingPromise: Promise<unknown>;
export let lineTransition = false;
export let currentTestLine = 0;
export let resultCalculating = false;

export function setResultVisible(val: boolean): void {
  resultVisible = val;
}

export function setActiveWordElementOffset(val: number): void {
  activeWordElementOffset = val;
}

export function setActiveWordTop(): void {
  const activeWord = document.querySelectorAll("#words .word")?.[
    TestState.activeWordIndex - activeWordElementOffset
  ] as HTMLElement;
  activeWordTop = activeWord?.offsetTop ?? 0;
}

let restartingResolve: null | ((value?: unknown) => void);
export function setTestRestarting(val: boolean): void {
  testRestarting = val;
  if (val) {
    testRestartingPromise = new Promise((resolve) => {
      restartingResolve = resolve;
    });
  } else {
    if (restartingResolve) restartingResolve();
    restartingResolve = null;
  }
}

export function setResultCalculating(val: boolean): void {
  resultCalculating = val;
}

export function reset(): void {
  currentTestLine = 0;
  activeWordElementOffset = 0;
}

export function focusWords(): void {
  $("#wordsInput").trigger("focus");
}

export function blurWords(): void {
  $("#wordsInput").trigger("blur");
}

export function updateActiveElement(
  backspace?: boolean,
  initial = false
): void {
  const active = document.querySelector("#words .active");
  if (!backspace) {
    active?.classList.add("typed");
  }
  if (Config.mode === "zen" && backspace) {
    active?.remove();
  } else if (active !== null && !initial) {
    active.classList.remove("active");
  }
  const newActiveWord = document.querySelectorAll("#words .word")[
    TestState.activeWordIndex - activeWordElementOffset
  ] as HTMLElement | undefined;

  if (newActiveWord == undefined) {
    throw new Error("activeWord is undefined - can't update active element");
  }

  newActiveWord.classList.add("active");
  newActiveWord.classList.remove("error");
  newActiveWord.classList.remove("typed");

  activeWordTop = newActiveWord.offsetTop;

  if (!initial && shouldUpdateWordsInputPosition()) {
    void updateWordsInputPosition();
  }
  if (Config.tapeMode !== "off") {
    scrollTape();
  }
}

export async function updateHintsPosition(): Promise<void> {
  if (
    ActivePage.get() !== "test" ||
    resultVisible ||
    Config.indicateTypos !== "below"
  )
    return;

  const currentLanguage = await JSONData.getCurrentLanguage(Config.language);
  const isLanguageRTL = currentLanguage.rightToLeft;

  let wordEl: HTMLElement | undefined;
  let letterElements: NodeListOf<Element> | undefined;

  const hintElements = document
    .getElementById("words")
    ?.querySelectorAll("div.word > div.hints > hint");
  for (let i = 0; i < (hintElements?.length ?? 0); i++) {
    const hintEl = hintElements?.[i] as HTMLElement;

    if (!wordEl || hintEl.parentElement?.parentElement !== wordEl) {
      wordEl = hintEl.parentElement?.parentElement as HTMLElement;
      letterElements = wordEl?.querySelectorAll("letter");
    }

    const letterIndices = hintEl.dataset["charsIndex"]
      ?.slice(1, -1)
      .split(",")
      .map((indx) => parseInt(indx));
    const leftmostIndx = isLanguageRTL
      ? parseInt(hintEl.dataset["length"] ?? "1") - 1
      : 0;
    let newLeft = (
      letterElements?.[letterIndices?.[leftmostIndx] ?? 0] as HTMLElement
    ).offsetLeft;
    const lettersWidth =
      letterIndices?.reduce(
        (accum, curr) =>
          accum + (letterElements?.[curr] as HTMLElement).offsetWidth,
        0
      ) ?? 0;
    newLeft += lettersWidth / 2;

    hintEl.style.left = newLeft.toString() + "px";
  }
}

function getWordHTML(word: string): string {
  let newlineafter = false;
  let retval = `<div class='word'>`;

  const funbox = findSingleActiveFunboxWithFunction("getWordHtml");
  const chars = Strings.splitIntoCharacters(word);
  for (const char of chars) {
    if (funbox) {
      retval += funbox.functions.getWordHtml(char, true);
    } else if (char === "\t") {
      retval += `<letter class='tabChar'><i class="fas fa-long-arrow-alt-right fa-fw"></i></letter>`;
    } else if (char === "\n") {
      newlineafter = true;
      retval += `<letter class='nlChar'><i class="fas fa-level-down-alt fa-rotate-90 fa-fw"></i></letter>`;
    } else {
      retval += "<letter>" + char + "</letter>";
    }
  }
  retval += "</div>";
  if (newlineafter) retval += "<div class='newline'></div>";
  return retval;
}

function updateWordWrapperClasses(): void {
  if (Config.tapeMode !== "off") {
    $("#words").addClass("tape");
    $("#wordsWrapper").addClass("tape");
  } else {
    $("#words").removeClass("tape");
    $("#wordsWrapper").removeClass("tape");
  }

  if (Config.blindMode) {
    $("#words").addClass("blind");
    $("#wordsWrapper").addClass("blind");
  } else {
    $("#words").removeClass("blind");
    $("#wordsWrapper").removeClass("blind");
  }

  if (Config.indicateTypos === "below") {
    $("#words").addClass("indicateTyposBelow");
    $("#wordsWrapper").addClass("indicateTyposBelow");
  } else {
    $("#words").removeClass("indicateTyposBelow");
    $("#wordsWrapper").removeClass("indicateTyposBelow");
  }

  if (Config.hideExtraLetters) {
    $("#words").addClass("hideExtraLetters");
    $("#wordsWrapper").addClass("hideExtraLetters");
  } else {
    $("#words").removeClass("hideExtraLetters");
    $("#wordsWrapper").removeClass("hideExtraLetters");
  }

  const existing =
    $("#words")
      ?.attr("class")
      ?.split(/\s+/)
      ?.filter((it) => !it.startsWith("highlight-")) ?? [];
  if (Config.highlightMode != null) {
    existing.push("highlight-" + Config.highlightMode.replaceAll("_", "-"));
  }

  $("#words").attr("class", existing.join(" "));

  updateWordsWidth();
  updateWordsWrapperHeight(true);
  updateWordsMargin();
  setTimeout(() => {
    void updateWordsInputPosition(true);
  }, 250);
}

export function showWords(): void {
  $("#words").empty();

  if (Config.mode === "zen") {
    appendEmptyWordElement();
  } else {
    let wordsHTML = "";
    for (let i = 0; i < TestWords.words.length; i++) {
      wordsHTML += getWordHTML(TestWords.words.get(i));
    }
<<<<<<< HEAD
    $("#words").html(wordsHTML);
=======
  } else {
    wordsHTML = '<div class="word active"></div>';
>>>>>>> bd22d8f7
  }

  updateActiveElement(undefined, true);
  setTimeout(() => {
    void Caret.updatePosition();
  }, 125);

  updateWordWrapperClasses();
<<<<<<< HEAD
}

export function appendEmptyWordElement(): void {
  $("#words").append("<div class='word'><letter>ㅤ</letter></div>");
=======
>>>>>>> bd22d8f7
}

const posUpdateLangList = ["japanese", "chinese", "korean"];
function shouldUpdateWordsInputPosition(): boolean {
  const language = posUpdateLangList.some((l) => Config.language.startsWith(l));
  return language || (Config.mode !== "time" && Config.showAllLines);
}

export async function updateWordsInputPosition(initial = false): Promise<void> {
  if (ActivePage.get() !== "test") return;
  if (Config.tapeMode !== "off" && !initial) return;

  const currentLanguage = await JSONData.getCurrentLanguage(Config.language);
  const isLanguageRTL = currentLanguage.rightToLeft;

  const el = document.querySelector("#wordsInput") as HTMLElement;
  const activeWord =
    document.querySelectorAll<HTMLElement>("#words .word")[
      TestState.activeWordIndex - activeWordElementOffset
    ];

  if (!activeWord) {
    el.style.top = "0px";
    el.style.left = "0px";
    return;
  }

  const computed = window.getComputedStyle(activeWord);
  const activeWordMargin =
    parseInt(computed.marginTop) + parseInt(computed.marginBottom);

  const letterHeight = convertRemToPixels(Config.fontSize);
  const targetTop =
    activeWord.offsetTop + letterHeight / 2 - el.offsetHeight / 2 + 1; //+1 for half of border

  if (activeWord.offsetWidth < letterHeight) {
    el.style.width = letterHeight + "px";
  } else {
    el.style.width = activeWord.offsetWidth + "px";
  }

  if (Config.tapeMode !== "off") {
    el.style.top = targetTop + "px";
    el.style.left = Config.tapeMargin + "%";
    return;
  }

  if (initial) {
    el.style.top = targetTop + letterHeight + activeWordMargin + 4 + "px";
  } else {
    el.style.top = targetTop + "px";
  }

  if (activeWord.offsetWidth < letterHeight && isLanguageRTL) {
    el.style.left = activeWord.offsetLeft - letterHeight + "px";
  } else {
    el.style.left = activeWord.offsetLeft + "px";
  }
}

export function updateWordsWrapperHeight(force = false): void {
  if (ActivePage.get() !== "test" || resultVisible) return;
  if (!force && Config.mode !== "custom") return;
  const wrapperEl = document.getElementById("wordsWrapper") as HTMLElement;
  const wordElements = wrapperEl.querySelectorAll<HTMLElement>("#words .word");
  const activeWordEl =
    wordElements[TestState.activeWordIndex - activeWordElementOffset];
  if (!activeWordEl) return;

  wrapperEl.classList.remove("hidden");

  //insert temporary character for zen mode
  const activeWordEmpty = activeWordEl?.children.length === 0;
  if (activeWordEmpty) {
    activeWordEl.insertAdjacentHTML(
      "beforeend",
      '<letter style="opacity: 0;">_</letter>'
    );
  }
  const wordComputedStyle = window.getComputedStyle(activeWordEl);
  const wordMargin =
    parseInt(wordComputedStyle.marginTop) +
    parseInt(wordComputedStyle.marginBottom);
  const wordHeight = activeWordEl.offsetHeight + wordMargin;

  let wrapperHeightStr: string;
  let outOfFocusMargin: string | undefined = undefined;

  const shouldLimitToThreeLines =
    Config.mode === "time" ||
    (Config.mode === "custom" && CustomText.getLimitMode() === "time") ||
    (Config.mode === "custom" && CustomText.getLimitValue() === 0);

  if (Config.showAllLines && !shouldLimitToThreeLines) {
    wrapperHeightStr = "auto";
    outOfFocusMargin = wordHeight + convertRemToPixels(1) / 2 + "px";
  } else if (Config.tapeMode !== "off") {
    wrapperHeightStr = TestWords.hasNewline
      ? wordHeight * 3 + "px"
      : wordHeight * 1 + "px";
  } else {
    let lines = 0;
    let lastTop = 0;
    let wordIndex = 0;
    let wrapperHeight = 0;

    while (lines < 3) {
      const word = wordElements[wordIndex] as HTMLElement | null;
      if (!word) break;
      const top = word.offsetTop;
      if (top > lastTop) {
        lines++;
        wrapperHeight += word.offsetHeight + wordMargin;
        lastTop = top;
      }
      wordIndex++;
    }
    if (lines < 3) wrapperHeight = wrapperHeight * (3 / lines);

    wrapperHeightStr = wrapperHeight + "px";
  }

  wrapperEl.style.height = wrapperHeightStr;
  if (outOfFocusMargin !== undefined) {
    $(".outOfFocusWarning").css({ height: 0, "margin-top": outOfFocusMargin });
  }

  if (activeWordEmpty) {
    activeWordEl?.replaceChildren();
  }
}

function updateWordsMargin(): void {
  if (Config.tapeMode !== "off") {
    scrollTape();
  } else {
    setTimeout(() => $("#words").css("margin-left", "unset"), 0);
  }
}

export function addWord(word: string): void {
  $("#words").append(getWordHTML(word));
}

export function flipColors(tf: boolean): void {
  if (tf) {
    $("#words").addClass("flipped");
  } else {
    $("#words").removeClass("flipped");
  }
}

export function colorful(tc: boolean): void {
  if (tc) {
    $("#words").addClass("colorfulMode");
  } else {
    $("#words").removeClass("colorfulMode");
  }
}

let firefoxClipboardNotificatoinShown = false;
export async function screenshot(): Promise<void> {
  Loader.show();
  let revealReplay = false;

  let revertCookie = false;
  if (
    Misc.isElementVisible("#cookiesModal") ||
    document.contains(document.querySelector("#cookiesModal"))
  ) {
    revertCookie = true;
  }

  function revertScreenshot(): void {
    Loader.hide();
    $("#ad-result-wrapper").removeClass("hidden");
    $("#ad-result-small-wrapper").removeClass("hidden");
    $("#testConfig").removeClass("hidden");
    $(".pageTest .screenshotSpacer").remove();
    $("#notificationCenter").removeClass("hidden");
    $("#commandLineMobileButton").removeClass("hidden");
    $(".pageTest .ssWatermark").addClass("hidden");
    $(".pageTest .ssWatermark").text("monkeytype.com");
    $(".pageTest .buttons").removeClass("hidden");
    $("noscript").removeClass("hidden");
    $("#nocss").removeClass("hidden");
    $("header, footer").removeClass("invisible");
    $("#result").removeClass("noBalloons");
    $(".wordInputHighlight").removeClass("hidden");
    $(".highlightContainer").removeClass("hidden");
    if (revertCookie) $("#cookiesModal").removeClass("hidden");
    if (revealReplay) $("#resultReplay").removeClass("hidden");
    if (!isAuthenticated()) {
      $(".pageTest .loginTip").removeClass("hidden");
    }
    (document.querySelector("html") as HTMLElement).style.scrollBehavior =
      "smooth";
    for (const fb of getActiveFunboxesWithFunction("applyGlobalCSS")) {
      fb.functions.applyGlobalCSS();
    }
  }

  if (!$("#resultReplay").hasClass("hidden")) {
    revealReplay = true;
    Replay.pauseReplay();
  }
  const dateNow = new Date(Date.now());
  $("#resultReplay").addClass("hidden");
  $(".pageTest .ssWatermark").removeClass("hidden");

  const snapshot = DB.getSnapshot();
  const ssWatermark = [format(dateNow, "dd MMM yyyy HH:mm"), "monkeytype.com"];
  if (snapshot?.name !== undefined) {
    const userText = `${snapshot?.name}${getHtmlByUserFlags(snapshot, {
      iconsOnly: true,
    })}`;
    ssWatermark.unshift(userText);
  }
  $(".pageTest .ssWatermark").html(
    ssWatermark
      .map((el) => `<span>${el}</span>`)
      .join("<span class='pipe'>|</span>")
  );
  $(".pageTest .buttons").addClass("hidden");
  $("#notificationCenter").addClass("hidden");
  $("#commandLineMobileButton").addClass("hidden");
  $(".pageTest .loginTip").addClass("hidden");
  $("noscript").addClass("hidden");
  $("#nocss").addClass("hidden");
  $("#ad-result-wrapper").addClass("hidden");
  $("#ad-result-small-wrapper").addClass("hidden");
  $("#testConfig").addClass("hidden");
  $(".page.pageTest").prepend("<div class='screenshotSpacer'></div>");
  $("header, footer").addClass("invisible");
  $("#result").addClass("noBalloons");
  $(".wordInputHighlight").addClass("hidden");
  $(".highlightContainer").addClass("hidden");
  if (revertCookie) $("#cookiesModal").addClass("hidden");

  for (const fb of getActiveFunboxesWithFunction("clearGlobal")) {
    fb.functions.clearGlobal();
  }

  (document.querySelector("html") as HTMLElement).style.scrollBehavior = "auto";
  window.scrollTo({
    top: 0,
  });
  const src = $("#result .wrapper");
  const sourceX = src.offset()?.left ?? 0; /*X position from div#target*/
  const sourceY = src.offset()?.top ?? 0; /*Y position from div#target*/
  const sourceWidth = src.outerWidth(
    true
  ) as number; /*clientWidth/offsetWidth from div#target*/
  const sourceHeight = src.outerHeight(
    true
  ) as number; /*clientHeight/offsetHeight from div#target*/
  try {
    const paddingX = convertRemToPixels(2);
    const paddingY = convertRemToPixels(2);

    const canvas = await (
      await gethtml2canvas()
    )(document.body, {
      backgroundColor: await ThemeColors.get("bg"),
      width: sourceWidth + paddingX * 2,
      height: sourceHeight + paddingY * 2,
      x: sourceX - paddingX,
      y: sourceY - paddingY,
    });
    canvas.toBlob(async (blob) => {
      try {
        if (blob === null) {
          throw new Error("Could not create image, blob is null");
        }
        const clipItem = new ClipboardItem(
          Object.defineProperty({}, blob.type, {
            value: blob,
            enumerable: true,
          })
        );
        await navigator.clipboard.write([clipItem]);
        Notifications.add("Copied to clipboard", 1, {
          duration: 2,
        });
      } catch (e) {
        console.error("Error while saving image to clipboard", e);
        if (blob) {
          //check if on firefox
          if (
            navigator.userAgent.toLowerCase().includes("firefox") &&
            !firefoxClipboardNotificatoinShown
          ) {
            firefoxClipboardNotificatoinShown = true;
            Notifications.add(
              "On Firefox you can enable the asyncClipboard.clipboardItem permission in about:config to enable copying straight to the clipboard",
              0,
              {
                duration: 10,
              }
            );
          }

          Notifications.add(
            "Could not save image to clipboard. Opening in new tab instead (make sure popups are allowed)",
            0,
            {
              duration: 5,
            }
          );
          open(URL.createObjectURL(blob));
        } else {
          Notifications.add(
            Misc.createErrorMessage(e, "Error saving image to clipboard"),
            -1
          );
        }
      }
      revertScreenshot();
    });
  } catch (e) {
    Notifications.add(Misc.createErrorMessage(e, "Error creating image"), -1);
    revertScreenshot();
  }
  setTimeout(() => {
    revertScreenshot();
  }, 3000);
}

export async function updateActiveWordLetters(
  inputOverride?: string
): Promise<void> {
  const input = inputOverride ?? TestInput.input.current;
  const currentWord = TestWords.words.getCurrent();
  if (!currentWord && Config.mode !== "zen") return;
  let ret = "";
  const hintIndices: number[][] = [];

  let newlineafter = false;

  if (Config.mode === "zen") {
    for (const char of TestInput.input.current) {
      if (char === "\t") {
        ret += `<letter class='tabChar correct' style="opacity: 0"><i class="fas fa-long-arrow-alt-right fa-fw"></i></letter>`;
      } else if (char === "\n") {
        newlineafter = true;
        ret += `<letter class='nlChar correct' style="opacity: 0"><i class="fas fa-level-down-alt fa-rotate-90 fa-fw"></i></letter>`;
      } else {
        ret += `<letter class="correct">${char}</letter>`;
      }
    }

    if (input === "") {
      ret = "<letter>ㅤ</letter>";
    }

    const compositionData = CompositionState.getData();
    for (const char of compositionData) {
      ret += `<letter class="dead">${char}</letter>`;
    }
  } else {
    const funbox = findSingleActiveFunboxWithFunction("getWordHtml");

    const inputChars = Strings.splitIntoCharacters(input);
    const currentWordChars = Strings.splitIntoCharacters(currentWord);
    for (let i = 0; i < inputChars.length; i++) {
      const charCorrect = currentWordChars[i] === inputChars[i];

      let currentLetter = currentWordChars[i] as string;
      let tabChar = "";
      let nlChar = "";
      if (funbox) {
        const cl = funbox.functions.getWordHtml(currentLetter);
        if (cl !== "") {
          currentLetter = cl;
        }
      } else if (currentLetter === "\t") {
        tabChar = "tabChar";
        currentLetter = `<i class="fas fa-long-arrow-alt-right fa-fw"></i>`;
      } else if (currentLetter === "\n") {
        nlChar = "nlChar";
        currentLetter = `<i class="fas fa-level-down-alt fa-rotate-90 fa-fw"></i>`;
      }

      if (charCorrect) {
        ret += `<letter class="correct ${tabChar}${nlChar}">${currentLetter}</letter>`;
      } else if (currentLetter === undefined) {
        let letter = inputChars[i];
        if (letter === " " || letter === "\t" || letter === "\n") {
          letter = "_";
        }
        ret += `<letter class="incorrect extra ${tabChar}${nlChar}">${letter}</letter>`;
      } else {
        ret +=
          `<letter class="incorrect ${tabChar}${nlChar}">` +
          (Config.indicateTypos === "replace"
            ? inputChars[i] === " "
              ? "_"
              : inputChars[i]
            : currentLetter) +
          "</letter>";
        if (Config.indicateTypos === "below") {
          if (!hintIndices?.length) hintIndices.push([i]);
          else {
            const lastblock = hintIndices[hintIndices.length - 1];
            if (lastblock?.[lastblock.length - 1] === i - 1) lastblock.push(i);
            else hintIndices.push([i]);
          }
        }
      }
    }

    const compositionData = CompositionState.getData();
    for (const char of compositionData) {
      ret += `<letter class="dead">${
        Config.indicateTypos === "replace"
          ? char === " "
            ? "_"
            : char
          : currentWordChars[input.length] === undefined
          ? char
          : currentWordChars[input.length]
      }</letter>`;
    }

    for (
      let i = inputChars.length + compositionData.length;
      i < currentWordChars.length;
      i++
    ) {
      const currentLetter = currentWordChars[i];
      if (funbox?.functions?.getWordHtml) {
        ret += funbox.functions.getWordHtml(currentLetter as string, true);
      } else if (currentLetter === "\t") {
        ret += `<letter class='tabChar'><i class="fas fa-long-arrow-alt-right fa-fw"></i></letter>`;
      } else if (currentLetter === "\n") {
        ret += `<letter class='nlChar'><i class="fas fa-level-down-alt fa-rotate-90 fa-fw"></i></letter>`;
      } else {
        ret += `<letter>` + currentLetter + "</letter>";
      }
    }
  }

  const activeWord = document.querySelectorAll("#words .word")?.[
    TestState.activeWordIndex - activeWordElementOffset
  ] as HTMLElement;

  activeWord.innerHTML = ret;

  if (hintIndices?.length) {
    const activeWordLetters = activeWord.querySelectorAll("letter");
    const hintsHtml = createHintsHtml(hintIndices, activeWordLetters, input);
    activeWord.insertAdjacentHTML("beforeend", hintsHtml);
    const hintElements = activeWord.getElementsByTagName("hint");
    await joinOverlappingHints(hintIndices, activeWordLetters, hintElements);
  }

  if (newlineafter) $("#words").append("<div class='newline'></div>");
  if (Config.tapeMode !== "off") {
    scrollTape();
  }
}

export function scrollTape(): void {
  if (ActivePage.get() !== "test" || resultVisible) return;

  if (!TestState.isActive) {
    $("#words")
      .stop(true, false)
      .animate(
        {
          marginLeft: Config.tapeMargin + "%",
        },
        SlowTimer.get() ? 0 : 125
      );
    return;
  }

  const wordIndex = TestState.activeWordIndex - activeWordElementOffset;
  const wordsWrapperWidth = (
    document.querySelector("#wordsWrapper") as HTMLElement
  ).offsetWidth;
  let fullWordsWidth = 0;
  const toHide: JQuery[] = [];
  let widthToHide = 0;
  if (wordIndex > 0) {
    for (let i = 0; i < wordIndex; i++) {
      const word = document.querySelectorAll("#words .word")[i] as HTMLElement;
      fullWordsWidth += $(word).outerWidth(true) ?? 0;
      const forWordLeft = Math.floor(word.offsetLeft);
      const forWordWidth = Math.floor(word.offsetWidth);
      if (forWordLeft < 0 - forWordWidth) {
        const toPush = $($("#words .word")[i] as HTMLElement);
        toHide.push(toPush);
        widthToHide += toPush.outerWidth(true) ?? 0;
      }
    }
    if (toHide.length > 0) {
      activeWordElementOffset += toHide.length;
      toHide.forEach((e) => e.remove());
      fullWordsWidth -= widthToHide;
      const currentMargin = parseInt($("#words").css("margin-left"), 10);
      $("#words").css("margin-left", `${currentMargin + widthToHide}px`);
    }
  }
  let currentWordWidth = 0;
  if (Config.tapeMode === "letter") {
    if (TestInput.input.current.length > 0) {
      const words = document.querySelectorAll("#words .word");
      const letters = words[wordIndex]?.querySelectorAll("letter");
      if (!letters) return;
      for (let i = 0; i < TestInput.input.current.length; i++) {
        const letter = letters[i] as HTMLElement;
        if (
          (Config.blindMode || Config.hideExtraLetters) &&
          letter.classList.contains("extra")
        ) {
          continue;
        }
        currentWordWidth += $(letter).outerWidth(true) ?? 0;
      }
    }
  }

  const tapeMargin = wordsWrapperWidth * (Config.tapeMargin / 100);
  const newMargin = tapeMargin - (fullWordsWidth + currentWordWidth);
  if (Config.smoothLineScroll) {
    $("#words")
      .stop(true, false)
      .animate(
        {
          marginLeft: newMargin,
        },
        SlowTimer.get() ? 0 : 125
      );
  } else {
    $("#words").css("margin-left", `${newMargin}px`);
  }
}

export function updatePremid(): void {
  const mode2 = Misc.getMode2(Config, TestWords.currentQuote);
  let fbtext = "";
  if (Config.funbox !== "none") {
    fbtext = " " + Config.funbox.split("#").join(" ");
  }
  $(".pageTest #premidTestMode").text(
    `${Config.mode} ${mode2} ${Strings.getLanguageDisplayString(
      Config.language
    )}${fbtext}`
  );
  $(".pageTest #premidSecondsLeft").text(Config.time);
}

let currentLinesAnimating = 0;

export function lineJump(currentTop: number): void {
  //last word of the line
  if (
    (Config.tapeMode === "off" && currentTestLine > 0) ||
    (Config.tapeMode !== "off" && currentTestLine >= 0)
  ) {
    const hideBound = currentTop;

    const wordIndex = TestState.activeWordIndex - activeWordElementOffset;
    const toHide: JQuery[] = [];
    const wordElements = $("#words .word");
    for (let i = 0; i < wordIndex; i++) {
      const el = $(wordElements[i] as HTMLElement);
      if (el.hasClass("hidden")) continue;
      const forWordTop = Math.floor((el[0] as HTMLElement).offsetTop);
      if (
        forWordTop <
        (Config.tapeMode === "off" ? hideBound - 10 : hideBound + 10)
      ) {
        toHide.push($($("#words .word")[i] as HTMLElement));
      }
    }
    const wordHeight = $(
      document.querySelector(".word") as Element
    ).outerHeight(true) as number;
    if (Config.smoothLineScroll && toHide.length > 0) {
      lineTransition = true;
      const smoothScroller = $("#words .smoothScroller");
      if (smoothScroller.length === 0) {
        $("#words").prepend(
          `<div class="smoothScroller" style="position: fixed;height:${wordHeight}px;width:100%"></div>`
        );
      } else {
        smoothScroller.css(
          "height",
          `${(smoothScroller.outerHeight(true) ?? 0) + wordHeight}px`
        );
      }
      $("#words .smoothScroller")
        .stop(true, false)
        .animate(
          {
            height: 0,
          },
          SlowTimer.get() ? 0 : 125,
          () => {
            $("#words .smoothScroller").remove();
          }
        );
      $("#paceCaret")
        .stop(true, false)
        .animate(
          {
            top:
              (document.querySelector("#paceCaret") as HTMLElement)?.offsetTop -
              wordHeight,
          },
          SlowTimer.get() ? 0 : 125
        );

      const newCss: Record<string, string> = {
        marginTop: `-${wordHeight * (currentLinesAnimating + 1)}px`,
      };

      if (Config.tapeMode !== "off") {
        const wordsWrapperWidth = (
          document.querySelector("#wordsWrapper") as HTMLElement
        ).offsetWidth;
        const newMargin = wordsWrapperWidth * (Config.tapeMargin / 100);
        newCss["marginLeft"] = `${newMargin}px`;
      }
      currentLinesAnimating++;
      $("#words")
        .stop(true, false)
        .animate(newCss, SlowTimer.get() ? 0 : 125, () => {
          currentLinesAnimating = 0;
          activeWordTop = (
            document.querySelectorAll("#words .word")?.[
              wordIndex
            ] as HTMLElement
          )?.offsetTop;

          activeWordElementOffset += toHide.length;
          lineTransition = false;
          toHide.forEach((el) => el.remove());
          $("#words").css("marginTop", "0");
        });
    } else {
      toHide.forEach((el) => el.remove());
      activeWordElementOffset += toHide.length;
      $("#paceCaret").css({
        top:
          (document.querySelector("#paceCaret") as HTMLElement).offsetTop -
          wordHeight,
      });
    }
  }
  currentTestLine++;
  updateWordsWrapperHeight();
}

export function setRightToLeft(isEnabled: boolean): void {
  if (isEnabled) {
    $("#words").addClass("rightToLeftTest");
    $("#resultWordsHistory .words").addClass("rightToLeftTest");
    $("#resultReplay .words").addClass("rightToLeftTest");
  } else {
    $("#words").removeClass("rightToLeftTest");
    $("#resultWordsHistory .words").removeClass("rightToLeftTest");
    $("#resultReplay .words").removeClass("rightToLeftTest");
  }
}

export function setLigatures(isEnabled: boolean): void {
  if (isEnabled) {
    $("#words").addClass("withLigatures");
    $("#resultWordsHistory .words").addClass("withLigatures");
    $("#resultReplay .words").addClass("withLigatures");
  } else {
    $("#words").removeClass("withLigatures");
    $("#resultWordsHistory .words").removeClass("withLigatures");
    $("#resultReplay .words").removeClass("withLigatures");
  }
}

async function loadWordsHistory(): Promise<boolean> {
  $("#resultWordsHistory .words").empty();
  let wordsHTML = "";
  for (let i = 0; i < TestInput.input.getHistory().length + 2; i++) {
    const input = TestInput.input.getHistory(i);
    const corrected = TestInput.corrected.getHistory(i);
    const word = TestWords.words.get(i);
    const containsKorean =
      input?.match(
        /[\uac00-\ud7af]|[\u1100-\u11ff]|[\u3130-\u318f]|[\ua960-\ua97f]|[\ud7b0-\ud7ff]/g
      ) !== null ||
      word?.match(
        /[\uac00-\ud7af]|[\u1100-\u11ff]|[\u3130-\u318f]|[\ua960-\ua97f]|[\ud7b0-\ud7ff]/g
      ) !== null;
    let wordEl = "";
    try {
      if (input === undefined || input === "") {
        throw new Error("empty input word");
      }

      const errorClass = input !== word ? "error" : "";

      if (corrected !== undefined && corrected !== "") {
        const correctedChar = !containsKorean
          ? corrected
          : Hangul.assemble(corrected.split(""));
        wordEl = `<div class='word nocursor ${errorClass}' burst="${
          TestInput.burstHistory[i]
        }" input="${correctedChar
          .replace(/"/g, "&quot;")
          .replace(/ /g, "_")}">`;
      } else {
        wordEl = `<div class='word nocursor ${errorClass}' burst="${
          TestInput.burstHistory[i]
        }" input="${input.replace(/"/g, "&quot;").replace(/ /g, "_")}">`;
      }

      const inputCharacters = Strings.splitIntoCharacters(input);
      const wordCharacters = Strings.splitIntoCharacters(word);
      const correctedCharacters = Strings.splitIntoCharacters(corrected ?? "");

      let loop;
      if (Config.mode === "zen" || input.length > word.length) {
        //input is longer - extra characters possible (loop over input)
        loop = inputCharacters.length;
      } else {
        //input is shorter or equal (loop over word list)
        loop = wordCharacters.length;
      }

      if (corrected === undefined) throw new Error("empty corrected word");

      for (let c = 0; c < loop; c++) {
        let correctedChar;
        try {
          correctedChar = !containsKorean
            ? correctedCharacters[c]
            : Hangul.assemble(corrected.split(""))[c];
        } catch (e) {
          correctedChar = undefined;
        }
        let extraCorrected = "";
        const historyWord: string = !containsKorean
          ? corrected
          : Hangul.assemble(corrected.split(""));
        if (
          c + 1 === loop &&
          historyWord !== undefined &&
          historyWord.length > input.length
        ) {
          extraCorrected = "extraCorrected";
        }
        if (Config.mode === "zen" || wordCharacters[c] !== undefined) {
          if (
            Config.mode === "zen" ||
            inputCharacters[c] === wordCharacters[c]
          ) {
            if (
              correctedChar === inputCharacters[c] ||
              correctedChar === undefined
            ) {
              wordEl += `<letter class="correct ${extraCorrected}">${inputCharacters[c]}</letter>`;
            } else {
              wordEl +=
                `<letter class="corrected ${extraCorrected}">` +
                inputCharacters[c] +
                "</letter>";
            }
          } else {
            if (inputCharacters[c] === TestInput.input.current) {
              wordEl +=
                `<letter class='correct ${extraCorrected}'>` +
                wordCharacters[c] +
                "</letter>";
            } else if (inputCharacters[c] === undefined) {
              wordEl += "<letter>" + wordCharacters[c] + "</letter>";
            } else {
              wordEl +=
                `<letter class="incorrect ${extraCorrected}">` +
                wordCharacters[c] +
                "</letter>";
            }
          }
        } else {
          wordEl +=
            '<letter class="incorrect extra">' +
            inputCharacters[c] +
            "</letter>";
        }
      }
      wordEl += "</div>";
    } catch (e) {
      try {
        wordEl = "<div class='word'>";
        for (const char of word) {
          wordEl += "<letter>" + char + "</letter>";
        }
        wordEl += "</div>";
      } catch {}
    }
    wordsHTML += wordEl;
  }
  $("#resultWordsHistory .words").html(wordsHTML);
  $("#showWordHistoryButton").addClass("loaded");
  return true;
}

export function toggleResultWords(noAnimation = false): void {
  if (resultVisible) {
    ResultWordHighlight.updateToggleWordsHistoryTime();
    if ($("#resultWordsHistory").stop(true, true).hasClass("hidden")) {
      //show

      if ($("#resultWordsHistory .words .word").length === 0) {
        $("#words").html(
          `<div class="preloader"><i class="fas fa-fw fa-spin fa-circle-notch"></i></div>`
        );
        void loadWordsHistory().then(() => {
          if (Config.burstHeatmap) {
            void applyBurstHeatmap();
          }
          $("#resultWordsHistory")
            .removeClass("hidden")
            .css("display", "none")
            .slideDown(noAnimation ? 0 : 250, () => {
              if (Config.burstHeatmap) {
                void applyBurstHeatmap();
              }
            });
        });
      } else {
        if (Config.burstHeatmap) {
          void applyBurstHeatmap();
        }
        $("#resultWordsHistory")
          .removeClass("hidden")
          .css("display", "none")
          .slideDown(noAnimation ? 0 : 250);
      }
    } else {
      //hide

      $("#resultWordsHistory").slideUp(250, () => {
        $("#resultWordsHistory").addClass("hidden");
      });
    }
  }
}

export async function applyBurstHeatmap(): Promise<void> {
  if (Config.burstHeatmap) {
    $("#resultWordsHistory .heatmapLegend").removeClass("hidden");

    let burstlist = [...TestInput.burstHistory];

    burstlist = burstlist.filter((x) => x !== Infinity);
    burstlist = burstlist.filter((x) => x < 350);

    const typingSpeedUnit = getTypingSpeedUnit(Config.typingSpeedUnit);
    burstlist.forEach((burst, index) => {
      burstlist[index] = Math.round(typingSpeedUnit.fromWpm(burst));
    });

    const themeColors = await ThemeColors.getAll();

    let colors = [
      themeColors.colorfulError,
      blendTwoHexColors(themeColors.colorfulError, themeColors.text, 0.5),
      themeColors.text,
      blendTwoHexColors(themeColors.main, themeColors.text, 0.5),
      themeColors.main,
    ];
    let unreachedColor = themeColors.sub;

    if (themeColors.main === themeColors.text) {
      colors = [
        themeColors.colorfulError,
        blendTwoHexColors(themeColors.colorfulError, themeColors.text, 0.5),
        themeColors.sub,
        blendTwoHexColors(themeColors.sub, themeColors.text, 0.5),
        themeColors.main,
      ];
      unreachedColor = themeColors.subAlt;
    }

    const burstlistSorted = burstlist.sort((a, b) => a - b);
    const burstlistLength = burstlist.length;

    const steps = [
      {
        val: 0,
        colorId: 0,
      },
      {
        val: burstlistSorted[(burstlistLength * 0.15) | 0] as number,
        colorId: 1,
      },
      {
        val: burstlistSorted[(burstlistLength * 0.35) | 0] as number,
        colorId: 2,
      },
      {
        val: burstlistSorted[(burstlistLength * 0.65) | 0] as number,
        colorId: 3,
      },
      {
        val: burstlistSorted[(burstlistLength * 0.85) | 0] as number,
        colorId: 4,
      },
    ];

    steps.forEach((step, index) => {
      const nextStep = steps[index + 1];
      let string = "";
      if (index === 0 && nextStep) {
        string = `<${Math.round(nextStep.val)}`;
      } else if (index === 4) {
        string = `${Math.round(step.val)}+`;
      } else if (nextStep) {
        if (step.val != nextStep.val) {
          string = `${Math.round(step.val)}-${Math.round(nextStep.val) - 1}`;
        } else {
          string = `${Math.round(step.val)}-${Math.round(step.val)}`;
        }
      }

      $("#resultWordsHistory .heatmapLegend .box" + index).html(
        `<div>${string}</div>`
      );
    });

    $("#resultWordsHistory .words .word").each((_, word) => {
      const wordBurstAttr = $(word).attr("burst");
      if (wordBurstAttr === undefined) {
        $(word).css("color", unreachedColor);
      } else {
        let wordBurstVal = parseInt(wordBurstAttr);
        wordBurstVal = Math.round(
          getTypingSpeedUnit(Config.typingSpeedUnit).fromWpm(wordBurstVal)
        );
        steps.forEach((step) => {
          if (wordBurstVal >= step.val) {
            $(word).addClass("heatmapInherit");
            $(word).css("color", colors[step.colorId] as string);
          }
        });
      }
    });

    $("#resultWordsHistory .heatmapLegend .boxes .box").each((index, box) => {
      $(box).css("background", colors[index] as string);
    });
  } else {
    $("#resultWordsHistory .heatmapLegend").addClass("hidden");
    $("#resultWordsHistory .words .word").removeClass("heatmapInherit");
    $("#resultWordsHistory .words .word").css("color", "");

    $("#resultWordsHistory .heatmapLegend .boxes .box").css("color", "");
  }
}

export function highlightBadWord(index: number): void {
  $($("#words .word")[index] as HTMLElement).addClass("error");
}

export function highlightAllLettersAsCorrect(wordIndex: number): void {
  $($("#words .word")[wordIndex] as HTMLElement)
    .find("letter")
    .addClass("correct");
}

function updateWordsWidth(): void {
  let css: Record<string, string> = {};
  if (Config.tapeMode === "off") {
    if (Config.maxLineWidth === 0) {
      css = {
        "max-width": "100%",
      };
    } else {
      css = {
        "max-width": Config.maxLineWidth + "ch",
      };
    }
  } else {
    if (Config.maxLineWidth === 0) {
      css = {
        "max-width": "100%",
      };
    } else {
      css = {
        "max-width": "100%",
      };
    }
  }
  const el = $("#typingTest");
  el.css(css);
  if (Config.maxLineWidth === 0) {
    el.removeClass("full-width-padding").addClass("content");
  } else {
    el.removeClass("content").addClass("full-width-padding");
  }
}

function updateLiveStatsMargin(): void {
  if (Config.tapeMode === "off") {
    $("#liveStatsMini").css({
      "justify-content": "start",
      "margin-left": "0.25em",
    });
  } else {
    $("#liveStatsMini").css({
      "justify-content": "center",
      "margin-left": Config.tapeMargin + "%",
    });
  }
}

function updateLiveStatsOpacity(value: TimerOpacity): void {
  $("#barTimerProgress").css("opacity", parseFloat(value as string));
  $("#liveStatsTextTop").css("opacity", parseFloat(value as string));
  $("#liveStatsTextBottom").css("opacity", parseFloat(value as string));
  $("#liveStatsMini").css("opacity", parseFloat(value as string));
}

function updateLiveStatsColor(value: TimerColor): void {
  $("#barTimerProgress").removeClass("timerSub");
  $("#barTimerProgress").removeClass("timerText");
  $("#barTimerProgress").removeClass("timerMain");

  $("#liveStatsTextTop").removeClass("timerSub");
  $("#liveStatsTextTop").removeClass("timerText");
  $("#liveStatsTextTop").removeClass("timerMain");

  $("#liveStatsTextBottom").removeClass("timerSub");
  $("#liveStatsTextBottom").removeClass("timerText");
  $("#liveStatsTextBottom").removeClass("timerMain");

  $("#liveStatsMini").removeClass("timerSub");
  $("#liveStatsMini").removeClass("timerText");
  $("#liveStatsMini").removeClass("timerMain");

  if (value === "main") {
    $("#barTimerProgress").addClass("timerMain");
    $("#liveStatsTextTop").addClass("timerMain");
    $("#liveStatsTextBottom").addClass("timerMain");
    $("#liveStatsMini").addClass("timerMain");
  } else if (value === "sub") {
    $("#barTimerProgress").addClass("timerSub");
    $("#liveStatsTextTop").addClass("timerSub");
    $("#liveStatsTextBottom").addClass("timerSub");
    $("#liveStatsMini").addClass("timerSub");
  } else if (value === "text") {
    $("#barTimerProgress").addClass("timerText");
    $("#liveStatsTextTop").addClass("timerText");
    $("#liveStatsTextBottom").addClass("timerText");
    $("#liveStatsMini").addClass("timerText");
  }
}

export function getActiveWordTopAfterAppend(data: string): number {
  const activeWord = document.querySelectorAll("#words .word")?.[
    TestState.activeWordIndex - activeWordElementOffset
  ] as HTMLElement;

  activeWord.insertAdjacentHTML(
    "beforeend",
    `<letter class="temp">${data}</letter>`
  );

  const top = activeWord.offsetTop;

  activeWord.removeChild(activeWord.lastChild as Node);

  return top;
}

function afterAnyTestInput(correctInput: boolean | null): void {
  if (
    correctInput === true ||
    Config.playSoundOnError === "off" ||
    Config.blindMode
  ) {
    void SoundController.playClick();
  } else {
    void SoundController.playError();
  }

  const acc: number = Numbers.roundTo2(TestStats.calculateAccuracy());
  if (!isNaN(acc)) LiveAcc.update(acc);

  if (Config.mode !== "time") {
    TimerProgress.update();
  }

  if (Config.keymapMode === "next") {
    void KeymapEvent.highlight(
      TestWords.words
        .getCurrent()
        .charAt(TestInput.input.current.length)
        .toString()
    );
  }

  Focus.set(true);
  Caret.stopAnimation();
  void Caret.updatePosition();
}

export function afterTestTextInput(
  correct: boolean,
  movingToNextWord: boolean,
  inputOverride?: string
): void {
  let override: string | undefined;
  if (inputOverride !== undefined) {
    override = inputOverride;
  }
  if (
    movingToNextWord &&
    Strings.getLastChar(TestInput.input.current) === " "
  ) {
    override = TestInput.input.current.slice(0, -1);
  }
  setActiveWordTop();
  void updateActiveWordLetters(override);

  const newTop =
    (
      document.querySelectorAll("#words .word")?.[
        TestState.activeWordIndex - activeWordElementOffset
      ] as HTMLElement
    ).offsetTop ?? 0;

  if (newTop > activeWordTop) {
    //word jumped, go back
    // TestInput.input.replaceCurrentLastChar("");
    void updateActiveWordLetters(TestInput.input.current.slice(0, -1));
    // $("#wordsInput").val(" " + TestInput.input.current);
  }

  afterAnyTestInput(correct);
}

export function afterTestDelete(): void {
  void updateActiveWordLetters();
  afterAnyTestInput(null);
}

export function afterTestWordChange(direction: "forward" | "back"): void {
  updateActiveElement();
  if (
    direction === "forward" &&
    (!Config.showAllLines ||
      Config.mode === "time" ||
      (Config.mode === "custom" && CustomText.getLimitValue() === 0) ||
      (Config.mode === "custom" && CustomText.getLimitMode() === "time"))
  ) {
    const wordElements = document.querySelectorAll("#words .word");
    const currentElementId =
      TestState.activeWordIndex - activeWordElementOffset;

    const previousTop: number = Math.floor(
      (wordElements[currentElementId - 1] as HTMLElement | undefined)
        ?.offsetTop ?? 0
    );
    const currentTop = Math.floor(
      (wordElements[currentElementId] as HTMLElement | undefined)?.offsetTop ??
        0
    );

    if (currentTop > previousTop) {
      lineJump(previousTop);
    }
  }
}

$(".pageTest").on("click", "#saveScreenshotButton", () => {
  void screenshot();
});

$(".pageTest #copyWordsListButton").on("click", async () => {
  let words;
  if (Config.mode === "zen") {
    words = TestInput.input.getHistory().join(" ");
  } else {
    words = TestWords.words
      .get()
      .slice(0, TestInput.input.getHistory().length)
      .join(" ");
  }
  await copyToClipboard(words);
});

$(".pageTest #copyMissedWordsListButton").on("click", async () => {
  let words;
  if (Config.mode === "zen") {
    words = TestInput.input.getHistory().join(" ");
  } else {
    words = Object.keys(TestInput.missedWords ?? {}).join(" ");
  }
  await copyToClipboard(words);
});

async function copyToClipboard(content: string): Promise<void> {
  try {
    await navigator.clipboard.writeText(content);
    Notifications.add("Copied to clipboard", 0, {
      duration: 2,
    });
  } catch (e) {
    Notifications.add("Could not copy to clipboard: " + e, -1);
  }
}

$(".pageTest #toggleBurstHeatmap").on("click", async () => {
  UpdateConfig.setBurstHeatmap(!Config.burstHeatmap);
  ResultWordHighlight.destroy();
});

$(".pageTest #resultWordsHistory").on("mouseleave", ".words .word", () => {
  $(".wordInputHighlight").remove();
});

$(".pageTest #result #wpmChart").on("mouseleave", () => {
  ResultWordHighlight.setIsHoverChart(false);
  ResultWordHighlight.clear();
});

$(".pageTest #result #wpmChart").on("mouseenter", () => {
  ResultWordHighlight.setIsHoverChart(true);
});

$(".pageTest #resultWordsHistory").on("mouseenter", ".words .word", (e) => {
  if (resultVisible) {
    const input = $(e.currentTarget).attr("input");
    const burst = parseInt($(e.currentTarget).attr("burst") as string);
    if (input !== undefined) {
      $(e.currentTarget).append(
        `<div class="wordInputHighlight withSpeed">
          <div class="text">
          ${input
            .replace(/\t/g, "_")
            .replace(/\n/g, "_")
            .replace(/</g, "&lt")
            .replace(/>/g, "&gt")}
          </div>
          <div class="speed">
          ${Format.typingSpeed(burst, { showDecimalPlaces: false })}
          ${Config.typingSpeedUnit}
          </div>
          </div>`
      );
    }
  }
});

addEventListener("resize", () => {
  ResultWordHighlight.destroy();
});

$("#wordsInput").on("focus", (e) => {
  const wordsFocused = e.target === document.activeElement;
  if (!wordsFocused) return;
  if (!resultVisible && Config.showOutOfFocusWarning) {
    OutOfFocus.hide();
  }
  Caret.show(true);
});

$("#wordsInput").on("focusout", () => {
  if (!resultVisible && Config.showOutOfFocusWarning) {
    OutOfFocus.show();
  }
  Caret.hide();
});

$(".pageTest").on("click", "#showWordHistoryButton", () => {
  toggleResultWords();
});

$("#wordsWrapper").on("click", () => {
  focusWords();
});

ConfigEvent.subscribe((key, value) => {
  if (key === "quickRestart") {
    if (value === "off") {
      $(".pageTest #restartTestButton").removeClass("hidden");
    } else {
      $(".pageTest #restartTestButton").addClass("hidden");
    }
  }
  if (key === "maxLineWidth") {
    updateWordsWidth();
  }
  if (key === "timerOpacity") {
    updateLiveStatsOpacity(value as TimerOpacity);
  }
  if (key === "timerColor") {
    updateLiveStatsColor(value as TimerColor);
  }
});<|MERGE_RESOLUTION|>--- conflicted
+++ resolved
@@ -421,12 +421,7 @@
     for (let i = 0; i < TestWords.words.length; i++) {
       wordsHTML += getWordHTML(TestWords.words.get(i));
     }
-<<<<<<< HEAD
     $("#words").html(wordsHTML);
-=======
-  } else {
-    wordsHTML = '<div class="word active"></div>';
->>>>>>> bd22d8f7
   }
 
   updateActiveElement(undefined, true);
@@ -435,13 +430,10 @@
   }, 125);
 
   updateWordWrapperClasses();
-<<<<<<< HEAD
 }
 
 export function appendEmptyWordElement(): void {
   $("#words").append("<div class='word'><letter>ㅤ</letter></div>");
-=======
->>>>>>> bd22d8f7
 }
 
 const posUpdateLangList = ["japanese", "chinese", "korean"];
