--- conflicted
+++ resolved
@@ -16,15 +16,12 @@
 import format from "date-fns/format";
 import { Auth } from "../firebase";
 import { skipXpBreakdown } from "../elements/account-button";
-<<<<<<< HEAD
+import * as FunboxList from "./funbox/funbox-list";
 import * as PractiseWords from "./practise-words";
 import * as TestLogic from "./test-logic";
 import * as ManualRestart from "./manual-restart-tracker";
 import * as TestActive from "../states/test-active";
 import * as Tribe from "../tribe/tribe";
-=======
-import * as FunboxList from "./funbox/funbox-list";
->>>>>>> 61533ff1
 
 ConfigEvent.subscribe((eventKey, eventValue) => {
   if (eventValue === undefined || typeof eventValue !== "boolean") return;
