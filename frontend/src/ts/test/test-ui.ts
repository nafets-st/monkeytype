import * as Notifications from "../elements/notifications";
import * as ThemeColors from "../elements/theme-colors";
import Config, * as UpdateConfig from "../config";
import * as DB from "../db";
import * as TestWords from "./test-words";
import * as TestInput from "./test-input";
import * as CustomText from "./custom-text";
import * as Caret from "./caret";
import * as OutOfFocus from "./out-of-focus";
import * as Replay from "./replay";
import * as Misc from "../utils/misc";
import * as Strings from "../utils/strings";
import * as JSONData from "../utils/json-data";
import { blendTwoHexColors } from "../utils/colors";
import { get as getTypingSpeedUnit } from "../utils/typing-speed-units";
import * as SlowTimer from "../states/slow-timer";
import * as CompositionState from "../states/composition";
import * as ConfigEvent from "../observables/config-event";
import * as LineJumpEvent from "../observables/line-jump-event";
import * as Hangul from "hangul-js";
import * as TribeState from "../tribe/tribe-state";
import { format } from "date-fns/format";
import { isAuthenticated } from "../firebase";
import { debounce } from "throttle-debounce";
import * as ResultWordHighlight from "../elements/result-word-highlight";
import * as PractiseWords from "./practise-words";
import * as ActivePage from "../states/active-page";
import Format from "../utils/format";
import * as Loader from "../elements/loader";
import { getHtmlByUserFlags } from "../controllers/user-flag-controller";
import {
  TimerColor,
  TimerOpacity,
} from "@monkeytype/contracts/schemas/configs";
import { convertRemToPixels } from "../utils/numbers";
import { getActiveFunboxes } from "./funbox/list";
import * as TestState from "./test-state";

async function gethtml2canvas(): Promise<typeof import("html2canvas").default> {
  return (await import("html2canvas")).default;
}

function createHintsHtml(
  incorrectLtrIndices: number[][],
  activeWordLetters: NodeListOf<Element>,
  inputWord: string
): string {
  const inputChars = Strings.splitIntoCharacters(inputWord);
  let hintsHtml = "";
  for (const adjacentLetters of incorrectLtrIndices) {
    for (const indx of adjacentLetters) {
      const blockLeft = (activeWordLetters[indx] as HTMLElement).offsetLeft;
      const blockWidth = (activeWordLetters[indx] as HTMLElement).offsetWidth;
      const blockIndices = `[${indx}]`;
      const blockChars = inputChars[indx];

      hintsHtml +=
        `<hint data-length=1 data-chars-index=${blockIndices}` +
        ` style="left: ${blockLeft + blockWidth / 2}px;">${blockChars}</hint>`;
    }
  }
  hintsHtml = `<div class="hints">${hintsHtml}</div>`;
  return hintsHtml;
}

async function joinOverlappingHints(
  incorrectLtrIndices: number[][],
  activeWordLetters: NodeListOf<Element>,
  hintElements: HTMLCollection
): Promise<void> {
  const currentLanguage = await JSONData.getCurrentLanguage(Config.language);
  const isLanguageRTL = currentLanguage.rightToLeft;

  let i = 0;
  for (const adjacentLetters of incorrectLtrIndices) {
    for (let j = 0; j < adjacentLetters.length - 1; j++) {
      const block1El = hintElements[i] as HTMLElement;
      const block2El = hintElements[i + 1] as HTMLElement;
      const leftBlock = isLanguageRTL ? block2El : block1El;
      const rightBlock = isLanguageRTL ? block1El : block2El;

      /** HintBlock.offsetLeft is at the center line of corresponding letters
       * then "transform: translate(-50%)" aligns hints with letters */
      if (
        leftBlock.offsetLeft + leftBlock.offsetWidth / 2 >
        rightBlock.offsetLeft - rightBlock.offsetWidth / 2
      ) {
        block1El.dataset["length"] = (
          parseInt(block1El.dataset["length"] ?? "1") +
          parseInt(block2El.dataset["length"] ?? "1")
        ).toString();

        const block1Indices = block1El.dataset["charsIndex"] ?? "[]";
        const block2Indices = block2El.dataset["charsIndex"] ?? "[]";
        block1El.dataset["charsIndex"] =
          block1Indices.slice(0, -1) + "," + block2Indices.slice(1);

        const letter1Index = adjacentLetters[j] ?? 0;
        const newLeft =
          (activeWordLetters[letter1Index] as HTMLElement).offsetLeft +
          (isLanguageRTL
            ? (activeWordLetters[letter1Index] as HTMLElement).offsetWidth
            : 0) +
          (block2El.offsetLeft - block1El.offsetLeft);
        block1El.style.left = newLeft.toString() + "px";

        block1El.insertAdjacentHTML("beforeend", block2El.innerHTML);

        block2El.remove();
        adjacentLetters.splice(j + 1, 1);
        i -= j === 0 ? 1 : 2;
        j -= j === 0 ? 1 : 2;
      }
      i++;
    }
    i++;
  }
}

const debouncedZipfCheck = debounce(250, async () => {
  const supports = await JSONData.checkIfLanguageSupportsZipf(Config.language);
  if (supports === "no") {
    Notifications.add(
      `${Strings.capitalizeFirstLetter(
        Strings.getLanguageDisplayString(Config.language)
      )} does not support Zipf funbox, because the list is not ordered by frequency. Please try another word list.`,
      0,
      {
        duration: 7,
      }
    );
  }
  if (supports === "unknown") {
    Notifications.add(
      `${Strings.capitalizeFirstLetter(
        Strings.getLanguageDisplayString(Config.language)
      )} may not support Zipf funbox, because we don't know if it's ordered by frequency or not. If you would like to add this label, please contact us.`,
      0,
      {
        duration: 7,
      }
    );
  }
});

ConfigEvent.subscribe((eventKey, eventValue, nosave) => {
  if (
    (eventKey === "language" || eventKey === "funbox") &&
    Config.funbox.split("#").includes("zipf")
  ) {
    void debouncedZipfCheck();
  }
  if (eventKey === "fontSize" && !nosave) {
    OutOfFocus.hide();
    updateWordsHeight(true);
    void updateWordsInputPosition(true);
  }
  if (
    ["fontSize", "fontFamily", "blindMode", "hideExtraLetters"].includes(
      eventKey
    )
  ) {
    updateHintsPosition().catch((e: unknown) => {
      console.error(e);
    });
  }

  if (eventKey === "theme") void applyBurstHeatmap();

  if (eventValue === undefined) return;
  if (eventKey === "highlightMode") {
    if (ActivePage.get() === "test") updateActiveElement();
  }

  if (
    [
      "highlightMode",
      "blindMode",
      "indicateTypos",
      "tapeMode",
      "hideExtraLetters",
    ].includes(eventKey)
  ) {
    updateWordWrapperClasses();
  }

  if (eventKey === "tapeMode" && !nosave) {
    if (eventValue === "off") {
      $("#words").css("margin-left", "unset");
    } else {
      scrollTape();
    }
    updateLiveStatsMargin();
  }

  if (eventKey === "tapeMargin") {
    updateLiveStatsMargin();
  }

  if (typeof eventValue !== "boolean") return;
  if (eventKey === "flipTestColors") flipColors(eventValue);
  if (eventKey === "colorfulMode") colorful(eventValue);
  if (eventKey === "burstHeatmap") void applyBurstHeatmap();
});

export let activeWordElementIndex = 0;
export let resultVisible = false;
export let activeWordTop = 0;
export let testRestarting = false;
export let testRestartingPromise: Promise<unknown>;
export let lineTransition = false;
export let currentTestLine = 0;
export let resultCalculating = false;

export function setResultVisible(val: boolean): void {
  resultVisible = val;
}

export function setActiveWordElementIndex(val: number): void {
  activeWordElementIndex = val;
}

export function setActiveWordTop(val: number): void {
  activeWordTop = val;
}

let restartingResolve: null | ((value?: unknown) => void);
export function setTestRestarting(val: boolean): void {
  testRestarting = val;
  if (val) {
    testRestartingPromise = new Promise((resolve) => {
      restartingResolve = resolve;
    });
  } else {
    if (restartingResolve) restartingResolve();
    restartingResolve = null;
  }
}

export function setResultCalculating(val: boolean): void {
  resultCalculating = val;
}

export function reset(): void {
  currentTestLine = 0;
  activeWordElementIndex = 0;
}

export function focusWords(): void {
  $("#wordsInput").trigger("focus");
}

export function blurWords(): void {
  $("#wordsInput").trigger("blur");
}

export function updateActiveElement(
  backspace?: boolean,
  initial = false
): void {
  const active = document.querySelector("#words .active");
  if (!backspace) {
    active?.classList.add("typed");
  }
  if (Config.mode === "zen" && backspace) {
    active?.remove();
  } else if (active !== null && !initial) {
    active.classList.remove("active");
  }
  const newActiveWord = document.querySelectorAll("#words .word")[
    activeWordElementIndex
  ] as HTMLElement | undefined;

  if (newActiveWord == undefined) {
    throw new Error("activeWord is undefined - can't update active element");
  }

  newActiveWord.classList.add("active");
  newActiveWord.classList.remove("error");
  newActiveWord.classList.remove("typed");

  activeWordTop = newActiveWord.offsetTop;

  if (!initial && shouldUpdateWordsInputPosition()) {
    void updateWordsInputPosition();
  }
  if (Config.tapeMode !== "off") {
    scrollTape();
  }
}

export async function updateHintsPosition(): Promise<void> {
  if (
    ActivePage.get() !== "test" ||
    resultVisible ||
    Config.indicateTypos !== "below"
  )
    return;

  const currentLanguage = await JSONData.getCurrentLanguage(Config.language);
  const isLanguageRTL = currentLanguage.rightToLeft;

  let wordEl: HTMLElement | undefined;
  let letterElements: NodeListOf<Element> | undefined;

  const hintElements = document
    .getElementById("words")
    ?.querySelectorAll("div.word > div.hints > hint");
  for (let i = 0; i < (hintElements?.length ?? 0); i++) {
    const hintEl = hintElements?.[i] as HTMLElement;

    if (!wordEl || hintEl.parentElement?.parentElement !== wordEl) {
      wordEl = hintEl.parentElement?.parentElement as HTMLElement;
      letterElements = wordEl?.querySelectorAll("letter");
    }

    const letterIndices = hintEl.dataset["charsIndex"]
      ?.slice(1, -1)
      .split(",")
      .map((indx) => parseInt(indx));
    const leftmostIndx = isLanguageRTL
      ? parseInt(hintEl.dataset["length"] ?? "1") - 1
      : 0;
    let newLeft = (
      letterElements?.[letterIndices?.[leftmostIndx] ?? 0] as HTMLElement
    ).offsetLeft;
    const lettersWidth =
      letterIndices?.reduce(
        (accum, curr) =>
          accum + (letterElements?.[curr] as HTMLElement).offsetWidth,
        0
      ) ?? 0;
    newLeft += lettersWidth / 2;

    hintEl.style.left = newLeft.toString() + "px";
  }
}

function getWordHTML(word: string): string {
  let newlineafter = false;
  let retval = `<div class='word'>`;

  const funbox = getActiveFunboxes().find((f) => f.functions?.getWordHtml);
  const chars = Strings.splitIntoCharacters(word);
  for (const char of chars) {
    if (funbox?.functions?.getWordHtml) {
      retval += funbox.functions.getWordHtml(char, true);
    } else if (char === "\t") {
      retval += `<letter class='tabChar'><i class="fas fa-long-arrow-alt-right fa-fw"></i></letter>`;
    } else if (char === "\n") {
      newlineafter = true;
      retval += `<letter class='nlChar'><i class="fas fa-level-down-alt fa-rotate-90 fa-fw"></i></letter>`;
    } else {
      retval += "<letter>" + char + "</letter>";
    }
  }
  retval += "</div>";
  if (newlineafter) retval += "<div class='newline'></div>";
  return retval;
}

function updateWordWrapperClasses(): void {
  if (Config.tapeMode !== "off") {
    $("#words").addClass("tape");
    $("#wordsWrapper").addClass("tape");
  } else {
    $("#words").removeClass("tape");
    $("#wordsWrapper").removeClass("tape");
  }

  if (Config.blindMode) {
    $("#words").addClass("blind");
    $("#wordsWrapper").addClass("blind");
  } else {
    $("#words").removeClass("blind");
    $("#wordsWrapper").removeClass("blind");
  }

  if (Config.indicateTypos === "below") {
    $("#words").addClass("indicateTyposBelow");
    $("#wordsWrapper").addClass("indicateTyposBelow");
  } else {
    $("#words").removeClass("indicateTyposBelow");
    $("#wordsWrapper").removeClass("indicateTyposBelow");
  }

  if (Config.hideExtraLetters) {
    $("#words").addClass("hideExtraLetters");
    $("#wordsWrapper").addClass("hideExtraLetters");
  } else {
    $("#words").removeClass("hideExtraLetters");
    $("#wordsWrapper").removeClass("hideExtraLetters");
  }

  const existing =
    $("#words")
      ?.attr("class")
      ?.split(/\s+/)
      ?.filter((it) => !it.startsWith("highlight-")) ?? [];
  if (Config.highlightMode != null) {
    existing.push("highlight-" + Config.highlightMode.replaceAll("_", "-"));
  }

  $("#words").attr("class", existing.join(" "));

  updateWordsWidth();
  updateWordsHeight(true);
  setTimeout(() => {
    void updateWordsInputPosition(true);
  }, 250);
}

export function showWords(): void {
  $("#words").empty();

  let wordsHTML = "";
  if (Config.mode !== "zen") {
    for (let i = 0; i < TestWords.words.length; i++) {
      wordsHTML += getWordHTML(TestWords.words.get(i));
    }
  } else {
    wordsHTML =
      '<div class="word">word height</div><div class="word active"></div>';
  }

  $("#words").html(wordsHTML);

  updateActiveElement(undefined, true);
  setTimeout(() => {
    void Caret.updatePosition();
  }, 125);

  updateWordWrapperClasses();

  if (Config.mode === "zen") {
    $(document.querySelector(".word") as Element).remove();
  }
}

const posUpdateLangList = ["japanese", "chinese", "korean"];
function shouldUpdateWordsInputPosition(): boolean {
  const language = posUpdateLangList.some((l) => Config.language.startsWith(l));
  return language || (Config.mode !== "time" && Config.showAllLines);
}

export async function updateWordsInputPosition(initial = false): Promise<void> {
  if (ActivePage.get() !== "test") return;
  if (Config.tapeMode !== "off" && !initial) return;

  const currentLanguage = await JSONData.getCurrentLanguage(Config.language);
  const isLanguageRTL = currentLanguage.rightToLeft;

  const el = document.querySelector("#wordsInput") as HTMLElement;
  const activeWord =
    document.querySelectorAll<HTMLElement>("#words .word")[
      activeWordElementIndex
    ];

  if (!activeWord) {
    el.style.top = "0px";
    el.style.left = "0px";
    return;
  }

  const computed = window.getComputedStyle(activeWord);
  const activeWordMargin =
    parseInt(computed.marginTop) + parseInt(computed.marginBottom);

  const letterHeight = convertRemToPixels(Config.fontSize);
  const targetTop =
    activeWord.offsetTop + letterHeight / 2 - el.offsetHeight / 2 + 1; //+1 for half of border

  if (activeWord.offsetWidth < letterHeight) {
    el.style.width = letterHeight + "px";
  } else {
    el.style.width = activeWord.offsetWidth + "px";
  }

  if (Config.tapeMode !== "off") {
    el.style.top = targetTop + "px";
    el.style.left = Config.tapeMargin + "%";
    return;
  }

  if (initial) {
    el.style.top = targetTop + letterHeight + activeWordMargin + 4 + "px";
  } else {
    el.style.top = targetTop + "px";
  }

  if (activeWord.offsetWidth < letterHeight && isLanguageRTL) {
    el.style.left = activeWord.offsetLeft - letterHeight + "px";
  } else {
    el.style.left = activeWord.offsetLeft + "px";
  }
}

function updateWordsHeight(force = false): void {
  if (ActivePage.get() !== "test" || resultVisible) return;
  if (!force && Config.mode !== "custom") return;
  $("#wordsWrapper").removeClass("hidden");
  const wordHeight = $(document.querySelector(".word") as Element).outerHeight(
    true
  ) as number;
  const wordsHeight = $(
    document.querySelector("#words") as Element
  ).outerHeight(true) as number;

  const shouldLimitToThreeLines =
    Config.mode === "time" ||
    (Config.mode === "custom" && CustomText.getLimitMode() === "time") ||
    (Config.mode === "custom" &&
      CustomText.getLimitMode() === "word" &&
      CustomText.getLimitValue() === 0) ||
    (Config.mode === "custom" &&
      CustomText.getLimitMode() === "section" &&
      CustomText.getLimitValue() === 0);

  if (Config.showAllLines && !shouldLimitToThreeLines) {
    // overflow-x should not be visible in tape mode, but since showAllLines can't
    // be enabled simultaneously with tape mode we don't need to check it's off
    $("#words")
      .css("height", "auto")
      .css("overflow", "visible clip")
      .css("width", "100%")
      .css("margin-left", "unset");
    $("#wordsWrapper").css("height", "auto").css("overflow", "visible clip");

    let nh = wordHeight * 3;

    if (nh > wordsHeight) {
      nh = wordsHeight;
    }
    $(".outOfFocusWarning").css(
      "margin-top",
      wordHeight + convertRemToPixels(1) / 2 + "px"
    );
    $("#typingTest .tribeCountdown").css("line-height", nh + "px");
  } else {
    let finalWordsHeight: number, finalWrapperHeight: number;

    if (Config.tapeMode !== "off") {
      finalWordsHeight = wordHeight * 2;
      finalWrapperHeight = wordHeight;
    } else {
      let lines = 0;
      let lastHeight = 0;
      let wordIndex = 0;
      const words = document.querySelectorAll("#words .word");
      let wrapperHeight = 0;

      const wordComputedStyle = window.getComputedStyle(words[0] as Element);
      const wordTopMargin = parseInt(wordComputedStyle.marginTop);
      const wordBottomMargin = parseInt(wordComputedStyle.marginBottom);

      while (lines < 3) {
        const word = words[wordIndex] as HTMLElement | null;
        if (!word) break;
        const height = word.offsetTop;
        if (height > lastHeight) {
          lines++;
          wrapperHeight += word.offsetHeight + wordTopMargin + wordBottomMargin;
          lastHeight = height;
        }
        wordIndex++;
      }

      if (lines < 3) wrapperHeight = wrapperHeight * (3 / lines);

      const wordsHeight = (wrapperHeight / 3) * 4;

      finalWordsHeight = wordsHeight;
      finalWrapperHeight = wrapperHeight;
    }

    // $("#words").css("height", "0px");
    // not sure why this was here, wonder if removing it will break anything

    if (Config.tapeMode !== "off") {
      $("#words").css({ overflow: "hidden", width: "200vw" });
      $("#wordsWrapper").css({ overflow: "hidden" });
      scrollTape();
    } else {
      $("#words").css({
        overflow: "visible clip",
        marginLeft: "unset",
        width: "",
      });
      $("#wordsWrapper").css({ overflow: "visible clip" });
    }

    $("#wordsWrapper")
      .css("height", finalWrapperHeight + "px")
      .css("overflow", "hidden");
    $(".outOfFocusWarning").css(
      "margin-top",
      finalWrapperHeight / 2 - Numbers.convertRemToPixels(1) / 2 + "px"
    );
  }

  setTimeout(() => {
    $("#words").css("height", finalWordsHeight + "px");
    $("#wordsWrapper").css("height", finalWrapperHeight + "px");
    $(".outOfFocusWarning").css(
      "margin-top",
      finalWrapperHeight / 2 - convertRemToPixels(1) / 2 + "px"
    );
    $("#typingTest .tribeCountdown").css(
      "line-height",
      finalWrapperHeight + "px"
    );
  }, 0);
}

export function addWord(word: string): void {
  $("#words").append(getWordHTML(word));
}

export function flipColors(tf: boolean): void {
  if (tf) {
    $("#words").addClass("flipped");
  } else {
    $("#words").removeClass("flipped");
  }
}

export function colorful(tc: boolean): void {
  if (tc) {
    $("#words").addClass("colorfulMode");
  } else {
    $("#words").removeClass("colorfulMode");
  }
}

let firefoxClipboardNotificatoinShown = false;
export async function screenshot(): Promise<void> {
  Loader.show();
  let revealReplay = false;

  let revertCookie = false;
  if (
    Misc.isElementVisible("#cookiesModal") ||
    document.contains(document.querySelector("#cookiesModal"))
  ) {
    revertCookie = true;
  }

  function revertScreenshot(): void {
    Loader.hide();
    $("#ad-result-wrapper").removeClass("hidden");
    $("#ad-result-small-wrapper").removeClass("hidden");
    $("#testConfig").removeClass("hidden");
    $(".pageTest .screenshotSpacer").remove();
    $("#notificationCenter").removeClass("hidden");
    $("#commandLineMobileButton").removeClass("hidden");
    $(".pageTest .ssWatermark").addClass("hidden");
    $(".pageTest .ssWatermark").text("monkeytype.com");
    $(".pageTest .buttons").removeClass("hidden");
    $("noscript").removeClass("hidden");
    $("#nocss").removeClass("hidden");
    $("header, footer").removeClass("invisible");
    $("#result").removeClass("noBalloons");
    $(".wordInputHighlight").removeClass("hidden");
    $(".highlightContainer").removeClass("hidden");
    if (revertCookie) $("#cookiesModal").removeClass("hidden");
    if (revealReplay) $("#resultReplay").removeClass("hidden");
    if (!isAuthenticated()) {
      $(".pageTest .loginTip").removeClass("hidden");
    }
    (document.querySelector("html") as HTMLElement).style.scrollBehavior =
      "smooth";
<<<<<<< HEAD

    FunboxList.get(Config.funbox).forEach((f) =>
      f.functions?.applyGlobalCSS?.()
    );
    if (TribeState.getState() > 5) {
      $(".pageTest #result .inviteLink").removeClass("hidden");
=======
    for (const fb of getActiveFunboxes()) {
      fb.functions?.applyGlobalCSS?.();
>>>>>>> a0a09cc1
    }
  }

  if (!$("#resultReplay").hasClass("hidden")) {
    revealReplay = true;
    Replay.pauseReplay();
  }
  const dateNow = new Date(Date.now());
  $("#resultReplay").addClass("hidden");
  $(".pageTest .ssWatermark").removeClass("hidden");

  const snapshot = DB.getSnapshot();
  const ssWatermark = [format(dateNow, "dd MMM yyyy HH:mm"), "monkeytype.com"];
  if (snapshot?.name !== undefined) {
    const userText = `${snapshot?.name}${getHtmlByUserFlags(snapshot, {
      iconsOnly: true,
    })}`;
    ssWatermark.unshift(userText);
  }
  $(".pageTest .ssWatermark").html(
    ssWatermark
      .map((el) => `<span>${el}</span>`)
      .join("<span class='pipe'>|</span>")
  );
  $(".pageTest .buttons").addClass("hidden");
  $("#notificationCenter").addClass("hidden");
  $("#commandLineMobileButton").addClass("hidden");
  $(".pageTest .loginTip").addClass("hidden");
  $(".pageTest #result .inviteLink").addClass("hidden");
  $("noscript").addClass("hidden");
  $("#nocss").addClass("hidden");
  $("#ad-result-wrapper").addClass("hidden");
  $("#ad-result-small-wrapper").addClass("hidden");
  $("#testConfig").addClass("hidden");
  $(".page.pageTest").prepend("<div class='screenshotSpacer'></div>");
  $("header, footer").addClass("invisible");
  $("#result").addClass("noBalloons");
  $(".wordInputHighlight").addClass("hidden");
  $(".highlightContainer").addClass("hidden");
  if (revertCookie) $("#cookiesModal").addClass("hidden");

  for (const fb of getActiveFunboxes()) {
    fb.functions?.clearGlobal?.();
  }

  (document.querySelector("html") as HTMLElement).style.scrollBehavior = "auto";
  window.scrollTo({
    top: 0,
  });
  const src = $("#result .wrapper");
  const sourceX = src.offset()?.left ?? 0; /*X position from div#target*/
  const sourceY = src.offset()?.top ?? 0; /*Y position from div#target*/
  const sourceWidth = src.outerWidth(
    true
  ) as number; /*clientWidth/offsetWidth from div#target*/
  const sourceHeight = src.outerHeight(
    true
  ) as number; /*clientHeight/offsetHeight from div#target*/
  try {
    const paddingX = convertRemToPixels(2);
    const paddingY = convertRemToPixels(2);

    const canvas = await (
      await gethtml2canvas()
    )(document.body, {
      backgroundColor: await ThemeColors.get("bg"),
      width: sourceWidth + paddingX * 2,
      height: sourceHeight + paddingY * 2,
      x: sourceX - paddingX,
      y: sourceY - paddingY,
    });
    canvas.toBlob(async (blob) => {
      try {
        if (blob === null) {
          throw new Error("Could not create image, blob is null");
        }
        const clipItem = new ClipboardItem(
          Object.defineProperty({}, blob.type, {
            value: blob,
            enumerable: true,
          })
        );
        await navigator.clipboard.write([clipItem]);
        Notifications.add("Copied to clipboard", 1, {
          duration: 2,
        });
      } catch (e) {
        console.error("Error while saving image to clipboard", e);
        if (blob) {
          //check if on firefox
          if (
            navigator.userAgent.toLowerCase().includes("firefox") &&
            !firefoxClipboardNotificatoinShown
          ) {
            firefoxClipboardNotificatoinShown = true;
            Notifications.add(
              "On Firefox you can enable the asyncClipboard.clipboardItem permission in about:config to enable copying straight to the clipboard",
              0,
              {
                duration: 10,
              }
            );
          }

          Notifications.add(
            "Could not save image to clipboard. Opening in new tab instead (make sure popups are allowed)",
            0,
            {
              duration: 5,
            }
          );
          open(URL.createObjectURL(blob));
        } else {
          Notifications.add(
            Misc.createErrorMessage(e, "Error saving image to clipboard"),
            -1
          );
        }
      }
      revertScreenshot();
    });
  } catch (e) {
    Notifications.add(Misc.createErrorMessage(e, "Error creating image"), -1);
    revertScreenshot();
  }
  setTimeout(() => {
    revertScreenshot();
  }, 3000);
}

export async function updateActiveWordLetters(
  inputOverride?: string
): Promise<void> {
  const input = inputOverride ?? TestInput.input.current;
  const currentWord = TestWords.words.getCurrent();
  if (!currentWord && Config.mode !== "zen") return;
  let ret = "";
  const hintIndices: number[][] = [];

  let newlineafter = false;

  if (Config.mode === "zen") {
    for (const char of TestInput.input.current) {
      if (char === "\t") {
        ret += `<letter class='tabChar correct' style="opacity: 0"><i class="fas fa-long-arrow-alt-right fa-fw"></i></letter>`;
      } else if (char === "\n") {
        newlineafter = true;
        ret += `<letter class='nlChar correct' style="opacity: 0"><i class="fas fa-level-down-alt fa-rotate-90 fa-fw"></i></letter>`;
      } else {
        ret += `<letter class="correct">${char}</letter>`;
      }
    }
  } else {
    let correctSoFar = false;

    const containsKorean = TestInput.input.getKoreanStatus();

    if (!containsKorean) {
      // slice earlier if input has trailing compose characters
      const inputWithoutComposeLength = Misc.trailingComposeChars.test(input)
        ? input.search(Misc.trailingComposeChars)
        : input.length;
      if (
        input.search(Misc.trailingComposeChars) < currentWord.length &&
        // eslint-disable-next-line @typescript-eslint/prefer-string-starts-ends-with
        currentWord.slice(0, inputWithoutComposeLength) ===
          input.slice(0, inputWithoutComposeLength)
      ) {
        correctSoFar = true;
      }
    } else {
      // slice earlier if input has trailing compose characters
      const koCurrentWord: string = Hangul.disassemble(currentWord).join("");
      const koInput: string = Hangul.disassemble(input).join("");
      const inputWithoutComposeLength: number = Misc.trailingComposeChars.test(
        input
      )
        ? input.search(Misc.trailingComposeChars)
        : koInput.length;
      if (
        input.search(Misc.trailingComposeChars) <
          Hangul.d(koCurrentWord).length &&
        // eslint-disable-next-line @typescript-eslint/prefer-string-starts-ends-with
        koCurrentWord.slice(0, inputWithoutComposeLength) ===
          koInput.slice(0, inputWithoutComposeLength)
      ) {
        correctSoFar = true;
      }
    }

    const funbox = getActiveFunboxes().find((fb) => fb.functions?.getWordHtml);

    const inputChars = Strings.splitIntoCharacters(input);
    const currentWordChars = Strings.splitIntoCharacters(currentWord);
    for (let i = 0; i < inputChars.length; i++) {
      const charCorrect = currentWordChars[i] === inputChars[i];

      let currentLetter = currentWordChars[i] as string;
      let tabChar = "";
      let nlChar = "";
      if (funbox?.functions?.getWordHtml) {
        const cl = funbox.functions?.getWordHtml(currentLetter);
        if (cl !== "") {
          currentLetter = cl;
        }
      } else if (currentLetter === "\t") {
        tabChar = "tabChar";
        currentLetter = `<i class="fas fa-long-arrow-alt-right fa-fw"></i>`;
      } else if (currentLetter === "\n") {
        nlChar = "nlChar";
        currentLetter = `<i class="fas fa-level-down-alt fa-rotate-90 fa-fw"></i>`;
      }

      if (charCorrect) {
        ret += `<letter class="correct ${tabChar}${nlChar}">${currentLetter}</letter>`;
      } else if (
        currentLetter !== undefined &&
        CompositionState.getComposing() &&
        i >= CompositionState.getStartPos() &&
        !(containsKorean && !correctSoFar)
      ) {
        ret += `<letter class="dead">${
          Config.indicateTypos === "replace"
            ? inputChars[i] === " "
              ? "_"
              : inputChars[i]
            : currentLetter
        }</letter>`;
      } else if (currentLetter === undefined) {
        let letter = inputChars[i];
        if (letter === " " || letter === "\t" || letter === "\n") {
          letter = "_";
        }
        ret += `<letter class="incorrect extra ${tabChar}${nlChar}">${letter}</letter>`;
      } else {
        ret +=
          `<letter class="incorrect ${tabChar}${nlChar}">` +
          (Config.indicateTypos === "replace"
            ? inputChars[i] === " "
              ? "_"
              : inputChars[i]
            : currentLetter) +
          "</letter>";
        if (Config.indicateTypos === "below") {
          if (!hintIndices?.length) hintIndices.push([i]);
          else {
            const lastblock = hintIndices[hintIndices.length - 1];
            if (lastblock?.[lastblock.length - 1] === i - 1) lastblock.push(i);
            else hintIndices.push([i]);
          }
        }
      }
    }

    for (let i = inputChars.length; i < currentWordChars.length; i++) {
      const currentLetter = currentWordChars[i];
      if (funbox?.functions?.getWordHtml) {
        ret += funbox.functions.getWordHtml(currentLetter as string, true);
      } else if (currentLetter === "\t") {
        ret += `<letter class='tabChar'><i class="fas fa-long-arrow-alt-right fa-fw"></i></letter>`;
      } else if (currentLetter === "\n") {
        ret += `<letter class='nlChar'><i class="fas fa-level-down-alt fa-rotate-90 fa-fw"></i></letter>`;
      } else {
        ret += `<letter>` + currentLetter + "</letter>";
      }
    }
  }

  const activeWord = document.querySelectorAll("#words .word")?.[
    activeWordElementIndex
  ] as HTMLElement;

  activeWord.innerHTML = ret;

  if (hintIndices?.length) {
    const activeWordLetters = activeWord.querySelectorAll("letter");
    const hintsHtml = createHintsHtml(hintIndices, activeWordLetters, input);
    activeWord.insertAdjacentHTML("beforeend", hintsHtml);
    const hintElements = activeWord.getElementsByTagName("hint");
    await joinOverlappingHints(hintIndices, activeWordLetters, hintElements);
  }

  if (newlineafter) $("#words").append("<div class='newline'></div>");
  if (Config.tapeMode !== "off") {
    scrollTape();
  }
}

export function scrollTape(): void {
  if (ActivePage.get() !== "test" || resultVisible) return;

  if (!TestState.isActive) {
    $("#words")
      .stop(true, false)
      .animate(
        {
          marginLeft: Config.tapeMargin + "%",
        },
        SlowTimer.get() ? 0 : 125
      );
    return;
  }

  const wordsWrapperWidth = (
    document.querySelector("#wordsWrapper") as HTMLElement
  ).offsetWidth;
  let fullWordsWidth = 0;
  const toHide: JQuery[] = [];
  let widthToHide = 0;
  if (activeWordElementIndex > 0) {
    for (let i = 0; i < activeWordElementIndex; i++) {
      const word = document.querySelectorAll("#words .word")[i] as HTMLElement;
      fullWordsWidth += $(word).outerWidth(true) ?? 0;
      const forWordLeft = Math.floor(word.offsetLeft);
      const forWordWidth = Math.floor(word.offsetWidth);
      if (forWordLeft < 0 - forWordWidth) {
        const toPush = $($("#words .word")[i] as HTMLElement);
        toHide.push(toPush);
        widthToHide += toPush.outerWidth(true) ?? 0;
      }
    }
    if (toHide.length > 0) {
      activeWordElementIndex -= toHide.length;
      toHide.forEach((e) => e.remove());
      fullWordsWidth -= widthToHide;
      const currentMargin = parseInt($("#words").css("margin-left"), 10);
      $("#words").css("margin-left", `${currentMargin + widthToHide}px`);
    }
  }
  let currentWordWidth = 0;
  if (Config.tapeMode === "letter") {
    if (TestInput.input.current.length > 0) {
      const words = document.querySelectorAll("#words .word");
      const letters = words[activeWordElementIndex]?.querySelectorAll("letter");
      if (!letters) return;
      for (let i = 0; i < TestInput.input.current.length; i++) {
        const letter = letters[i] as HTMLElement;
        if (
          (Config.blindMode || Config.hideExtraLetters) &&
          letter.classList.contains("extra")
        ) {
          continue;
        }
        currentWordWidth += $(letter).outerWidth(true) ?? 0;
      }
    }
  }

  const tapeMargin = wordsWrapperWidth * (Config.tapeMargin / 100);
  const newMargin = tapeMargin - (fullWordsWidth + currentWordWidth);
  if (Config.smoothLineScroll) {
    $("#words")
      .stop(true, false)
      .animate(
        {
          marginLeft: newMargin,
        },
        SlowTimer.get() ? 0 : 125
      );
  } else {
    $("#words").css("margin-left", `${newMargin}px`);
  }
}

export function updatePremid(): void {
  const mode2 = Misc.getMode2(Config, TestWords.currentQuote);
  let fbtext = "";
  if (Config.funbox !== "none") {
    fbtext = " " + Config.funbox.split("#").join(" ");
  }
  $(".pageTest #premidTestMode").text(
    `${Config.mode} ${mode2} ${Strings.getLanguageDisplayString(
      Config.language
    )}${fbtext}`
  );
  $(".pageTest #premidSecondsLeft").text(Config.time);
}

let currentLinesAnimating = 0;

export function lineJump(currentTop: number): void {
  //last word of the line
  if (
    (Config.tapeMode === "off" && currentTestLine > 0) ||
    (Config.tapeMode !== "off" && currentTestLine >= 0)
  ) {
    const hideBound = currentTop;

    const toHide: JQuery[] = [];
    const wordElements = $("#words .word");
    for (let i = 0; i < activeWordElementIndex; i++) {
      const el = $(wordElements[i] as HTMLElement);
      if (el.hasClass("hidden")) continue;
      const forWordTop = Math.floor((el[0] as HTMLElement).offsetTop);
      if (
        forWordTop <
        (Config.tapeMode === "off" ? hideBound - 10 : hideBound + 10)
      ) {
        toHide.push($($("#words .word")[i] as HTMLElement));
      }
    }
    const wordHeight = $(
      document.querySelector(".word") as Element
    ).outerHeight(true) as number;
    if (Config.smoothLineScroll && toHide.length > 0) {
      lineTransition = true;
      const smoothScroller = $("#words .smoothScroller");
      if (smoothScroller.length === 0) {
        $("#words").prepend(
          `<div class="smoothScroller" style="position: fixed;height:${wordHeight}px;width:100%"></div>`
        );
      } else {
        smoothScroller.css(
          "height",
          `${(smoothScroller.outerHeight(true) ?? 0) + wordHeight}px`
        );
      }
      $("#words .smoothScroller")
        .stop(true, false)
        .animate(
          {
            height: 0,
          },
          SlowTimer.get() ? 0 : 125,
          () => {
            $("#words .smoothScroller").remove();
          }
        );
      $("#paceCaret")
        .stop(true, false)
        .animate(
          {
            top:
              (document.querySelector("#paceCaret") as HTMLElement)?.offsetTop -
              wordHeight,
          },
          SlowTimer.get() ? 0 : 125
        );

      const newCss: Record<string, string> = {
        marginTop: `-${wordHeight * (currentLinesAnimating + 1)}px`,
      };

      if (Config.tapeMode !== "off") {
        const wordsWrapperWidth = (
          document.querySelector("#wordsWrapper") as HTMLElement
        ).offsetWidth;
        const newMargin = wordsWrapperWidth / 2;
        newCss["marginLeft"] = `${newMargin}px`;
      }
      currentLinesAnimating++;
      $("#words")
        .stop(true, false)
        .animate(newCss, SlowTimer.get() ? 0 : 125, () => {
          currentLinesAnimating = 0;
          activeWordTop = (
            document.querySelectorAll("#words .word")?.[
              activeWordElementIndex
            ] as HTMLElement
          )?.offsetTop;

          activeWordElementIndex -= toHide.length;
          lineTransition = false;
          toHide.forEach((el) => el.remove());
          $("#words").css("marginTop", "0");
        });
    } else {
      toHide.forEach((el) => el.remove());
      activeWordElementIndex -= toHide.length;
      $("#paceCaret").css({
        top:
          (document.querySelector("#paceCaret") as HTMLElement).offsetTop -
          wordHeight,
      });
    }
    LineJumpEvent.dispatch(wordHeight);
  }
  currentTestLine++;
  updateWordsHeight();
}

export function setRightToLeft(isEnabled: boolean): void {
  if (isEnabled) {
    $("#words").addClass("rightToLeftTest");
    $("#resultWordsHistory .words").addClass("rightToLeftTest");
    $("#resultReplay .words").addClass("rightToLeftTest");
  } else {
    $("#words").removeClass("rightToLeftTest");
    $("#resultWordsHistory .words").removeClass("rightToLeftTest");
    $("#resultReplay .words").removeClass("rightToLeftTest");
  }
}

export function setLigatures(isEnabled: boolean): void {
  if (isEnabled) {
    $("#words").addClass("withLigatures");
    $("#resultWordsHistory .words").addClass("withLigatures");
    $("#resultReplay .words").addClass("withLigatures");
  } else {
    $("#words").removeClass("withLigatures");
    $("#resultWordsHistory .words").removeClass("withLigatures");
    $("#resultReplay .words").removeClass("withLigatures");
  }
}

async function loadWordsHistory(): Promise<boolean> {
  $("#resultWordsHistory .words").empty();
  let wordsHTML = "";
  for (let i = 0; i < TestInput.input.history.length + 2; i++) {
    const input = TestInput.input.getHistory(i);
    const corrected = TestInput.corrected.getHistory(i);
    const word = TestWords.words.get(i);
    const containsKorean =
      input?.match(
        /[\uac00-\ud7af]|[\u1100-\u11ff]|[\u3130-\u318f]|[\ua960-\ua97f]|[\ud7b0-\ud7ff]/g
      ) !== null ||
      word?.match(
        /[\uac00-\ud7af]|[\u1100-\u11ff]|[\u3130-\u318f]|[\ua960-\ua97f]|[\ud7b0-\ud7ff]/g
      ) !== null;
    let wordEl = "";
    try {
      if (input === undefined || input === "") {
        throw new Error("empty input word");
      }

      const errorClass = input !== word ? "error" : "";

      if (corrected !== undefined && corrected !== "") {
        const correctedChar = !containsKorean
          ? corrected
          : Hangul.assemble(corrected.split(""));
        wordEl = `<div class='word nocursor ${errorClass}' burst="${
          TestInput.burstHistory[i]
        }" input="${correctedChar
          .replace(/"/g, "&quot;")
          .replace(/ /g, "_")}">`;
      } else {
        wordEl = `<div class='word nocursor ${errorClass}' burst="${
          TestInput.burstHistory[i]
        }" input="${input.replace(/"/g, "&quot;").replace(/ /g, "_")}">`;
      }

      const inputCharacters = Strings.splitIntoCharacters(input);
      const wordCharacters = Strings.splitIntoCharacters(word);
      const correctedCharacters = Strings.splitIntoCharacters(corrected ?? "");

      let loop;
      if (Config.mode === "zen" || input.length > word.length) {
        //input is longer - extra characters possible (loop over input)
        loop = inputCharacters.length;
      } else {
        //input is shorter or equal (loop over word list)
        loop = wordCharacters.length;
      }

      if (corrected === undefined) throw new Error("empty corrected word");

      for (let c = 0; c < loop; c++) {
        let correctedChar;
        try {
          correctedChar = !containsKorean
            ? correctedCharacters[c]
            : Hangul.assemble(corrected.split(""))[c];
        } catch (e) {
          correctedChar = undefined;
        }
        let extraCorrected = "";
        const historyWord: string = !containsKorean
          ? corrected
          : Hangul.assemble(corrected.split(""));
        if (
          c + 1 === loop &&
          historyWord !== undefined &&
          historyWord.length > input.length
        ) {
          extraCorrected = "extraCorrected";
        }
        if (Config.mode === "zen" || wordCharacters[c] !== undefined) {
          if (
            Config.mode === "zen" ||
            inputCharacters[c] === wordCharacters[c]
          ) {
            if (
              correctedChar === inputCharacters[c] ||
              correctedChar === undefined
            ) {
              wordEl += `<letter class="correct ${extraCorrected}">${inputCharacters[c]}</letter>`;
            } else {
              wordEl +=
                `<letter class="corrected ${extraCorrected}">` +
                inputCharacters[c] +
                "</letter>";
            }
          } else {
            if (inputCharacters[c] === TestInput.input.current) {
              wordEl +=
                `<letter class='correct ${extraCorrected}'>` +
                wordCharacters[c] +
                "</letter>";
            } else if (inputCharacters[c] === undefined) {
              wordEl += "<letter>" + wordCharacters[c] + "</letter>";
            } else {
              wordEl +=
                `<letter class="incorrect ${extraCorrected}">` +
                wordCharacters[c] +
                "</letter>";
            }
          }
        } else {
          wordEl +=
            '<letter class="incorrect extra">' +
            inputCharacters[c] +
            "</letter>";
        }
      }
      wordEl += "</div>";
    } catch (e) {
      try {
        wordEl = "<div class='word'>";
        for (const char of word) {
          wordEl += "<letter>" + char + "</letter>";
        }
        wordEl += "</div>";
      } catch {}
    }
    wordsHTML += wordEl;
  }
  $("#resultWordsHistory .words").html(wordsHTML);
  $("#showWordHistoryButton").addClass("loaded");
  return true;
}

export function toggleResultWords(noAnimation = false): void {
  if (resultVisible) {
    ResultWordHighlight.updateToggleWordsHistoryTime();
    if ($("#resultWordsHistory").stop(true, true).hasClass("hidden")) {
      //show

      if ($("#resultWordsHistory .words .word").length === 0) {
        $("#words").html(
          `<div class="preloader"><i class="fas fa-fw fa-spin fa-circle-notch"></i></div>`
        );
        void loadWordsHistory().then(() => {
          if (Config.burstHeatmap) {
            void applyBurstHeatmap();
          }
          $("#resultWordsHistory")
            .removeClass("hidden")
            .css("display", "none")
            .slideDown(noAnimation ? 0 : 250, () => {
              if (Config.burstHeatmap) {
                void applyBurstHeatmap();
              }
            });
        });
      } else {
        if (Config.burstHeatmap) {
          void applyBurstHeatmap();
        }
        $("#resultWordsHistory")
          .removeClass("hidden")
          .css("display", "none")
          .slideDown(noAnimation ? 0 : 250);
      }
    } else {
      //hide

      $("#resultWordsHistory").slideUp(250, () => {
        $("#resultWordsHistory").addClass("hidden");
      });
    }
  }
}

export async function applyBurstHeatmap(): Promise<void> {
  if (Config.burstHeatmap) {
    $("#resultWordsHistory .heatmapLegend").removeClass("hidden");

    let burstlist = [...TestInput.burstHistory];

    burstlist = burstlist.filter((x) => x !== Infinity);
    burstlist = burstlist.filter((x) => x < 350);

    const typingSpeedUnit = getTypingSpeedUnit(Config.typingSpeedUnit);
    burstlist.forEach((burst, index) => {
      burstlist[index] = Math.round(typingSpeedUnit.fromWpm(burst));
    });

    const themeColors = await ThemeColors.getAll();

    let colors = [
      themeColors.colorfulError,
      blendTwoHexColors(themeColors.colorfulError, themeColors.text, 0.5),
      themeColors.text,
      blendTwoHexColors(themeColors.main, themeColors.text, 0.5),
      themeColors.main,
    ];
    let unreachedColor = themeColors.sub;

    if (themeColors.main === themeColors.text) {
      colors = [
        themeColors.colorfulError,
        blendTwoHexColors(themeColors.colorfulError, themeColors.text, 0.5),
        themeColors.sub,
        blendTwoHexColors(themeColors.sub, themeColors.text, 0.5),
        themeColors.main,
      ];
      unreachedColor = themeColors.subAlt;
    }

    const burstlistSorted = burstlist.sort((a, b) => a - b);
    const burstlistLength = burstlist.length;

    const steps = [
      {
        val: 0,
        colorId: 0,
      },
      {
        val: burstlistSorted[(burstlistLength * 0.15) | 0] as number,
        colorId: 1,
      },
      {
        val: burstlistSorted[(burstlistLength * 0.35) | 0] as number,
        colorId: 2,
      },
      {
        val: burstlistSorted[(burstlistLength * 0.65) | 0] as number,
        colorId: 3,
      },
      {
        val: burstlistSorted[(burstlistLength * 0.85) | 0] as number,
        colorId: 4,
      },
    ];

    steps.forEach((step, index) => {
      const nextStep = steps[index + 1];
      let string = "";
      if (index === 0 && nextStep) {
        string = `<${Math.round(nextStep.val)}`;
      } else if (index === 4) {
        string = `${Math.round(step.val)}+`;
      } else if (nextStep) {
        if (step.val != nextStep.val) {
          string = `${Math.round(step.val)}-${Math.round(nextStep.val) - 1}`;
        } else {
          string = `${Math.round(step.val)}-${Math.round(step.val)}`;
        }
      }

      $("#resultWordsHistory .heatmapLegend .box" + index).html(
        `<div>${string}</div>`
      );
    });

    $("#resultWordsHistory .words .word").each((_, word) => {
      const wordBurstAttr = $(word).attr("burst");
      if (wordBurstAttr === undefined) {
        $(word).css("color", unreachedColor);
      } else {
        let wordBurstVal = parseInt(wordBurstAttr);
        wordBurstVal = Math.round(
          getTypingSpeedUnit(Config.typingSpeedUnit).fromWpm(wordBurstVal)
        );
        steps.forEach((step) => {
          if (wordBurstVal >= step.val) {
            $(word).addClass("heatmapInherit");
            $(word).css("color", colors[step.colorId] as string);
          }
        });
      }
    });

    $("#resultWordsHistory .heatmapLegend .boxes .box").each((index, box) => {
      $(box).css("background", colors[index] as string);
    });
  } else {
    $("#resultWordsHistory .heatmapLegend").addClass("hidden");
    $("#resultWordsHistory .words .word").removeClass("heatmapInherit");
    $("#resultWordsHistory .words .word").css("color", "");

    $("#resultWordsHistory .heatmapLegend .boxes .box").css("color", "");
  }
}

export function highlightBadWord(index: number): void {
  $($("#words .word")[index] as HTMLElement).addClass("error");
}

export function highlightAllLettersAsCorrect(wordIndex: number): void {
  $($("#words .word")[wordIndex] as HTMLElement)
    .find("letter")
    .addClass("correct");
}

function updateWordsWidth(): void {
  let css: Record<string, string> = {};
  if (Config.tapeMode === "off") {
    if (Config.maxLineWidth === 0) {
      css = {
        "max-width": "100%",
      };
    } else {
      css = {
        "max-width": Config.maxLineWidth + "ch",
      };
    }
  } else {
    if (Config.maxLineWidth === 0) {
      css = {
        "max-width": "100%",
      };
    } else {
      css = {
        "max-width": "100%",
      };
    }
  }
  const el = $("#typingTest");
  el.css(css);
  if (Config.maxLineWidth === 0) {
    el.removeClass("full-width-padding").addClass("content");
  } else {
    el.removeClass("content").addClass("full-width-padding");
  }
}

function updateLiveStatsMargin(): void {
  if (Config.tapeMode === "off") {
    $("#liveStatsMini").css({
      "justify-content": "start",
      "margin-left": "0.25em",
    });
  } else {
    $("#liveStatsMini").css({
      "justify-content": "center",
      "margin-left": Config.tapeMargin + "%",
    });
  }
}

function updateLiveStatsOpacity(value: TimerOpacity): void {
  $("#barTimerProgress").css("opacity", parseFloat(value as string));
  $("#liveStatsTextTop").css("opacity", parseFloat(value as string));
  $("#liveStatsTextBottom").css("opacity", parseFloat(value as string));
  $("#liveStatsMini").css("opacity", parseFloat(value as string));
}

function updateLiveStatsColor(value: TimerColor): void {
  $("#barTimerProgress").removeClass("timerSub");
  $("#barTimerProgress").removeClass("timerText");
  $("#barTimerProgress").removeClass("timerMain");

  $("#liveStatsTextTop").removeClass("timerSub");
  $("#liveStatsTextTop").removeClass("timerText");
  $("#liveStatsTextTop").removeClass("timerMain");

  $("#liveStatsTextBottom").removeClass("timerSub");
  $("#liveStatsTextBottom").removeClass("timerText");
  $("#liveStatsTextBottom").removeClass("timerMain");

  $("#liveStatsMini").removeClass("timerSub");
  $("#liveStatsMini").removeClass("timerText");
  $("#liveStatsMini").removeClass("timerMain");

  if (value === "main") {
    $("#barTimerProgress").addClass("timerMain");
    $("#liveStatsTextTop").addClass("timerMain");
    $("#liveStatsTextBottom").addClass("timerMain");
    $("#liveStatsMini").addClass("timerMain");
  } else if (value === "sub") {
    $("#barTimerProgress").addClass("timerSub");
    $("#liveStatsTextTop").addClass("timerSub");
    $("#liveStatsTextBottom").addClass("timerSub");
    $("#liveStatsMini").addClass("timerSub");
  } else if (value === "text") {
    $("#barTimerProgress").addClass("timerText");
    $("#liveStatsTextTop").addClass("timerText");
    $("#liveStatsTextBottom").addClass("timerText");
    $("#liveStatsMini").addClass("timerText");
  }
}

$(".pageTest").on("click", "#saveScreenshotButton", () => {
  void screenshot();
});

$(".pageTest #copyWordsListButton").on("click", async () => {
  let words;
  if (Config.mode === "zen") {
    words = TestInput.input.history.join(" ");
  } else {
    words = TestWords.words
      .get()
      .slice(0, TestInput.input.history.length)
      .join(" ");
  }
  await copyToClipboard(words);
});

$(".pageTest #copyMissedWordsListButton").on("click", async () => {
  let words;
  if (Config.mode === "zen") {
    words = TestInput.input.history.join(" ");
  } else {
    words = Object.keys(TestInput.missedWords ?? {}).join(" ");
  }
  await copyToClipboard(words);
});

async function copyToClipboard(content: string): Promise<void> {
  try {
    await navigator.clipboard.writeText(content);
    Notifications.add("Copied to clipboard", 0, {
      duration: 2,
    });
  } catch (e) {
    Notifications.add("Could not copy to clipboard: " + e, -1);
  }
}

$(".pageTest #toggleBurstHeatmap").on("click", async () => {
  UpdateConfig.setBurstHeatmap(!Config.burstHeatmap);
  ResultWordHighlight.destroy();
});

$(".pageTest #resultWordsHistory").on("mouseleave", ".words .word", () => {
  $(".wordInputHighlight").remove();
});

$(".pageTest #result #wpmChart").on("mouseleave", () => {
  ResultWordHighlight.setIsHoverChart(false);
  ResultWordHighlight.clear();
});

$(".pageTest #result #wpmChart").on("mouseenter", () => {
  ResultWordHighlight.setIsHoverChart(true);
});

$(".pageTest #resultWordsHistory").on("mouseenter", ".words .word", (e) => {
  if (resultVisible) {
    const input = $(e.currentTarget).attr("input");
    const burst = parseInt($(e.currentTarget).attr("burst") as string);
    if (input !== undefined) {
      $(e.currentTarget).append(
        `<div class="wordInputHighlight withSpeed">
          <div class="text">
          ${input
            .replace(/\t/g, "_")
            .replace(/\n/g, "_")
            .replace(/</g, "&lt")
            .replace(/>/g, "&gt")}
          </div>
          <div class="speed">
          ${Format.typingSpeed(burst, { showDecimalPlaces: false })}
          ${Config.typingSpeedUnit}
          </div>
          </div>`
      );
    }
  }
});

addEventListener("resize", () => {
  ResultWordHighlight.destroy();
});

$("#wordsInput").on("focus", (e) => {
  const wordsFocused = e.target === document.activeElement;
  if (!wordsFocused) return;
  if (!resultVisible && Config.showOutOfFocusWarning) {
    OutOfFocus.hide();
  }
  Caret.show(true);
});

$("#wordsInput").on("focusout", () => {
  if (!resultVisible && Config.showOutOfFocusWarning) {
    OutOfFocus.show();
  }
  Caret.hide();
});

$(document).on("keypress", "#practiseWordsButton", (event) => {
  if (event.keyCode == 13) {
    PractiseWords.showPopup(true);
  }
});

$(document.body).on("click", "#practiseWordsButton", () => {
  // PractiseWords.init();
  PractiseWords.showPopup();
});

$(".pageTest").on("click", "#showWordHistoryButton", () => {
  toggleResultWords();
});

$("#wordsWrapper").on("click", () => {
  focusWords();
});

ConfigEvent.subscribe((key, value) => {
  if (key === "quickRestart") {
    if (value === "off") {
      $(".pageTest #restartTestButton").removeClass("hidden");
    } else {
      $(".pageTest #restartTestButton").addClass("hidden");
    }
  }
  if (key === "maxLineWidth") {
    updateWordsWidth();
  }
  if (key === "timerOpacity") {
    updateLiveStatsOpacity(value as TimerOpacity);
  }
  if (key === "timerColor") {
    updateLiveStatsColor(value as TimerColor);
  }
});<|MERGE_RESOLUTION|>--- conflicted
+++ resolved
@@ -669,17 +669,13 @@
     }
     (document.querySelector("html") as HTMLElement).style.scrollBehavior =
       "smooth";
-<<<<<<< HEAD
-
-    FunboxList.get(Config.funbox).forEach((f) =>
-      f.functions?.applyGlobalCSS?.()
-    );
+
+    for (const fb of getActiveFunboxes()) {
+      fb.functions?.applyGlobalCSS?.();
+    }
+    
     if (TribeState.getState() > 5) {
       $(".pageTest #result .inviteLink").removeClass("hidden");
-=======
-    for (const fb of getActiveFunboxes()) {
-      fb.functions?.applyGlobalCSS?.();
->>>>>>> a0a09cc1
     }
   }
 
