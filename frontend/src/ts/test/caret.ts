import * as JSONData from "../utils/json-data";
import Config from "../config";
import * as TestInput from "./test-input";
import * as SlowTimer from "../states/slow-timer";
import * as TestState from "../test/test-state";
import * as TestWords from "./test-words";
import { prefersReducedMotion } from "../utils/misc";
import { convertRemToPixels } from "../utils/numbers";
import { splitIntoCharacters } from "../utils/strings";
import { safeNumber } from "@monkeytype/util/numbers";
<<<<<<< HEAD
import * as CompositionState from "../states/composition";
=======
import { subscribe } from "../observables/config-event";
>>>>>>> b9cff9e5

export let caretAnimating = true;
const caret = document.querySelector("#caret") as HTMLElement;

export function stopAnimation(): void {
  if (caretAnimating) {
    caret.style.animationName = "none";
    caret.style.opacity = "1";
    caretAnimating = false;
  }
}

export function startAnimation(): void {
  if (!caretAnimating) {
    if (Config.smoothCaret !== "off" && !SlowTimer.get()) {
      caret.style.animationName = "caretFlashSmooth";
    } else {
      caret.style.animationName = "caretFlashHard";
    }
    caretAnimating = true;
  }
}

export function hide(): void {
  caret.classList.add("hidden");
}

function getSpaceWidth(wordElement?: HTMLElement): number {
  if (!wordElement) {
    const el = document.querySelector<HTMLElement>("#words .word");
    if (el) {
      wordElement = el;
    } else {
      return 0;
    }
  }
  const wordComputedStyle = window.getComputedStyle(wordElement);
  return (
    parseInt(wordComputedStyle.marginRight) +
    parseInt(wordComputedStyle.marginLeft)
  );
}

function getTargetPositionLeft(
  fullWidthCaret: boolean,
  isLanguageRightToLeft: boolean,
  activeWordElement: HTMLElement,
  currentWordNodeList: NodeListOf<HTMLElement>,
  fullWidthCaretWidth: number,
  wordLen: number,
  inputLen: number
): number {
  const invisibleExtraLetters = Config.blindMode || Config.hideExtraLetters;
  let result = 0;

  if (Config.tapeMode === "off") {
    let positionOffsetToWord = 0;

    const currentLetter = currentWordNodeList[inputLen];
    const lastWordLetter = currentWordNodeList[wordLen - 1];
    const lastInputLetter = currentWordNodeList[inputLen - 1];

    if (isLanguageRightToLeft) {
      if (inputLen <= wordLen && currentLetter) {
        // at word beginning in zen mode both lengths are 0, but currentLetter is defined "_"
        positionOffsetToWord =
          currentLetter.offsetLeft + (fullWidthCaret ? 0 : fullWidthCaretWidth);
      } else if (!invisibleExtraLetters) {
        positionOffsetToWord =
          (lastInputLetter?.offsetLeft ?? 0) -
          (fullWidthCaret ? fullWidthCaretWidth : 0);
      } else {
        positionOffsetToWord =
          (lastWordLetter?.offsetLeft ?? 0) -
          (fullWidthCaret ? fullWidthCaretWidth : 0);
      }
    } else {
      if (inputLen < wordLen && currentLetter) {
        positionOffsetToWord = currentLetter.offsetLeft;
      } else if (!invisibleExtraLetters) {
        positionOffsetToWord =
          (lastInputLetter?.offsetLeft ?? 0) +
          (lastInputLetter?.offsetWidth ?? 0);
      } else {
        positionOffsetToWord =
          (lastWordLetter?.offsetLeft ?? 0) +
          (lastWordLetter?.offsetWidth ?? 0);
      }
    }
    result = activeWordElement.offsetLeft + positionOffsetToWord;
  } else {
    const wordsWrapperWidth =
      $(document.querySelector("#wordsWrapper") as HTMLElement).width() ?? 0;
    const tapeMargin =
      wordsWrapperWidth *
      (isLanguageRightToLeft
        ? 1 - Config.tapeMargin / 100
        : Config.tapeMargin / 100);

    result =
      tapeMargin -
      (fullWidthCaret && isLanguageRightToLeft ? fullWidthCaretWidth : 0);

    if (Config.tapeMode === "word" && inputLen > 0) {
      let currentWordWidth = 0;
      let lastPositiveLetterWidth = 0;
      for (let i = 0; i < inputLen; i++) {
        if (invisibleExtraLetters && i >= wordLen) break;
        const letterOuterWidth =
          $(currentWordNodeList[i] as Element).outerWidth(true) ?? 0;
        currentWordWidth += letterOuterWidth;
        if (letterOuterWidth > 0) lastPositiveLetterWidth = letterOuterWidth;
      }
      // if current letter has zero width move the caret to previous positive width letter
      if ($(currentWordNodeList[inputLen] as Element).outerWidth(true) === 0)
        currentWordWidth -= lastPositiveLetterWidth;
      if (isLanguageRightToLeft) currentWordWidth *= -1;
      result += currentWordWidth;
    }
  }

  return result;
}

function getLetterWidth(
  currentLetter: HTMLElement | undefined,
  activeWordEl: HTMLElement,
  wordLength: number,
  inputLength: number,
  currentWordNodeList: NodeListOf<HTMLElement>
): number {
  let letterWidth = currentLetter?.offsetWidth;
  if (letterWidth === undefined || wordLength === 0) {
    // at word beginning in zen mode current letter is defined "_" but wordLen is 0
    letterWidth = getSpaceWidth(activeWordEl);
  } else if (letterWidth === 0) {
    // current letter is a zero-width character e.g, diacritics)
    for (let i = inputLength; i >= 0; i--) {
      letterWidth = (currentWordNodeList[i] as HTMLElement)?.offsetWidth;
      if (letterWidth) break;
    }
  }
  return letterWidth ?? 0;
}

export async function updatePosition(noAnim = false): Promise<void> {
  const caretComputedStyle = window.getComputedStyle(caret);
  const caretWidth = parseInt(caretComputedStyle.width) || 0;
  const caretHeight = parseInt(caretComputedStyle.height) || 0;

  const fullWidthCaret = ["block", "outline", "underline"].includes(
    Config.caretStyle
  );

  let wordLen = splitIntoCharacters(TestWords.words.getCurrent()).length;
  const compositionLen = CompositionState.getData().length;
  const inputLen =
    splitIntoCharacters(TestInput.input.current).length + compositionLen;
  if (Config.mode === "zen") wordLen = inputLen;
  const activeWordEl =
    document.querySelectorAll<HTMLElement>("#words .word")[
      TestState.activeWordIndex - TestState.removedUIWordCount
    ];
  if (!activeWordEl) return;

  const currentWordNodeList =
    activeWordEl.querySelectorAll<HTMLElement>("letter");
  if (!currentWordNodeList?.length) return;

  const currentLetter = currentWordNodeList[inputLen];
  const lastWordLetter = currentWordNodeList[wordLen - 1];

  const currentLanguage = await JSONData.getCurrentLanguage(Config.language);
  const isLanguageRightToLeft = currentLanguage.rightToLeft;

  // in blind mode, and hide extra letters, extra letters have zero offsets
  // offsetHeight is the same for all visible letters
  // so is offsetTop (for same line letters)
  const letterHeight =
    (safeNumber(currentLetter?.offsetHeight) ?? 0) ||
    (safeNumber(lastWordLetter?.offsetHeight) ?? 0) ||
    Config.fontSize * convertRemToPixels(1);

  const letterPosTop =
    currentLetter?.offsetTop ?? lastWordLetter?.offsetTop ?? 0;
  const diff = letterHeight - caretHeight;
  let newTop = activeWordEl.offsetTop + letterPosTop + diff / 2;
  if (Config.caretStyle === "underline") {
    newTop = activeWordEl.offsetTop + letterPosTop - caretHeight / 2;
  }

  const letterWidth = getLetterWidth(
    currentLetter,
    activeWordEl,
    wordLen,
    inputLen,
    currentWordNodeList
  );

  const letterPosLeft = getTargetPositionLeft(
    fullWidthCaret,
    isLanguageRightToLeft,
    activeWordEl,
    currentWordNodeList,
    letterWidth,
    wordLen,
    inputLen
  );
  const newLeft = letterPosLeft - (fullWidthCaret ? 0 : caretWidth / 2);

  const jqcaret = $(caret);

  jqcaret.css("display", "block"); //for some goddamn reason adding width animation sets the display to none ????????

  const animation: { top: number; left: number; width?: string } = {
    top: newTop - TestState.lineScrollDistance,
    left: newLeft,
  };

  if (fullWidthCaret) {
    animation.width = `${letterWidth}px`;
  }

  const smoothCaretSpeed =
    Config.smoothCaret === "off"
      ? 0
      : Config.smoothCaret === "slow"
      ? 150
      : Config.smoothCaret === "medium"
      ? 100
      : Config.smoothCaret === "fast"
      ? 85
      : 0;

  jqcaret
    .stop(true, false)
    .animate(animation, SlowTimer.get() || noAnim ? 0 : smoothCaretSpeed);

  if (Config.showAllLines) {
    const browserHeight = window.innerHeight;
    const middlePos = browserHeight / 2 - (jqcaret.outerHeight() as number) / 2;
    const contentHeight = document.body.scrollHeight;

    if (
      newTop >= middlePos &&
      contentHeight > browserHeight &&
      TestState.isActive
    ) {
      const newscrolltop = newTop - middlePos / 2;
      window.scrollTo({
        left: 0,
        top: newscrolltop,
        behavior: prefersReducedMotion() ? "instant" : "smooth",
      });
    }
  }
}

subscribe((eventKey) => {
  if (eventKey === "caretStyle") {
    caret.style.width = "";
    void updatePosition(true);
  }
});

export function show(noAnim = false): void {
  caret.classList.remove("hidden");
  void updatePosition(noAnim);
  startAnimation();
}<|MERGE_RESOLUTION|>--- conflicted
+++ resolved
@@ -8,11 +8,8 @@
 import { convertRemToPixels } from "../utils/numbers";
 import { splitIntoCharacters } from "../utils/strings";
 import { safeNumber } from "@monkeytype/util/numbers";
-<<<<<<< HEAD
 import * as CompositionState from "../states/composition";
-=======
 import { subscribe } from "../observables/config-event";
->>>>>>> b9cff9e5
 
 export let caretAnimating = true;
 const caret = document.querySelector("#caret") as HTMLElement;
