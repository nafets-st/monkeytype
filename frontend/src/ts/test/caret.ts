--- conflicted
+++ resolved
@@ -7,11 +7,8 @@
 import { prefersReducedMotion } from "../utils/misc";
 import { convertRemToPixels } from "../utils/numbers";
 import { splitIntoCharacters } from "../utils/strings";
-<<<<<<< HEAD
+import { safeNumber } from "@monkeytype/util/numbers";
 import * as CompositionState from "../states/composition";
-=======
-import { safeNumber } from "@monkeytype/util/numbers";
->>>>>>> 4bb431b9
 
 export let caretAnimating = true;
 const caret = document.querySelector("#caret") as HTMLElement;
