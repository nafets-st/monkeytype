--- conflicted
+++ resolved
@@ -42,12 +42,8 @@
 
 import confetti from "canvas-confetti";
 import type { AnnotationOptions } from "chartjs-plugin-annotation";
-<<<<<<< HEAD
-=======
-import Ape from "../ape";
 import { Result } from "@monkeytype/shared-types";
 import { Mode } from "@monkeytype/shared-types/config";
->>>>>>> f92e6397
 
 let result: Result<Mode>;
 let maxChartVal: number;
