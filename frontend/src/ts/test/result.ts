import * as TestUI from "./test-ui";
import Config from "../config";
import * as Misc from "../utils/misc";
import * as TestStats from "./test-stats";
import * as Keymap from "../elements/keymap";
import * as ChartController from "../controllers/chart-controller";
import * as ThemeColors from "../elements/theme-colors";
import * as DB from "../db";
import * as TodayTracker from "./today-tracker";
import * as PbCrown from "./pb-crown";
import * as QuoteRatePopup from "../popups/quote-rate-popup";
import * as GlarsesMode from "../states/glarses-mode";
import * as TestInput from "./test-input";
import * as Notifications from "../elements/notifications";
import * as Loader from "../elements/loader";
import QuotesController from "../controllers/quotes-controller";
import * as AdController from "../controllers/ad-controller";
import * as TestConfig from "./test-config";
import { Chart } from "chart.js";
import { Auth } from "../firebase";
import * as SlowTimer from "../states/slow-timer";
<<<<<<< HEAD
import Ape from "../ape";
import * as Tribe from "../tribe/tribe";
import * as TribeResults from "../tribe/tribe-results";
import * as TribeUserList from "../tribe/tribe-user-list";
import * as TribeButtons from "../tribe/tribe-buttons";
import * as TribeChat from "../tribe/tribe-chat";
import * as TribeChartController from "../tribe/tribe-chart-controller";
=======
import * as FunboxList from "./funbox/funbox-list";
>>>>>>> 61533ff1

// eslint-disable-next-line no-duplicate-imports -- need to ignore because eslint doesnt know what import type is
import type { PluginChartOptions, ScaleChartOptions } from "chart.js";
import type { AnnotationOptions } from "chartjs-plugin-annotation";
import confetti from "canvas-confetti";

let result: MonkeyTypes.Result<MonkeyTypes.Mode>;
let maxChartVal: number;

let useUnsmoothedRaw = false;

let quoteLang = "";
let quoteId = "";

export function toggleUnsmoothedRaw(): void {
  useUnsmoothedRaw = !useUnsmoothedRaw;
  Notifications.add(useUnsmoothedRaw ? "on" : "off", 1);
}

let resultAnnotation: AnnotationOptions<"line">[] = [];
let resultScaleOptions = (
  ChartController.result.options as ScaleChartOptions<"line" | "scatter">
).scales;

async function updateGraph(): Promise<void> {
  const labels = [];
  for (let i = 1; i <= TestInput.wpmHistory.length; i++) {
    if (TestStats.lastSecondNotRound && i === TestInput.wpmHistory.length) {
      labels.push(Misc.roundTo2(result.testDuration).toString());
    } else {
      labels.push(i.toString());
    }
  }
  resultScaleOptions["wpm"].title.text = Config.alwaysShowCPM
    ? "Character per Minute"
    : "Words per Minute";
  const chartData1 = [
    ...(Config.alwaysShowCPM
      ? TestInput.wpmHistory.map((a) => a * 5)
      : TestInput.wpmHistory),
  ];

  if (result.chartData === "toolong") return;

  const chartData2 = [
    ...(Config.alwaysShowCPM
      ? result.chartData.raw.map((a) => a * 5)
      : result.chartData.raw),
  ];

  if (
    Config.mode !== "time" &&
    TestStats.lastSecondNotRound &&
    result.testDuration % 1 < 0.5
  ) {
    labels.pop();
    chartData1.pop();
    chartData2.pop();
  }

  let smoothedRawData = chartData2;
  if (!useUnsmoothedRaw) {
    smoothedRawData = Misc.smooth(smoothedRawData, 1);
  }

  ChartController.result.data.labels = labels;
  ChartController.result.data.datasets[0].data = chartData1;
  ChartController.result.data.datasets[1].data = smoothedRawData;

  ChartController.result.data.datasets[0].label = Config.alwaysShowCPM
    ? "cpm"
    : "wpm";

  maxChartVal = Math.max(...[Math.max(...chartData2), Math.max(...chartData1)]);
  if (!Config.startGraphsAtZero) {
    const minChartVal = Math.min(
      ...[Math.min(...chartData2), Math.min(...chartData1)]
    );
    resultScaleOptions["wpm"].min = minChartVal;
    resultScaleOptions["raw"].min = minChartVal;
  } else {
    resultScaleOptions["wpm"].min = 0;
    resultScaleOptions["raw"].min = 0;
  }

  ChartController.result.data.datasets[2].data = result.chartData.err;

  const fc = await ThemeColors.get("sub");
  if (Config.funbox !== "none") {
    let content = "";
    for (const f of FunboxList.get(Config.funbox)) {
      content += f.name;
      if (f.functions?.getResultContent) {
        content += "(" + f.functions.getResultContent() + ")";
      }
      content += " ";
    }
    content = content.trimEnd();
    resultAnnotation.push({
      display: true,
      id: "funbox-label",
      type: "line",
      scaleID: "wpm",
      value: resultScaleOptions["wpm"].min,
      borderColor: "transparent",
      borderWidth: 1,
      borderDash: [2, 2],
      label: {
        backgroundColor: "transparent",
        font: {
          family: Config.fontFamily.replace(/_/g, " "),
          size: 11,
          style: "normal",
          weight: Chart.defaults.font.weight as string,
          lineHeight: Chart.defaults.font.lineHeight as number,
        },
        color: fc,
        padding: 3,
        borderRadius: 3,
        position: "start",
        enabled: true,
        content: `${content}`,
      },
    });
  }

  resultScaleOptions["wpm"].max = maxChartVal;
  resultScaleOptions["raw"].max = maxChartVal;
  resultScaleOptions["error"].max = Math.max(...result.chartData.err);
}

export async function updateGraphPBLine(): Promise<void> {
  const themecolors = await ThemeColors.getAll();
  const lpb = await DB.getLocalPB(
    result.mode,
    result.mode2,
    result.punctuation ?? false,
    result.language,
    result.difficulty,
    result.lazyMode ?? false,
    result.funbox ?? "none"
  );
  if (lpb == 0) return;
  const chartlpb = Misc.roundTo2(Config.alwaysShowCPM ? lpb * 5 : lpb).toFixed(
    2
  );
  resultAnnotation.push({
    display: true,
    type: "line",
    id: "lpb",
    scaleID: "wpm",
    value: chartlpb,
    borderColor: themecolors["sub"],
    borderWidth: 1,
    borderDash: [2, 2],
    label: {
      backgroundColor: themecolors["sub"],
      font: {
        family: Config.fontFamily.replace(/_/g, " "),
        size: 11,
        style: "normal",
        weight: Chart.defaults.font.weight as string,
        lineHeight: Chart.defaults.font.lineHeight as number,
      },
      color: themecolors["bg"],
      padding: 3,
      borderRadius: 3,
      position: "center",
      enabled: true,
      content: `PB: ${chartlpb}`,
    },
  });
  if (
    maxChartVal >= parseFloat(chartlpb) - 20 &&
    maxChartVal <= parseFloat(chartlpb) + 20
  ) {
    maxChartVal = parseFloat(chartlpb) + 15;
  }
  resultScaleOptions["wpm"].max = Math.round(maxChartVal + 5);
  resultScaleOptions["raw"].max = Math.round(maxChartVal + 5);
}

function updateWpmAndAcc(): void {
  let inf = false;
  if (result.wpm >= 1000) {
    inf = true;
  }
  if (Config.alwaysShowDecimalPlaces) {
    if (Config.alwaysShowCPM == false) {
      $("#result .stats .wpm .top .text").text("wpm");
      if (inf) {
        $("#result .stats .wpm .bottom").text("Infinite");
      } else {
        $("#result .stats .wpm .bottom").text(
          Misc.roundTo2(result.wpm).toFixed(2)
        );
      }
      $("#result .stats .raw .bottom").text(
        Misc.roundTo2(result.rawWpm).toFixed(2)
      );
      $("#result .stats .wpm .bottom").attr(
        "aria-label",
        Misc.roundTo2(result.wpm * 5).toFixed(2) + " cpm"
      );
    } else {
      $("#result .stats .wpm .top .text").text("cpm");
      if (inf) {
        $("#result .stats .wpm .bottom").text("Infinite");
      } else {
        $("#result .stats .wpm .bottom").text(
          Misc.roundTo2(result.wpm * 5).toFixed(2)
        );
      }
      $("#result .stats .raw .bottom").text(
        Misc.roundTo2(result.rawWpm * 5).toFixed(2)
      );
      $("#result .stats .wpm .bottom").attr(
        "aria-label",
        Misc.roundTo2(result.wpm).toFixed(2) + " wpm"
      );
    }

    $("#result .stats .acc .bottom").text(
      result.acc == 100 ? "100%" : Misc.roundTo2(result.acc).toFixed(2) + "%"
    );
    let time = Misc.roundTo2(result.testDuration).toFixed(2) + "s";
    if (result.testDuration > 61) {
      time = Misc.secondsToString(Misc.roundTo2(result.testDuration));
    }
    $("#result .stats .time .bottom .text").text(time);
    $("#result .stats .raw .bottom").removeAttr("aria-label");
    $("#result .stats .acc .bottom").removeAttr("aria-label");
  } else {
    //not showing decimal places
    if (Config.alwaysShowCPM == false) {
      $("#result .stats .wpm .top .text").text("wpm");
      $("#result .stats .wpm .bottom").attr(
        "aria-label",
        result.wpm + ` (${Misc.roundTo2(result.wpm * 5)} cpm)`
      );
      if (inf) {
        $("#result .stats .wpm .bottom").text("Infinite");
      } else {
        $("#result .stats .wpm .bottom").text(Math.round(result.wpm));
      }
      $("#result .stats .raw .bottom").text(Math.round(result.rawWpm));
      $("#result .stats .raw .bottom").attr("aria-label", result.rawWpm);
    } else {
      $("#result .stats .wpm .top .text").text("cpm");
      $("#result .stats .wpm .bottom").attr(
        "aria-label",
        Misc.roundTo2(result.wpm * 5) + ` (${Misc.roundTo2(result.wpm)} wpm)`
      );
      if (inf) {
        $("#result .stats .wpm .bottom").text("Infinite");
      } else {
        $("#result .stats .wpm .bottom").text(Math.round(result.wpm * 5));
      }
      $("#result .stats .raw .bottom").text(Math.round(result.rawWpm * 5));
      $("#result .stats .raw .bottom").attr("aria-label", result.rawWpm * 5);
    }

    $("#result .stats .acc .bottom").text(Math.floor(result.acc) + "%");
    $("#result .stats .acc .bottom").attr("aria-label", result.acc + "%");
  }
}

function updateConsistency(): void {
  if (Config.alwaysShowDecimalPlaces) {
    $("#result .stats .consistency .bottom").text(
      Misc.roundTo2(result.consistency).toFixed(2) + "%"
    );
    $("#result .stats .consistency .bottom").attr(
      "aria-label",
      `${result.keyConsistency.toFixed(2)}% key`
    );
  } else {
    $("#result .stats .consistency .bottom").text(
      Math.round(result.consistency) + "%"
    );
    $("#result .stats .consistency .bottom").attr(
      "aria-label",
      `${result.consistency}% (${result.keyConsistency}% key)`
    );
  }
}

function updateTime(): void {
  const afkSecondsPercent = Misc.roundTo2(
    (result.afkDuration / result.testDuration) * 100
  );
  $("#result .stats .time .bottom .afk").text("");
  if (afkSecondsPercent > 0) {
    $("#result .stats .time .bottom .afk").text(afkSecondsPercent + "% afk");
  }
  $("#result .stats .time .bottom").attr(
    "aria-label",
    `${result.afkDuration}s afk ${afkSecondsPercent}%`
  );
  if (Config.alwaysShowDecimalPlaces) {
    let time = Misc.roundTo2(result.testDuration).toFixed(2) + "s";
    if (result.testDuration > 61) {
      time = Misc.secondsToString(Misc.roundTo2(result.testDuration));
    }
    $("#result .stats .time .bottom .text").text(time);
  } else {
    let time = Math.round(result.testDuration) + "s";
    if (result.testDuration > 61) {
      time = Misc.secondsToString(Math.round(result.testDuration));
    }
    $("#result .stats .time .bottom .text").text(time);
    $("#result .stats .time .bottom").attr(
      "aria-label",
      `${Misc.roundTo2(result.testDuration)}s (${
        result.afkDuration
      }s afk ${afkSecondsPercent}%)`
    );
  }
}

export function updateTodayTracker(): void {
  $("#result .stats .time .bottom .timeToday").text(TodayTracker.getString());
}

function updateKey(): void {
  $("#result .stats .key .bottom").text(
    result.charStats[0] +
      "/" +
      result.charStats[1] +
      "/" +
      result.charStats[2] +
      "/" +
      result.charStats[3]
  );
}

export function showCrown(): void {
  PbCrown.show();
}

export function showConfetti(): void {
  if (SlowTimer.get()) return;
  const style = getComputedStyle(document.body);
  const colors = [
    style.getPropertyValue("--main-color"),
    style.getPropertyValue("--text-color"),
    style.getPropertyValue("--sub-color"),
  ];
  const duration = Date.now() + 125;

  (function f(): void {
    confetti({
      particleCount: 5,
      angle: 60,
      spread: 75,
      origin: { x: 0 },
      colors: colors,
    });
    confetti({
      particleCount: 5,
      angle: 120,
      spread: 75,
      origin: { x: 1 },
      colors: colors,
    });

    if (Date.now() < duration) {
      requestAnimationFrame(f);
    }
  })();
}

export function hideCrown(): void {
  PbCrown.hide();
  $("#result .stats .wpm .crown").attr("aria-label", "");
}

export async function updateCrown(): Promise<void> {
  let pbDiff = 0;
  const lpb = await DB.getLocalPB(
    Config.mode,
    result.mode2,
    Config.punctuation,
    Config.language,
    Config.difficulty,
    Config.lazyMode,
    Config.funbox
  );
  pbDiff = Math.abs(result.wpm - lpb);
  $("#result .stats .wpm .crown").attr(
    "aria-label",
    "+" + Misc.roundTo2(pbDiff)
  );
}

function updateTags(dontSave: boolean): void {
  const activeTags: MonkeyTypes.Tag[] = [];
  const userTagsCount = DB.getSnapshot()?.tags?.length ?? 0;
  try {
    DB.getSnapshot()?.tags?.forEach((tag) => {
      if (tag.active === true) {
        activeTags.push(tag);
      }
    });
  } catch (e) {}

  if (userTagsCount === 0) {
    $("#result .stats .tags").addClass("hidden");
  } else {
    $("#result .stats .tags").removeClass("hidden");
  }
  if (activeTags.length === 0) {
    $("#result .stats .tags .bottom").text("no tags");
  } else {
    $("#result .stats .tags .bottom").text("");
  }
  $("#result .stats .tags .editTagsButton").attr("result-id", "");
  $("#result .stats .tags .editTagsButton").attr(
    "active-tag-ids",
    activeTags.map((t) => t._id).join(",")
  );
  $("#result .stats .tags .editTagsButton").addClass("invisible");

  let annotationSide = "start";
  let labelAdjust = 15;
  activeTags.forEach(async (tag) => {
    const tpb = await DB.getLocalTagPB(
      tag._id,
      Config.mode,
      result.mode2,
      Config.punctuation,
      Config.language,
      Config.difficulty,
      Config.lazyMode
    );
    $("#result .stats .tags .bottom").append(`
      <div tagid="${tag._id}" aria-label="PB: ${tpb}" data-balloon-pos="up">${tag.display}<i class="fas fa-crown hidden"></i></div>
    `);
    if (Config.mode != "quote" && !dontSave) {
      if (tpb < result.wpm) {
        //new pb for that tag
        DB.saveLocalTagPB(
          tag._id,
          Config.mode,
          result.mode2,
          Config.punctuation,
          Config.language,
          Config.difficulty,
          Config.lazyMode,
          result.wpm,
          result.acc,
          result.rawWpm,
          result.consistency
        );
        $(
          `#result .stats .tags .bottom div[tagid="${tag._id}"] .fas`
        ).removeClass("hidden");
        $(`#result .stats .tags .bottom div[tagid="${tag._id}"]`).attr(
          "aria-label",
          "+" + Misc.roundTo2(result.wpm - tpb)
        );
        // console.log("new pb for tag " + tag.display);
      } else {
        const themecolors = await ThemeColors.getAll();
        resultAnnotation.push({
          display: true,
          type: "line",
          id: "tpb",
          scaleID: "wpm",
          value: Config.alwaysShowCPM ? tpb * 5 : tpb,
          borderColor: themecolors["sub"],
          borderWidth: 1,
          borderDash: [2, 2],
          label: {
            backgroundColor: themecolors["sub"],
            font: {
              family: Config.fontFamily.replace(/_/g, " "),
              size: 11,
              style: "normal",
              weight: Chart.defaults.font.weight as string,
              lineHeight: Chart.defaults.font.lineHeight as number,
            },
            color: themecolors["bg"],
            padding: 3,
            borderRadius: 3,
            position: annotationSide,
            xAdjust: labelAdjust,
            enabled: true,
            content: `${tag.display} PB: ${Misc.roundTo2(
              Config.alwaysShowCPM ? tpb * 5 : tpb
            ).toFixed(2)}`,
          },
        });
        if (annotationSide === "start") {
          annotationSide = "end";
          labelAdjust = -15;
        } else {
          annotationSide = "start";
          labelAdjust = 15;
        }
      }
    }
  });
}

function updateTestType(randomQuote: MonkeyTypes.Quote): void {
  let testType = "";

  testType += Config.mode;

  if (Config.mode === "time") {
    testType += " " + Config.time;
  } else if (Config.mode === "words") {
    testType += " " + Config.words;
  } else if (Config.mode === "quote") {
    if (randomQuote.group !== undefined) {
      testType += " " + ["short", "medium", "long", "thicc"][randomQuote.group];
    }
  }
  const ignoresLanguage =
    FunboxList.get(Config.funbox).find((f) =>
      f.properties?.includes("ignoresLanguage")
    ) !== undefined;
  if (Config.mode != "custom" && !ignoresLanguage) {
    testType += "<br>" + result.language.replace(/_/g, " ");
  }
  if (Config.punctuation) {
    testType += "<br>punctuation";
  }
  if (Config.numbers) {
    testType += "<br>numbers";
  }
  if (Config.blindMode) {
    testType += "<br>blind";
  }
  if (Config.lazyMode) {
    testType += "<br>lazy";
  }
  if (Config.funbox !== "none") {
    testType += "<br>" + Config.funbox.replace(/_/g, " ").replace(/#/g, ", ");
  }
  if (Config.difficulty == "expert") {
    testType += "<br>expert";
  } else if (Config.difficulty == "master") {
    testType += "<br>master";
  }

  $("#result .stats .testType .bottom").html(testType);
}

function updateOther(
  difficultyFailed: boolean,
  failReason: string,
  afkDetected: boolean,
  isRepeated: boolean,
  tooShort: boolean
): void {
  let otherText = "";
  if (difficultyFailed) {
    otherText += `<br>failed (${failReason})`;
  }
  if (afkDetected) {
    otherText += "<br>afk detected";
  }
  if (TestStats.invalid) {
    otherText += "<br>invalid";
    const extra: string[] = [];
    if (result.wpm < 0 || result.wpm > 350) {
      extra.push("wpm");
    }
    if (result.rawWpm < 0 || result.rawWpm > 350) {
      extra.push("raw");
    }
    if (result.acc < 75 || result.acc > 100) {
      extra.push("accuracy");
    }
    if (extra.length > 0) {
      otherText += ` (${extra.join(",")})`;
    }
  }
  if (isRepeated) {
    otherText += "<br>repeated";
  }
  if (result.bailedOut) {
    otherText += "<br>bailed out";
  }
  if (tooShort) {
    otherText += "<br>too short";
  }

  if (otherText == "") {
    $("#result .stats .info").addClass("hidden");
  } else {
    $("#result .stats .info").removeClass("hidden");
    otherText = otherText.substring(4);
    $("#result .stats .info .bottom").html(otherText);
  }
}

export function updateRateQuote(randomQuote: MonkeyTypes.Quote): void {
  if (Config.mode === "quote") {
    const userqr =
      DB.getSnapshot()?.quoteRatings?.[randomQuote.language]?.[randomQuote.id];
    if (userqr) {
      $(".pageTest #result #rateQuoteButton .icon")
        .removeClass("far")
        .addClass("fas");
    }
    QuoteRatePopup.getQuoteStats(randomQuote).then((quoteStats) => {
      $(".pageTest #result #rateQuoteButton .rating").text(
        quoteStats?.average?.toFixed(1) ?? ""
      );
      $(".pageTest #result #rateQuoteButton")
        .css({ opacity: 0 })
        .removeClass("hidden")
        .css({ opacity: 1 });
    });
  }
}

function updateQuoteFavorite(randomQuote: MonkeyTypes.Quote): void {
  quoteLang = Config.mode === "quote" ? randomQuote.language : "";
  quoteId = Config.mode === "quote" ? randomQuote.id.toString() : "";

  const icon = $(".pageTest #result #favoriteQuoteButton .icon");

  if (Config.mode === "quote" && Auth?.currentUser) {
    const userFav = QuotesController.isQuoteFavorite(randomQuote);

    icon.removeClass(userFav ? "far" : "fas").addClass(userFav ? "fas" : "far");
    icon.parent().removeClass("hidden");
  } else {
    icon.parent().addClass("hidden");
  }
}

function updateQuoteSource(randomQuote: MonkeyTypes.Quote): void {
  if (Config.mode === "quote") {
    $("#result .stats .source").removeClass("hidden");
    $("#result .stats .source .bottom").html(randomQuote.source);
  } else {
    $("#result .stats .source").addClass("hidden");
  }
}

export async function update(
  res: MonkeyTypes.Result<MonkeyTypes.Mode>,
  difficultyFailed: boolean,
  failReason: string,
  afkDetected: boolean,
  isRepeated: boolean,
  tooShort: boolean,
  randomQuote: MonkeyTypes.Quote,
  dontSave: boolean
): Promise<void> {
  resultScaleOptions = (
    ChartController.result.options as ScaleChartOptions<"line" | "scatter">
  ).scales;
  resultAnnotation = [];
  result = Object.assign({}, res);
  $("#result #resultWordsHistory").addClass("hidden");
  $("#retrySavingResultButton").addClass("hidden");
  $(".pageTest #result #rateQuoteButton .icon")
    .removeClass("fas")
    .addClass("far");
  $(".pageTest #result #rateQuoteButton .rating").text("");
  $(".pageTest #result #rateQuoteButton").addClass("hidden");
  $("#testModesNotice").css("opacity", 0);
  $("#words").removeClass("blurred");
  $("#wordsInput").blur();
  $("#result .stats .time .bottom .afk").text("");
  if (Auth?.currentUser) {
    $("#result .loginTip").addClass("hidden");
  } else {
    $("#result .loginTip").removeClass("hidden");
  }
  if (Config.ads === "off" || Config.ads === "result") {
    $("#result #watchVideoAdButton").addClass("hidden");
  } else {
    $("#result #watchVideoAdButton").removeClass("hidden");
  }
  updateWpmAndAcc();
  updateConsistency();
  updateTime();
  updateKey();
  updateTestType(randomQuote);
  updateQuoteSource(randomQuote);
  updateQuoteFavorite(randomQuote);
  await updateGraph();
  await updateGraphPBLine();
  updateTags(dontSave);
  updateOther(difficultyFailed, failReason, afkDetected, isRepeated, tooShort);

  ((ChartController.result.options as PluginChartOptions<"line" | "scatter">)
    .plugins.annotation.annotations as AnnotationOptions<"line">[]) =
    resultAnnotation;
  ChartController.result.updateColors();
  ChartController.result.resize();

  if (
    $("#result .stats .tags").hasClass("hidden") &&
    $("#result .stats .info").hasClass("hidden")
  ) {
    $("#result .stats .infoAndTags").addClass("hidden");
  } else {
    $("#result .stats .infoAndTags").removeClass("hidden");
  }

  if (GlarsesMode.get()) {
    $("#middle #result .noStressMessage").remove();
    $("#middle #result").prepend(`

      <div class='noStressMessage' style="
        text-align: center;
        grid-column: 1/3;
        font-size: 2rem;
        padding-bottom: 2rem;
      ">
      <i class="fas fa-check"></i>
      </div>

    `);
    $("#middle #result .stats").addClass("hidden");
    $("#middle #result .chart").addClass("hidden");
    $("#middle #result #resultWordsHistory").addClass("hidden");
    $("#middle #result #resultReplay").addClass("hidden");
    $("#middle #result .loginTip").addClass("hidden");
    $("#middle #result #showWordHistoryButton").addClass("hidden");
    $("#middle #result #watchReplayButton").addClass("hidden");
    $("#middle #result #saveScreenshotButton").addClass("hidden");

    console.log(
      `Test Completed: ${result.wpm} wpm ${result.acc}% acc ${result.rawWpm} raw ${result.consistency}% consistency`
    );
  } else {
    $("#middle #result .stats").removeClass("hidden");
    $("#middle #result .chart").removeClass("hidden");
    // $("#middle #result #resultWordsHistory").removeClass("hidden");
    if (!Auth?.currentUser) {
      $("#middle #result .loginTip").removeClass("hidden");
    }
    $("#middle #result #showWordHistoryButton").removeClass("hidden");
    $("#middle #result #watchReplayButton").removeClass("hidden");
    $("#middle #result #saveScreenshotButton").removeClass("hidden");
  }

  if (window.scrollY > 0) {
    $([document.documentElement, document.body])
      .stop()
      .animate({ scrollTop: 0 }, 250);
  }

  TestConfig.hide();

  Misc.swapElements(
    $("#typingTest"),
    $("#result"),
    250,
    async () => {
      AdController.renderResult();
      TestUI.setResultCalculating(false);
      $("#words").empty();
      ChartController.result.resize();

      if (Config.alwaysShowWordsHistory && Config.burstHeatmap) {
        TestUI.applyBurstHeatmap();
      }
      $("#result").trigger("focus");
      window.scrollTo({ top: 0 });
      TribeChat.scrollChat();
      $("#testModesNotice").addClass("hidden");
      if (Tribe.room?.users) {
        for (const userId of Object.keys(Tribe.room.users)) {
          if (userId === Tribe.getSelf()?.id) continue;
          if (Tribe.room.users[userId].isFinished) {
            TribeChartController.drawChart(userId);
          }
        }
      }
    },
    async () => {
      $("#resultExtraButtons").removeClass("hidden").css("opacity", 0).animate(
        {
          opacity: 1,
        },
        125
      );
      if (Config.alwaysShowWordsHistory && !GlarsesMode.get()) {
        TestUI.toggleResultWords();
      }
      Keymap.hide();

      //tribe
      $("#result .bottom .buttons div").addClass("hidden");
      $("#result #tribeResultBottom").addClass("hidden");
      if (Tribe.state >= 12) {
        $("#result #tribeResultBottom").removeClass("hidden");
        if (Tribe.getSelf()?.isLeader) {
          $("#result #nextTestButton").removeClass("hidden");
          $("#result #backToLobbyButton").removeClass("hidden");
        } else {
          $("#result #readyButton").removeClass("hidden");
        }
        TribeResults.update("result");
        TribeUserList.update("result");
        TribeButtons.update("result");
      } else {
        $("#result #nextTestButton").removeClass("hidden");
        $("#result #restartTestButtonWithSameWordset").removeClass("hidden");
        $("#result #practiseWordsButton").removeClass("hidden");
        $("#result #watchReplayButton").removeClass("hidden");
      }
      $("#result #showWordHistoryButton").removeClass("hidden");
      $("#result #saveScreenshotButton").removeClass("hidden");

      AdController.updateTestPageAds(true);
    }
  );
}

$(".pageTest #favoriteQuoteButton").on("click", async () => {
  if (quoteLang === "" || quoteId === "") {
    Notifications.add("Could not get quote stats!", -1);
    return;
  }

  const $button = $(".pageTest #favoriteQuoteButton .icon");
  const dbSnapshot = DB.getSnapshot();
  if (!dbSnapshot) return;

  if ($button.hasClass("fas")) {
    // Remove from favorites
    Loader.show();
    const response = await Ape.users.removeQuoteFromFavorites(
      quoteLang,
      quoteId
    );
    Loader.hide();

    Notifications.add(response.message, response.status === 200 ? 1 : -1);

    if (response.status === 200) {
      $button.removeClass("fas").addClass("far");
      const quoteIndex = dbSnapshot.favoriteQuotes[quoteLang]?.indexOf(quoteId);
      dbSnapshot.favoriteQuotes[quoteLang]?.splice(quoteIndex, 1);
    }
  } else {
    // Add to favorites
    Loader.show();
    const response = await Ape.users.addQuoteToFavorites(quoteLang, quoteId);
    Loader.hide();

    Notifications.add(response.message, response.status === 200 ? 1 : -1);

    if (response.status === 200) {
      $button.removeClass("far").addClass("fas");
      if (!dbSnapshot.favoriteQuotes[quoteLang]) {
        dbSnapshot.favoriteQuotes[quoteLang] = [];
      }
      dbSnapshot.favoriteQuotes[quoteLang]?.push(quoteId);
    }
  }
});<|MERGE_RESOLUTION|>--- conflicted
+++ resolved
@@ -19,7 +19,7 @@
 import { Chart } from "chart.js";
 import { Auth } from "../firebase";
 import * as SlowTimer from "../states/slow-timer";
-<<<<<<< HEAD
+import * as FunboxList from "./funbox/funbox-list";
 import Ape from "../ape";
 import * as Tribe from "../tribe/tribe";
 import * as TribeResults from "../tribe/tribe-results";
@@ -27,9 +27,6 @@
 import * as TribeButtons from "../tribe/tribe-buttons";
 import * as TribeChat from "../tribe/tribe-chat";
 import * as TribeChartController from "../tribe/tribe-chart-controller";
-=======
-import * as FunboxList from "./funbox/funbox-list";
->>>>>>> 61533ff1
 
 // eslint-disable-next-line no-duplicate-imports -- need to ignore because eslint doesnt know what import type is
 import type { PluginChartOptions, ScaleChartOptions } from "chart.js";
