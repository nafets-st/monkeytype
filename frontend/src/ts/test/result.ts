--- conflicted
+++ resolved
@@ -828,9 +828,7 @@
       ChartController.result.resize();
 
       window.scrollTo({ top: 0 });
-<<<<<<< HEAD
       TribeChat.scrollChat();
-      $("#testModesNotice").addClass("hidden");
       const room = TribeState.getRoom();
       if (room?.users) {
         for (const userId of Object.keys(room.users)) {
@@ -840,8 +838,6 @@
           }
         }
       }
-=======
->>>>>>> 3a5006a6
     },
     async () => {
       Focus.set(false);
@@ -867,8 +863,6 @@
       ) {
         TestUI.toggleResultWords(true);
       }
-<<<<<<< HEAD
-      Keymap.hide();
 
       //tribe
       $("#result .bottom .buttons div").addClass("hidden");
@@ -893,10 +887,7 @@
       $("#result #showWordHistoryButton").removeClass("hidden");
       $("#result #saveScreenshotButton").removeClass("hidden");
 
-      AdController.updateTestPageAds(true);
-=======
       AdController.updateFooterAndVerticalAds(true);
->>>>>>> 3a5006a6
     }
   );
 }
