//TODO: use Format
import { Chart, type PluginChartOptions } from "chart.js";
import Config from "../config";
import * as AdController from "../controllers/ad-controller";
import * as ChartController from "../controllers/chart-controller";
import QuotesController, { Quote } from "../controllers/quotes-controller";
import * as DB from "../db";
import * as Loader from "../elements/loader";
import * as Notifications from "../elements/notifications";
import * as ThemeColors from "../elements/theme-colors";
import { isAuthenticated } from "../firebase";
import * as quoteRateModal from "../modals/quote-rate";
import * as GlarsesMode from "../states/glarses-mode";
import * as SlowTimer from "../states/slow-timer";
import * as DateTime from "../utils/date-and-time";
import * as Misc from "../utils/misc";
import * as Strings from "../utils/strings";
import * as Numbers from "@monkeytype/util/numbers";
import * as Arrays from "../utils/arrays";
import { get as getTypingSpeedUnit } from "../utils/typing-speed-units";
import * as PbCrown from "./pb-crown";
import * as TestConfig from "./test-config";
import * as TestInput from "./test-input";
import * as TestStats from "./test-stats";
import * as TestUI from "./test-ui";
import * as TodayTracker from "./today-tracker";
import * as ConfigEvent from "../observables/config-event";
import * as Focus from "./focus";
import * as CustomText from "./custom-text";
import * as CustomTextState from "./../states/custom-text-name";
import * as Funbox from "./funbox/funbox";
import Format from "../utils/format";
import confetti from "canvas-confetti";
import type {
  AnnotationOptions,
  LabelPosition,
} from "chartjs-plugin-annotation";
import Ape from "../ape";
import { CompletedEvent } from "@monkeytype/contracts/schemas/results";
import { getActiveFunboxes, isFunboxActiveWithProperty } from "./funbox/list";
import { getFunbox } from "@monkeytype/funbox";
import { SnapshotUserTag } from "../constants/default-snapshot";
<<<<<<< HEAD
import { calculateAccuracy, getWpmHistory } from "./test-events";
=======
import { Language } from "@monkeytype/contracts/schemas/languages";
import { canQuickRestart as canQuickRestartFn } from "../utils/quick-restart";
>>>>>>> 4bb431b9

let result: CompletedEvent;
let maxChartVal: number;

let useUnsmoothedRaw = false;

let quoteLang: Language | undefined;
let quoteId = "";

export function toggleUnsmoothedRaw(): void {
  useUnsmoothedRaw = !useUnsmoothedRaw;
  Notifications.add(useUnsmoothedRaw ? "on" : "off", 1);
}

let resultAnnotation: AnnotationOptions<"line">[] = [];

async function updateGraph(): Promise<void> {
  const typingSpeedUnit = getTypingSpeedUnit(Config.typingSpeedUnit);
  const labels = [];

  for (let i = 1; i <= TestInput.wpmHistory.length; i++) {
    if (TestStats.lastSecondNotRound && i === TestInput.wpmHistory.length) {
      labels.push(Numbers.roundTo2(result.testDuration).toString());
    } else {
      labels.push(i.toString());
    }
  }

  ChartController.result.getScale("wpm").title.text =
    typingSpeedUnit.fullUnitString;

  console.log("wpmHistory", TestInput.wpmHistory);
  console.log("newhistory", getWpmHistory());

  const chartData1 = [
    ...TestInput.wpmHistory.map((a) =>
      Numbers.roundTo2(typingSpeedUnit.fromWpm(a))
    ),
  ];
  if (result.chartData === "toolong") return;

  const chartData2 = [
    ...result.chartData.raw.map((a) =>
      Numbers.roundTo2(typingSpeedUnit.fromWpm(a))
    ),
  ];

  if (
    Config.mode !== "time" &&
    TestStats.lastSecondNotRound &&
    result.testDuration % 1 < 0.5
  ) {
    labels.pop();
    chartData1.pop();
    chartData2.pop();
  }

  let smoothedRawData = chartData2;
  if (!useUnsmoothedRaw) {
    smoothedRawData = Arrays.smooth(smoothedRawData, 1);
    smoothedRawData = smoothedRawData.map((a) => Math.round(a));
  }

  ChartController.result.data.labels = labels;
  ChartController.result.getDataset("wpm").data = chartData1;
  ChartController.result.getDataset("wpm").label = Config.typingSpeedUnit;
  ChartController.result.getDataset("raw").data = smoothedRawData;

  maxChartVal = Math.max(
    ...[Math.max(...smoothedRawData), Math.max(...chartData1)]
  );

  if (!Config.startGraphsAtZero) {
    const minChartVal = Math.min(
      ...[Math.min(...smoothedRawData), Math.min(...chartData1)]
    );

    ChartController.result.getScale("wpm").min = minChartVal;
    ChartController.result.getScale("raw").min = minChartVal;
  } else {
    ChartController.result.getScale("wpm").min = 0;
    ChartController.result.getScale("raw").min = 0;
  }

  ChartController.result.getDataset("error").data = result.chartData.err;

  const fc = await ThemeColors.get("sub");
  if (Config.funbox.length > 0) {
    let content = "";
    for (const fb of getActiveFunboxes()) {
      content += fb.name;
      if (fb.functions?.getResultContent) {
        content += "(" + fb.functions.getResultContent() + ")";
      }
      content += " ";
    }
    content = content.trimEnd();
    resultAnnotation.push({
      display: true,
      id: "funbox-label",
      type: "line",
      scaleID: "wpm",
      value: ChartController.result.getScale("wpm").min,
      borderColor: "transparent",
      borderWidth: 1,
      borderDash: [2, 2],
      label: {
        backgroundColor: "transparent",
        font: {
          family: Config.fontFamily.replace(/_/g, " "),
          size: 11,
          style: "normal",
          weight: Chart.defaults.font.weight as string,
          lineHeight: Chart.defaults.font.lineHeight as number,
        },
        color: fc,
        padding: 3,
        borderRadius: 3,
        position: "start",
        display: true,
        content: `${content}`,
      },
    });
  }

  ChartController.result.getScale("wpm").max = maxChartVal;
  ChartController.result.getScale("raw").max = maxChartVal;
  ChartController.result.getScale("error").max = Math.max(
    ...result.chartData.err
  );
}

export async function updateGraphPBLine(): Promise<void> {
  const themecolors = await ThemeColors.getAll();
  const localPb = await DB.getLocalPB(
    result.mode,
    result.mode2,
    result.punctuation ?? false,
    result.numbers ?? false,
    result.language,
    result.difficulty,
    result.lazyMode ?? false,
    getFunbox(result.funbox)
  );
  const localPbWpm = localPb?.wpm ?? 0;
  if (localPbWpm === 0) return;
  const typingSpeedUnit = getTypingSpeedUnit(Config.typingSpeedUnit);
  const chartlpb = Numbers.roundTo2(
    typingSpeedUnit.fromWpm(localPbWpm)
  ).toFixed(2);
  resultAnnotation.push({
    display: true,
    type: "line",
    id: "lpb",
    scaleID: "wpm",
    value: chartlpb,
    borderColor: themecolors.sub,
    borderWidth: 1,
    borderDash: [2, 2],
    label: {
      backgroundColor: themecolors.sub,
      font: {
        family: Config.fontFamily.replace(/_/g, " "),
        size: 11,
        style: "normal",
        weight: Chart.defaults.font.weight as string,
        lineHeight: Chart.defaults.font.lineHeight as number,
      },
      color: themecolors.bg,
      padding: 3,
      borderRadius: 3,
      position: "center",
      content: `PB: ${chartlpb}`,
      display: true,
    },
  });
  const lpbRange = typingSpeedUnit.fromWpm(20);
  if (
    maxChartVal >= parseFloat(chartlpb) - lpbRange &&
    maxChartVal <= parseFloat(chartlpb) + lpbRange
  ) {
    maxChartVal = Math.round(parseFloat(chartlpb) + lpbRange);
  }

  ChartController.result.getScale("wpm").max = maxChartVal;
  ChartController.result.getScale("raw").max = maxChartVal;
}

function updateWpmAndAcc(): void {
  let inf = false;
  if (result.wpm >= 1000) {
    inf = true;
  }

  $("#result .stats .wpm .top .text").text(Config.typingSpeedUnit);

  if (inf) {
    $("#result .stats .wpm .bottom").text("Infinite");
  } else {
    $("#result .stats .wpm .bottom").text(Format.typingSpeed(result.wpm));
  }
  $("#result .stats .raw .bottom").text(Format.typingSpeed(result.rawWpm));
  $("#result .stats .acc .bottom").text(
    result.acc === 100 ? "100%" : Format.accuracy(result.acc)
  );

  const accuracyStats = calculateAccuracy();

  if (Config.alwaysShowDecimalPlaces) {
    if (Config.typingSpeedUnit !== "wpm") {
      $("#result .stats .wpm .bottom").attr(
        "aria-label",
        result.wpm.toFixed(2) + " wpm"
      );
      $("#result .stats .raw .bottom").attr(
        "aria-label",
        result.rawWpm.toFixed(2) + " wpm"
      );
    } else {
      $("#result .stats .wpm .bottom").removeAttr("aria-label");
      $("#result .stats .raw .bottom").removeAttr("aria-label");
    }

    let time = Numbers.roundTo2(result.testDuration).toFixed(2) + "s";
    if (result.testDuration > 61) {
      time = DateTime.secondsToString(Numbers.roundTo2(result.testDuration));
    }
    $("#result .stats .time .bottom .text").text(time);
    // $("#result .stats .acc .bottom").removeAttr("aria-label");

    $("#result .stats .acc .bottom").attr(
      "aria-label",
      `${accuracyStats.correct} correct\n${accuracyStats.incorrect} incorrect`
    );
  } else {
    //not showing decimal places
    const decimalsAndSuffix = {
      showDecimalPlaces: true,
      suffix: ` ${Config.typingSpeedUnit}`,
    };
    let wpmHover = Format.typingSpeed(result.wpm, decimalsAndSuffix);
    let rawWpmHover = Format.typingSpeed(result.rawWpm, decimalsAndSuffix);

    if (Config.typingSpeedUnit !== "wpm") {
      wpmHover += " (" + result.wpm.toFixed(2) + " wpm)";
      rawWpmHover += " (" + result.rawWpm.toFixed(2) + " wpm)";
    }

    $("#result .stats .wpm .bottom").attr("aria-label", wpmHover);
    $("#result .stats .raw .bottom").attr("aria-label", rawWpmHover);

    $("#result .stats .acc .bottom")
      .attr(
        "aria-label",
        `${
          result.acc === 100
            ? "100%"
            : Format.percentage(result.acc, { showDecimalPlaces: true })
        }\n${accuracyStats.correct} correct\n${
          accuracyStats.incorrect
        } incorrect`
      )
      .attr("data-balloon-break", "");
  }
}

function updateConsistency(): void {
  $("#result .stats .consistency .bottom").text(
    Format.percentage(result.consistency)
  );
  if (Config.alwaysShowDecimalPlaces) {
    $("#result .stats .consistency .bottom").attr(
      "aria-label",
      Format.percentage(result.keyConsistency, {
        showDecimalPlaces: true,
        suffix: " key",
      })
    );
  } else {
    $("#result .stats .consistency .bottom").attr(
      "aria-label",
      `${result.consistency}% (${result.keyConsistency}% key)`
    );
  }
}

function updateTime(): void {
  const afkSecondsPercent = Numbers.roundTo2(
    (result.afkDuration / result.testDuration) * 100
  );
  $("#result .stats .time .bottom .afk").text("");
  if (afkSecondsPercent > 0) {
    $("#result .stats .time .bottom .afk").text(afkSecondsPercent + "% afk");
  }
  $("#result .stats .time .bottom").attr(
    "aria-label",
    `${result.afkDuration}s afk ${afkSecondsPercent}%`
  );

  if (Config.alwaysShowDecimalPlaces) {
    let time = Numbers.roundTo2(result.testDuration).toFixed(2) + "s";
    if (result.testDuration > 61) {
      time = DateTime.secondsToString(Numbers.roundTo2(result.testDuration));
    }
    $("#result .stats .time .bottom .text").text(time);
  } else {
    let time = Math.round(result.testDuration) + "s";
    if (result.testDuration > 61) {
      time = DateTime.secondsToString(Math.round(result.testDuration));
    }
    $("#result .stats .time .bottom .text").text(time);
    $("#result .stats .time .bottom").attr(
      "aria-label",
      `${Numbers.roundTo2(result.testDuration)}s (${
        result.afkDuration
      }s afk ${afkSecondsPercent}%)`
    );
  }
}

export function updateTodayTracker(): void {
  $("#result .stats .time .bottom .timeToday").text(TodayTracker.getString());
}

function updateKey(): void {
  $("#result .stats .key .bottom").text(
    result.charStats[0] +
      "/" +
      result.charStats[1] +
      "/" +
      result.charStats[2] +
      "/" +
      result.charStats[3]
  );
}

export function showCrown(type: PbCrown.CrownType): void {
  PbCrown.show();
  PbCrown.update(type);
}

export function updateCrownText(text: string, wide = false): void {
  $("#result .stats .wpm .crown").attr("aria-label", text);
  $("#result .stats .wpm .crown").attr(
    "data-balloon-length",
    wide ? "medium" : ""
  );
}

export async function updateCrown(dontSave: boolean): Promise<void> {
  if (Config.mode === "quote" || dontSave) {
    hideCrown();
    return;
  }

  let pbDiff = 0;
  const canGetPb = await resultCanGetPb();

  console.debug("Result can get PB:", canGetPb.value, canGetPb.reason ?? "");

  if (canGetPb.value) {
    const localPb = await DB.getLocalPB(
      Config.mode,
      result.mode2,
      Config.punctuation,
      Config.numbers,
      Config.language,
      Config.difficulty,
      Config.lazyMode,
      getActiveFunboxes()
    );
    const localPbWpm = localPb?.wpm ?? 0;
    pbDiff = result.wpm - localPbWpm;
    console.debug("Local PB", localPb, "diff", pbDiff);
    if (pbDiff <= 0) {
      hideCrown();
      console.debug("Hiding crown");
    } else {
      //show half crown as the pb is not confirmed by the server
      console.debug("Showing pending crown");
      showCrown("pending");
      updateCrownText(
        "+" + Format.typingSpeed(pbDiff, { showDecimalPlaces: true })
      );
    }
  } else {
    const localPb = await DB.getLocalPB(
      Config.mode,
      result.mode2,
      Config.punctuation,
      Config.numbers,
      Config.language,
      Config.difficulty,
      Config.lazyMode,
      []
    );
    const localPbWpm = localPb?.wpm ?? 0;
    pbDiff = result.wpm - localPbWpm;
    console.debug("Local PB", localPb, "diff", pbDiff);
    if (pbDiff <= 0) {
      // hideCrown();
      console.debug("Showing warning crown");
      showCrown("warning");
      updateCrownText(
        `This result is not eligible for a new PB (${canGetPb.reason})`,
        true
      );
    } else {
      console.debug("Showing ineligible crown");
      showCrown("ineligible");
      updateCrownText(
        `You could've gotten a new PB (+${Format.typingSpeed(pbDiff, {
          showDecimalPlaces: true,
        })}), but your config does not allow it (${canGetPb.reason})`,
        true
      );
    }
  }
}

export function hideCrown(): void {
  PbCrown.hide();
  updateCrownText("");
}

export function showErrorCrownIfNeeded(): void {
  if (PbCrown.getCurrentType() !== "pending") return;
  PbCrown.show();
  PbCrown.update("error");
  updateCrownText(
    `Local PB data is out of sync with the server - please refresh (pb mismatch)`,
    true
  );
}

type CanGetPbObject = {
  value: boolean;
  reason?: string;
};

async function resultCanGetPb(): Promise<CanGetPbObject> {
  const funboxes = result.funbox;
  const funboxObjects = getFunbox(result.funbox);
  const allFunboxesCanGetPb = funboxObjects.every((f) => f?.canGetPb);

  const funboxesOk = funboxes.length === 0 || allFunboxesCanGetPb;
  const notUsingStopOnLetter = Config.stopOnError !== "letter";
  const notBailedOut = !result.bailedOut;

  if (funboxesOk && notUsingStopOnLetter && notBailedOut) {
    return {
      value: true,
    };
  } else {
    if (!funboxesOk) {
      return {
        value: false,
        reason: "funbox",
      };
    }
    if (!notUsingStopOnLetter) {
      return {
        value: false,
        reason: "stop on letter",
      };
    }
    if (!notBailedOut) {
      return {
        value: false,
        reason: "bailed out",
      };
    }
    return {
      value: false,
      reason: "unknown",
    };
  }
}

export function showConfetti(): void {
  if (SlowTimer.get()) return;
  const style = getComputedStyle(document.body);
  const colors = [
    style.getPropertyValue("--main-color"),
    style.getPropertyValue("--text-color"),
    style.getPropertyValue("--sub-color"),
  ];
  const duration = Date.now() + 125;

  (function f(): void {
    void confetti({
      particleCount: 5,
      angle: 60,
      spread: 75,
      origin: { x: 0 },
      colors: colors,
    });
    void confetti({
      particleCount: 5,
      angle: 120,
      spread: 75,
      origin: { x: 1 },
      colors: colors,
    });

    if (Date.now() < duration) {
      requestAnimationFrame(f);
    }
  })();
}

async function updateTags(dontSave: boolean): Promise<void> {
  const activeTags: SnapshotUserTag[] = [];
  const userTagsCount = DB.getSnapshot()?.tags?.length ?? 0;
  try {
    DB.getSnapshot()?.tags?.forEach((tag) => {
      if (tag.active === true) {
        activeTags.push(tag);
      }
    });
  } catch (e) {}

  if (userTagsCount === 0) {
    $("#result .stats .tags").addClass("hidden");
  } else {
    $("#result .stats .tags").removeClass("hidden");
  }
  if (activeTags.length === 0) {
    $("#result .stats .tags .bottom").html("<div class='noTags'>no tags</div>");
  } else {
    $("#result .stats .tags .bottom").text("");
  }
  $("#result .stats .tags .editTagsButton").attr("data-result-id", "");
  $("#result .stats .tags .editTagsButton").attr(
    "data-active-tag-ids",
    activeTags.map((t) => t._id).join(",")
  );
  $("#result .stats .tags .editTagsButton").addClass("invisible");

  let annotationSide: LabelPosition = "start";
  let labelAdjust = 15;
  activeTags.forEach(async (tag) => {
    const tpb = await DB.getLocalTagPB(
      tag._id,
      Config.mode,
      result.mode2,
      Config.punctuation,
      Config.numbers,
      Config.language,
      Config.difficulty,
      Config.lazyMode
    );
    $("#result .stats .tags .bottom").append(`
      <div tagid="${tag._id}" aria-label="PB: ${tpb}" data-balloon-pos="up">${tag.display}<i class="fas fa-crown hidden"></i></div>
    `);
    const typingSpeedUnit = getTypingSpeedUnit(Config.typingSpeedUnit);
    if (
      Config.mode !== "quote" &&
      !dontSave &&
      (await resultCanGetPb()).value
    ) {
      if (tpb < result.wpm) {
        //new pb for that tag
        await DB.saveLocalTagPB(
          tag._id,
          Config.mode,
          result.mode2,
          Config.punctuation,
          Config.numbers,
          Config.language,
          Config.difficulty,
          Config.lazyMode,
          result.wpm,
          result.acc,
          result.rawWpm,
          result.consistency
        );
        $(
          `#result .stats .tags .bottom div[tagid="${tag._id}"] .fas`
        ).removeClass("hidden");
        $(`#result .stats .tags .bottom div[tagid="${tag._id}"]`).attr(
          "aria-label",
          "+" + Numbers.roundTo2(result.wpm - tpb)
        );
        // console.log("new pb for tag " + tag.display);
      } else {
        const themecolors = await ThemeColors.getAll();
        resultAnnotation.push({
          display: true,
          type: "line",
          id: "tpb",
          scaleID: "wpm",
          value: typingSpeedUnit.fromWpm(tpb),
          borderColor: themecolors.sub,
          borderWidth: 1,
          borderDash: [2, 2],
          label: {
            backgroundColor: themecolors.sub,
            font: {
              family: Config.fontFamily.replace(/_/g, " "),
              size: 11,
              style: "normal",
              weight: Chart.defaults.font.weight as string,
              lineHeight: Chart.defaults.font.lineHeight as number,
            },
            color: themecolors.bg,
            padding: 3,
            borderRadius: 3,
            position: annotationSide,
            xAdjust: labelAdjust,
            display: true,
            content: `${tag.display} PB: ${Numbers.roundTo2(
              typingSpeedUnit.fromWpm(tpb)
            ).toFixed(2)}`,
          },
        });
        if (annotationSide === "start") {
          annotationSide = "end";
          labelAdjust = -15;
        } else {
          annotationSide = "start";
          labelAdjust = 15;
        }
      }
    }
  });
}

function updateTestType(randomQuote: Quote | null): void {
  let testType = "";

  testType += Config.mode;

  if (Config.mode === "time") {
    testType += " " + Config.time;
  } else if (Config.mode === "words") {
    testType += " " + Config.words;
  } else if (Config.mode === "quote") {
    if (randomQuote?.group !== undefined) {
      testType += " " + ["short", "medium", "long", "thicc"][randomQuote.group];
    }
  }
  const ignoresLanguage = isFunboxActiveWithProperty("ignoresLanguage");
  if (Config.mode !== "custom" && !ignoresLanguage) {
    testType += "<br>" + Strings.getLanguageDisplayString(result.language);
  }
  if (Config.punctuation) {
    testType += "<br>punctuation";
  }
  if (Config.numbers) {
    testType += "<br>numbers";
  }
  if (Config.blindMode) {
    testType += "<br>blind";
  }
  if (Config.lazyMode) {
    testType += "<br>lazy";
  }
  if (Config.funbox.length > 0) {
    testType +=
      "<br>" + Config.funbox.map((it) => it.replace(/_/g, " ")).join(", ");
  }
  if (Config.difficulty === "expert") {
    testType += "<br>expert";
  } else if (Config.difficulty === "master") {
    testType += "<br>master";
  }
  if (Config.stopOnError !== "off") {
    testType += `<br>stop on ${Config.stopOnError}`;
  }

  $("#result .stats .testType .bottom").html(testType);
}

function updateOther(
  difficultyFailed: boolean,
  failReason: string,
  afkDetected: boolean,
  isRepeated: boolean,
  tooShort: boolean
): void {
  let otherText = "";
  if (difficultyFailed) {
    otherText += `<br>failed (${failReason})`;
  }
  if (afkDetected) {
    otherText += "<br>afk detected";
  }
  if (TestStats.invalid) {
    otherText += "<br>invalid";
    const extra: string[] = [];
    if (
      result.wpm < 0 ||
      (result.wpm > 350 && result.mode !== "words" && result.mode2 !== "10") ||
      (result.wpm > 420 && result.mode === "words" && result.mode2 === "10")
    ) {
      extra.push("wpm");
    }
    if (
      result.rawWpm < 0 ||
      (result.rawWpm > 350 &&
        result.mode !== "words" &&
        result.mode2 !== "10") ||
      (result.rawWpm > 420 && result.mode === "words" && result.mode2 === "10")
    ) {
      extra.push("raw");
    }
    if (result.acc < 75 || result.acc > 100) {
      extra.push("accuracy");
    }
    if (extra.length > 0) {
      otherText += ` (${extra.join(",")})`;
    }
  }
  if (isRepeated) {
    otherText += "<br>repeated";
  }
  if (result.bailedOut) {
    otherText += "<br>bailed out";
  }
  if (tooShort) {
    otherText += "<br>too short";
  }

  if (otherText === "") {
    $("#result .stats .info").addClass("hidden");
  } else {
    $("#result .stats .info").removeClass("hidden");
    otherText = otherText.substring(4);
    $("#result .stats .info .bottom").html(otherText);
  }
}

export function updateRateQuote(randomQuote: Quote | null): void {
  if (Config.mode === "quote") {
    if (randomQuote === null) {
      console.error(
        "Failed to update quote rating button: randomQuote is null"
      );
      return;
    }

    const userqr =
      DB.getSnapshot()?.quoteRatings?.[randomQuote.language]?.[randomQuote.id];
    if (Numbers.isSafeNumber(userqr)) {
      $(".pageTest #result #rateQuoteButton .icon")
        .removeClass("far")
        .addClass("fas");
    }
    quoteRateModal
      .getQuoteStats(randomQuote)
      .then((quoteStats) => {
        $(".pageTest #result #rateQuoteButton .rating").text(
          quoteStats?.average?.toFixed(1) ?? ""
        );
      })
      .catch((_e: unknown) => {
        $(".pageTest #result #rateQuoteButton .rating").text("?");
      });
    $(".pageTest #result #rateQuoteButton")
      .css({ opacity: 0 })
      .removeClass("hidden")
      .css({ opacity: 1 });
  }
}

function updateQuoteFavorite(randomQuote: Quote | null): void {
  const icon = $(".pageTest #result #favoriteQuoteButton .icon");

  if (Config.mode !== "quote" || !isAuthenticated()) {
    icon.parent().addClass("hidden");
    return;
  }

  if (randomQuote === null) {
    console.error(
      "Failed to update quote favorite button: randomQuote is null"
    );
    return;
  }

  quoteLang = Config.mode === "quote" ? randomQuote.language : undefined;
  quoteId = Config.mode === "quote" ? randomQuote.id.toString() : "";

  const userFav = QuotesController.isQuoteFavorite(randomQuote);
  icon.removeClass(userFav ? "far" : "fas").addClass(userFav ? "fas" : "far");
  icon.parent().removeClass("hidden");
}

function updateQuoteSource(randomQuote: Quote | null): void {
  if (Config.mode === "quote") {
    $("#result .stats .source").removeClass("hidden");
    $("#result .stats .source .bottom").html(
      randomQuote?.source ?? "Error: Source unknown"
    );
  } else {
    $("#result .stats .source").addClass("hidden");
  }
}

export async function update(
  res: CompletedEvent,
  difficultyFailed: boolean,
  failReason: string,
  afkDetected: boolean,
  isRepeated: boolean,
  tooShort: boolean,
  randomQuote: Quote | null,
  dontSave: boolean
): Promise<void> {
  resultAnnotation = [];
  result = Misc.deepClone(res);
  hideCrown();
  $("#resultWordsHistory .words").empty();
  $("#result #resultWordsHistory").addClass("hidden");
  $("#retrySavingResultButton").addClass("hidden");
  $(".pageTest #result #rateQuoteButton .icon")
    .removeClass("fas")
    .addClass("far");
  $(".pageTest #result #rateQuoteButton .rating").text("");
  $(".pageTest #result #rateQuoteButton").addClass("hidden");
  $("#words").removeClass("blurred");
  $("#wordsInput").trigger("blur");
  $("#result .stats .time .bottom .afk").text("");
  if (isAuthenticated()) {
    $("#result .loginTip").addClass("hidden");
  } else {
    $("#result .loginTip").removeClass("hidden");
  }
  if (Config.ads === "off" || Config.ads === "result") {
    $("#result #watchVideoAdButton").addClass("hidden");
  } else {
    $("#result #watchVideoAdButton").removeClass("hidden");
  }
  updateWpmAndAcc();
  updateConsistency();
  updateTime();
  updateKey();
  updateTestType(randomQuote);
  updateQuoteSource(randomQuote);
  updateQuoteFavorite(randomQuote);
  await updateCrown(dontSave);
  await updateGraph();
  await updateGraphPBLine();
  await updateTags(dontSave);
  updateOther(difficultyFailed, failReason, afkDetected, isRepeated, tooShort);

  ((ChartController.result.options as PluginChartOptions<"line" | "scatter">)
    .plugins.annotation.annotations as AnnotationOptions<"line">[]) =
    resultAnnotation;
  void ChartController.result.updateColors();
  ChartController.result.resize();

  if (
    $("#result .stats .tags").hasClass("hidden") &&
    $("#result .stats .info").hasClass("hidden")
  ) {
    $("#result .stats .infoAndTags").addClass("hidden");
  } else {
    $("#result .stats .infoAndTags").removeClass("hidden");
  }

  if (GlarsesMode.get()) {
    $("main #result .noStressMessage").remove();
    $("main #result").prepend(`

      <div class='noStressMessage' style="
        text-align: center;
        grid-column: 1/3;
        font-size: 2rem;
        padding-bottom: 2rem;
      ">
      <i class="fas fa-check"></i>
      </div>

    `);
    $("main #result .stats").addClass("hidden");
    $("main #result .chart").addClass("hidden");
    $("main #result #resultWordsHistory").addClass("hidden");
    $("main #result #resultReplay").addClass("hidden");
    $("main #result .loginTip").addClass("hidden");
    $("main #result #showWordHistoryButton").addClass("hidden");
    $("main #result #watchReplayButton").addClass("hidden");
    $("main #result #saveScreenshotButton").addClass("hidden");

    console.log(
      `Test Completed: ${result.wpm} wpm ${result.acc}% acc ${result.rawWpm} raw ${result.consistency}% consistency`
    );
  } else {
    $("main #result .stats").removeClass("hidden");
    $("main #result .chart").removeClass("hidden");
    // $("main #result #resultWordsHistory").removeClass("hidden");
    if (!isAuthenticated()) {
      $("main #result .loginTip").removeClass("hidden");
    }
    $("main #result #showWordHistoryButton").removeClass("hidden");
    $("main #result #watchReplayButton").removeClass("hidden");
    $("main #result #saveScreenshotButton").removeClass("hidden");
  }

  if (window.scrollY > 0) {
    $([document.documentElement, document.body])
      .stop()
      .animate({ scrollTop: 0 }, 250);
  }

  TestConfig.hide();

  void Misc.swapElements(
    $("#typingTest"),
    $("#result"),
    250,
    async () => {
      $("#result").trigger("focus");
      void AdController.renderResult();
      TestUI.setResultCalculating(false);
      $("#words").empty();
      ChartController.result.resize();

      window.scrollTo({ top: 0 });
    },
    async () => {
      Focus.set(false);
      $("#resultExtraButtons").removeClass("hidden").css("opacity", 0).animate(
        {
          opacity: 1,
        },
        Misc.applyReducedMotion(125)
      );

      const canQuickRestart = canQuickRestartFn(
        Config.mode,
        Config.words,
        Config.time,
        CustomText.getData(),
        CustomTextState.isCustomTextLong() ?? false
      );

      if (
        Config.alwaysShowWordsHistory &&
        canQuickRestart &&
        !GlarsesMode.get()
      ) {
        TestUI.toggleResultWords(true);
      }
      AdController.updateFooterAndVerticalAds(true);
      void Funbox.clear();
    }
  );
}

export function updateTagsAfterEdit(
  tagIds: string[],
  tagPbIds: string[]
): void {
  const tagNames: string[] = [];

  if (tagIds.length > 0) {
    for (const tag of tagIds) {
      DB.getSnapshot()?.tags?.forEach((snaptag) => {
        if (tag === snaptag._id) {
          tagNames.push(snaptag.display);
        }
      });
    }
  }

  if (tagIds.length === 0) {
    $(`.pageTest #result .tags .bottom`).html(
      "<div class='noTags'>no tags</div>"
    );
  } else {
    $(`.pageTest #result .tags .bottom div.noTags`).remove();
    const currentElements = $(`.pageTest #result .tags .bottom div[tagid]`);

    const checked: string[] = [];
    currentElements.each((_, element) => {
      const tagId = $(element).attr("tagid") as string;
      if (!tagIds.includes(tagId)) {
        $(element).remove();
      } else {
        checked.push(tagId);
      }
    });

    let html = "";

    tagIds.forEach((tag, index) => {
      if (checked.includes(tag)) return;
      if (tagPbIds.includes(tag)) {
        html += `<div tagid="${tag}" data-balloon-pos="up">${tagNames[index]}<i class="fas fa-crown"></i></div>`;
      } else {
        html += `<div tagid="${tag}">${tagNames[index]}</div>`;
      }
    });

    // $(`.pageTest #result .tags .bottom`).html(tagNames.join("<br>"));
    $(`.pageTest #result .tags .bottom`).append(html);
    $(`.pageTest #result .tags .top .editTagsButton`).attr(
      "active-tag-ids",
      tagIds.join(",")
    );
  }
}

$(".pageTest #favoriteQuoteButton").on("click", async () => {
  if (quoteLang === undefined || quoteId === "") {
    Notifications.add("Could not get quote stats!", -1);
    return;
  }

  const $button = $(".pageTest #favoriteQuoteButton .icon");
  const dbSnapshot = DB.getSnapshot();
  if (!dbSnapshot) return;

  if ($button.hasClass("fas")) {
    // Remove from favorites
    Loader.show();
    const response = await Ape.users.removeQuoteFromFavorites({
      body: {
        language: quoteLang,
        quoteId,
      },
    });
    Loader.hide();

    Notifications.add(response.body.message, response.status === 200 ? 1 : -1);

    if (response.status === 200) {
      $button.removeClass("fas").addClass("far");
      const quoteIndex = dbSnapshot.favoriteQuotes?.[quoteLang]?.indexOf(
        quoteId
      ) as number;
      dbSnapshot.favoriteQuotes?.[quoteLang]?.splice(quoteIndex, 1);
    }
  } else {
    // Add to favorites
    Loader.show();
    const response = await Ape.users.addQuoteToFavorites({
      body: { language: quoteLang, quoteId },
    });
    Loader.hide();

    Notifications.add(response.body.message, response.status === 200 ? 1 : -1);

    if (response.status === 200) {
      $button.removeClass("far").addClass("fas");
      if (dbSnapshot.favoriteQuotes === undefined) {
        dbSnapshot.favoriteQuotes = {};
      }
      if (!dbSnapshot.favoriteQuotes[quoteLang]) {
        dbSnapshot.favoriteQuotes[quoteLang] = [];
      }
      dbSnapshot.favoriteQuotes[quoteLang]?.push(quoteId);
    }
  }
});

ConfigEvent.subscribe(async (eventKey) => {
  if (
    ["typingSpeedUnit", "startGraphsAtZero"].includes(eventKey) &&
    TestUI.resultVisible
  ) {
    resultAnnotation = [];

    updateWpmAndAcc();
    await updateGraph();
    await updateGraphPBLine();
    void TestUI.applyBurstHeatmap();

    ((ChartController.result.options as PluginChartOptions<"line" | "scatter">)
      .plugins.annotation.annotations as AnnotationOptions<"line">[]) =
      resultAnnotation;
    void ChartController.result.updateColors();
    ChartController.result.resize();
  }
});<|MERGE_RESOLUTION|>--- conflicted
+++ resolved
@@ -40,12 +40,9 @@
 import { getActiveFunboxes, isFunboxActiveWithProperty } from "./funbox/list";
 import { getFunbox } from "@monkeytype/funbox";
 import { SnapshotUserTag } from "../constants/default-snapshot";
-<<<<<<< HEAD
-import { calculateAccuracy, getWpmHistory } from "./test-events";
-=======
 import { Language } from "@monkeytype/contracts/schemas/languages";
 import { canQuickRestart as canQuickRestartFn } from "../utils/quick-restart";
->>>>>>> 4bb431b9
+import { calculateAccuracy, getWpmHistory } from "./test-events";
 
 let result: CompletedEvent;
 let maxChartVal: number;
