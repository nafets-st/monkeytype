import Ape from "../ape";
import * as TestUI from "./test-ui";
import * as ManualRestart from "./manual-restart-tracker";
import Config, * as UpdateConfig from "../config";
import * as Misc from "../utils/misc";
import QuotesController from "../controllers/quotes-controller";
import * as Notifications from "../elements/notifications";
import * as CustomText from "./custom-text";
import * as CustomTextState from "../states/custom-text-name";
import * as TestStats from "./test-stats";
import * as PractiseWords from "./practise-words";
import * as ShiftTracker from "./shift-tracker";
import * as Focus from "./focus";
import * as Funbox from "./funbox/funbox";
import * as Keymap from "../elements/keymap";
import * as ThemeController from "../controllers/theme-controller";
import * as PaceCaret from "./pace-caret";
import * as Caret from "./caret";
import * as LiveWpm from "./live-wpm";
import * as LiveAcc from "./live-acc";
import * as LiveBurst from "./live-burst";
import * as TimerProgress from "./timer-progress";
import * as QuoteSearchPopup from "../popups/quote-search-popup";
import * as QuoteSubmitPopup from "../popups/quote-submit-popup";
import * as PbCrown from "./pb-crown";
import * as TestTimer from "./test-timer";
import * as OutOfFocus from "./out-of-focus";
import * as AccountButton from "../elements/account-button";
import * as DB from "../db";
import * as Replay from "./replay";
import * as TodayTracker from "./today-tracker";
import * as Wordset from "./wordset";
import * as ChallengeContoller from "../controllers/challenge-controller";
import * as QuoteRatePopup from "../popups/quote-rate-popup";
import * as BritishEnglish from "./british-english";
import * as EnglishPunctuation from "./english-punctuation";
import * as LazyMode from "./lazy-mode";
import * as Result from "./result";
import * as MonkeyPower from "../elements/monkey-power";
import * as ActivePage from "../states/active-page";
import * as TestInput from "./test-input";
import * as TestWords from "./test-words";
import * as TestState from "./test-state";
import * as ModesNotice from "../elements/modes-notice";
import * as PageTransition from "../states/page-transition";
import * as ConfigEvent from "../observables/config-event";
import * as TimerEvent from "../observables/timer-event";
import * as Last10Average from "../elements/last-10-average";
import * as Monkey from "./monkey";
import objectHash from "object-hash";
import * as AnalyticsController from "../controllers/analytics-controller";
import { Auth } from "../firebase";
import * as AdController from "../controllers/ad-controller";
import * as TestConfig from "./test-config";
import * as TribeResults from "../tribe/tribe-results";
import * as TribeDelta from "../tribe/tribe-delta";
import * as Random from "../utils/random";
import * as TribeState from "../tribe/tribe-state";
import * as Tribe from "../tribe/tribe";

export const glarsesMode = false;

let resolve: TribeTypes.ResultResolve = {};
import * as ConnectionState from "../states/connection";
import * as FunboxList from "./funbox/funbox-list";
import * as MemoryFunboxTimer from "./funbox/memory-funbox-timer";
import * as KeymapEvent from "../observables/keymap-event";
import tribeSocket from "../tribe/tribe-socket";

let failReason = "";
const koInputVisual = document.getElementById("koInputVisual") as HTMLElement;

export let notSignedInLastResult: MonkeyTypes.Result<MonkeyTypes.Mode> | null =
  null;

export function clearNotSignedInResult(): void {
  notSignedInLastResult = null;
}

export function setNotSignedInUid(uid: string): void {
  if (notSignedInLastResult === null) return;
  notSignedInLastResult.uid = uid;
  delete notSignedInLastResult.hash;
  notSignedInLastResult.hash = objectHash(notSignedInLastResult);
}

function shouldCapitalize(lastChar: string): boolean {
  return /[?!.؟]/.test(lastChar);
}

let spanishSentenceTracker = "";
export async function punctuateWord(
  previousWord: string,
  currentWord: string,
  index: number,
  maxindex: number
): Promise<string> {
  let word = currentWord;

  const currentLanguage = Config.language.split("_")[0];

  const lastChar = Misc.getLastChar(previousWord);

  const funbox = FunboxList.get(Config.funbox).find(
    (f) => f.functions?.punctuateWord
  );
  if (funbox?.functions?.punctuateWord) {
    return funbox.functions.punctuateWord(word);
  }
  if (
    currentLanguage != "code" &&
    currentLanguage != "georgian" &&
    (index == 0 || shouldCapitalize(lastChar))
  ) {
    //always capitalise the first word or if there was a dot unless using a code alphabet or the Georgian language

    word = Misc.capitalizeFirstLetterOfEachWord(word);

    if (currentLanguage == "turkish") {
      word = word.replace(/I/g, "İ");
    }

    if (currentLanguage == "spanish" || currentLanguage == "catalan") {
      const rand = Random.get();
      if (rand > 0.9) {
        word = "¿" + word;
        spanishSentenceTracker = "?";
      } else if (rand > 0.8) {
        word = "¡" + word;
        spanishSentenceTracker = "!";
      }
    }
  } else if (
    (Random.get() < 0.1 &&
      lastChar != "." &&
      lastChar != "," &&
      index != maxindex - 2) ||
    index == maxindex - 1
  ) {
    if (currentLanguage == "spanish" || currentLanguage == "catalan") {
      if (spanishSentenceTracker == "?" || spanishSentenceTracker == "!") {
        word += spanishSentenceTracker;
        spanishSentenceTracker = "";
      }
    } else {
      const rand = Random.get();
      if (rand <= 0.8) {
        if (currentLanguage == "kurdish") {
          word += ".";
        } else if (currentLanguage === "nepali") {
          word += "।";
        } else {
          word += ".";
        }
      } else if (rand > 0.8 && rand < 0.9) {
        if (currentLanguage == "french") {
          word = "?";
        } else if (
          currentLanguage == "arabic" ||
          currentLanguage == "persian" ||
          currentLanguage == "urdu" ||
          currentLanguage == "kurdish"
        ) {
          word += "؟";
        } else if (currentLanguage == "greek") {
          word += ";";
        } else {
          word += "?";
        }
      } else {
        if (currentLanguage == "french") {
          word = "!";
        } else {
          word += "!";
        }
      }
    }
  } else if (
    Random.get() < 0.01 &&
    lastChar != "," &&
    lastChar != "." &&
    currentLanguage !== "russian"
  ) {
    word = `"${word}"`;
  } else if (
    Random.get() < 0.011 &&
    lastChar != "," &&
    lastChar != "." &&
    currentLanguage !== "russian" &&
    currentLanguage !== "ukrainian"
  ) {
    word = `'${word}'`;
  } else if (Random.get() < 0.012 && lastChar != "," && lastChar != ".") {
    if (currentLanguage == "code") {
      const r = Random.get();
      if (r < 0.25) {
        word = `(${word})`;
      } else if (r < 0.5) {
        word = `{${word}}`;
      } else if (r < 0.75) {
        word = `[${word}]`;
      } else {
        word = `<${word}>`;
      }
    } else {
      word = `(${word})`;
    }
  } else if (
    Random.get() < 0.013 &&
    lastChar != "," &&
    lastChar != "." &&
    lastChar != ";" &&
    lastChar != "؛" &&
    lastChar != ":"
  ) {
    if (currentLanguage == "french") {
      word = ":";
    } else if (currentLanguage == "greek") {
      word = "·";
    } else {
      word += ":";
    }
  } else if (
    Random.get() < 0.014 &&
    lastChar != "," &&
    lastChar != "." &&
    previousWord != "-"
  ) {
    word = "-";
  } else if (
    Random.get() < 0.015 &&
    lastChar != "," &&
    lastChar != "." &&
    lastChar != ";" &&
    lastChar != "؛" &&
    lastChar != ":"
  ) {
    if (currentLanguage == "french") {
      word = ";";
    } else if (currentLanguage == "greek") {
      word = "·";
    } else if (currentLanguage == "arabic" || currentLanguage == "kurdish") {
      word += "؛";
    } else {
      word += ";";
    }
  } else if (Random.get() < 0.2 && lastChar != ",") {
    if (
      currentLanguage == "arabic" ||
      currentLanguage == "urdu" ||
      currentLanguage == "persian" ||
      currentLanguage == "kurdish"
    ) {
      word += "،";
    } else {
      word += ",";
    }
  } else if (Random.get() < 0.25 && currentLanguage == "code") {
    const specials = ["{", "}", "[", "]", "(", ")", ";", "=", "+", "%", "/"];
    const specialsC = [
      "{",
      "}",
      "[",
      "]",
      "(",
      ")",
      ";",
      "=",
      "+",
      "%",
      "/",
      "/*",
      "*/",
      "//",
      "!=",
      "==",
      "<=",
      ">=",
      "||",
      "&&",
      "<<",
      ">>",
      "%=",
      "&=",
      "*=",
      "++",
      "+=",
      "--",
      "-=",
      "/=",
      "^=",
      "|=",
    ];

    if (
      (Config.language.startsWith("code_c") &&
        !Config.language.startsWith("code_css")) ||
      Config.language.startsWith("code_arduino")
    ) {
      word = Misc.randomElementFromArray(specialsC);
    } else {
      word = Misc.randomElementFromArray(specials);
    }
  } else if (
    Random.get() < 0.5 &&
    currentLanguage === "english" &&
    (await EnglishPunctuation.check(word))
  ) {
    word = await applyEnglishPunctuationToWord(word);
  }
  return word;
}

async function applyEnglishPunctuationToWord(word: string): Promise<string> {
  return EnglishPunctuation.replace(word);
}

export function startTest(): boolean {
  if (PageTransition.get()) {
    return false;
  }
  if (!UpdateConfig.dbConfigLoaded) {
    UpdateConfig.setChangedBeforeDb(true);
  }

  if (Auth?.currentUser) {
    AnalyticsController.log("testStarted");
  } else {
    AnalyticsController.log("testStartedNoLogin");
  }

  TestState.setActive(true);
  Replay.startReplayRecording();
  Replay.replayGetWordsList(TestWords.words.list);
  TestInput.resetKeypressTimings();
  TimerProgress.restart();
  TimerProgress.show();
  $("#liveWpm").text("0");
  LiveWpm.show();
  TribeDelta.show();
  LiveAcc.show();
  LiveBurst.show();
  TimerProgress.update();
  TestTimer.clear();
  Monkey.show();

  for (const f of FunboxList.get(Config.funbox)) {
    if (f.functions?.start) f.functions.start();
  }

  try {
    if (
      Config.paceCaret !== "off" ||
      (Config.repeatedPace && TestState.isPaceRepeat)
    ) {
      PaceCaret.start();
    }
  } catch (e) {}
  //use a recursive self-adjusting timer to avoid time drift
  TestStats.setStart(performance.now());
  TestTimer.start();
  return true;
}

interface RestartOptions {
  withSameWordset?: boolean;
  nosave?: boolean;
  event?: JQuery.KeyDownEvent;
  practiseMissed?: boolean;
  noAnim?: boolean;
  tribeOverride?: boolean;
}

// withSameWordset = false,
// _?: boolean, // this is nosave and should be renamed to nosave when needed
// event?: JQuery.KeyDownEvent,
// practiseMissed = false,
// noAnim = false

export function restart(options = {} as RestartOptions): void {
  const defaultOptions = {
    withSameWordset: false,
    practiseMissed: false,
    noAnim: false,
    nosave: false,
    tribeOverride: false,
  };

  options = { ...defaultOptions, ...options };

  if (
    TestUI.testRestarting ||
    TestUI.resultCalculating ||
    (TribeState.getState() > 5 && !options.tribeOverride)
  ) {
    event?.preventDefault();
    return;
  }
  if (ActivePage.get() == "test" && !TestUI.resultVisible) {
    if (!ManualRestart.get()) {
      if (
        TestWords.hasTab &&
        !options.event?.shiftKey &&
        Config.quickRestart !== "esc"
      ) {
        return;
      }
      if (Config.mode !== "zen") event?.preventDefault();
      if (
        !Misc.canQuickRestart(
          Config.mode,
          Config.words,
          Config.time,
          CustomText,
          CustomTextState.isCustomTextLong() ?? false
        )
      ) {
        let message = "Use your mouse to confirm.";
        if (Config.quickRestart === "tab") {
          message = "Press shift + tab or use your mouse to confirm.";
        } else if (Config.quickRestart === "esc") {
          message = "Press shift + escape or use your mouse to confirm.";
        }
        Notifications.add(
          `Quick restart disabled in long tests. ${message}`,
          0,
          4
        );
        return;
      }
      // }else{
      //   return;
      // }
    }
  }
  if (TestState.isActive) {
    if (
      Config.repeatQuotes === "typing" &&
      Config.mode === "quote" &&
      Config.language.startsWith(TestWords.randomQuote.language)
    ) {
      options.withSameWordset = true;
    }
    if (TestState.isRepeated) {
      options.withSameWordset = true;
    }

    if (TestState.savingEnabled) {
      TestInput.pushKeypressesToHistory();
      const testSeconds = TestStats.calculateTestSeconds(performance.now());
      const afkseconds = TestStats.calculateAfkSeconds(testSeconds);
      let tt = Misc.roundTo2(testSeconds - afkseconds);
      if (tt < 0) tt = 0;
      TestStats.incrementIncompleteSeconds(tt);
      TestStats.incrementRestartCount();
      const acc = Misc.roundTo2(TestStats.calculateAccuracy());
      TestStats.pushIncompleteTest(acc, tt);
    }
  }

  if (Config.mode == "zen") {
    $("#words").empty();
  }

  if (Config.language.startsWith("korean")) {
    koInputVisual.innerText = " ";
    Config.mode !== "zen"
      ? $("#koInputVisualContainer").show()
      : $("#koInputVisualContainer").hide();
  } else {
    $("#koInputVisualContainer").hide();
  }

  if (
    PractiseWords.before.mode !== null &&
    !options.withSameWordset &&
    !options.practiseMissed
  ) {
    Notifications.add("Reverting to previous settings.", 0);
    if (PractiseWords.before.punctuation !== null) {
      UpdateConfig.setPunctuation(PractiseWords.before.punctuation);
    }
    if (PractiseWords.before.numbers !== null) {
      UpdateConfig.setNumbers(PractiseWords.before.numbers);
    }
    UpdateConfig.setMode(PractiseWords.before.mode);
    PractiseWords.resetBefore();
  }

  let repeatWithPace = false;
  if (TestUI.resultVisible && Config.repeatedPace && options.withSameWordset) {
    repeatWithPace = true;
  }

  $("#words").stop(true, true);
  $("#words .smoothScroller").stop(true, true).remove();

  ManualRestart.reset();
  TestTimer.clear();
  TestStats.restart();
  TestInput.restart();
  TestInput.corrected.reset();
  ShiftTracker.reset();
  Caret.hide();
  TestState.setActive(false);
  Replay.stopReplayRecording();
  LiveWpm.hide();
  TribeDelta.hide();
  LiveAcc.hide();
  LiveBurst.hide();
  TimerProgress.hide();
  Replay.pauseReplay();
  TestInput.setBailout(false);
  PaceCaret.reset();
  Monkey.hide();
  TestInput.input.setKoreanStatus(false);

  $("#showWordHistoryButton").removeClass("loaded");
  $("#restartTestButton").blur();
  MemoryFunboxTimer.reset();
  QuoteRatePopup.clearQuoteStats();
  if (ActivePage.get() == "test" && window.scrollY > 0) {
    window.scrollTo({ top: 0, behavior: "smooth" });
  }
  $("#wordsInput").val(" ");

  TestUI.reset();

  $("#timerNumber").css("opacity", 0);
  let el = null;
  if (TestUI.resultVisible) {
    //results are being displayed
    el = $("#result");
  } else {
    //words are being displayed
    el = $("#typingTest");
  }
  if (TestUI.resultVisible) {
    if (
      Config.randomTheme !== "off" &&
      !PageTransition.get()
      // && Config.customThemeId === ""
    ) {
      ThemeController.randomizeTheme();
    }
    AccountButton.skipXpBreakdown();
  }
  TestUI.setResultVisible(false);
  PageTransition.set(true);
  TestUI.setTestRestarting(true);
  el.stop(true, true).animate(
    {
      opacity: 0,
    },
    options.noAnim ? 0 : 125,
    async () => {
      if (ActivePage.get() == "test") {
        AdController.updateTestPageAds(false);
        if (TribeState.getState() < 5) {
          Focus.set(false);
        } else {
          Focus.set(true);
        }
      }
      if (TribeState.getState() > 5) {
        TestConfig.hide();
      } else {
        TestConfig.show();
      }
      TestUI.focusWords();
      $("#monkey .fast").stop(true, true).css("opacity", 0);
      $("#monkey").stop(true, true).css({ animationDuration: "0s" });
      $("#typingTest").css("opacity", 0).removeClass("hidden");
      $("#wordsInput").val(" ");
      AdController.destroyResult();
      $("#resultWordsHistory .words").empty();
      $("#resultReplay #replayWords").empty();
      let shouldQuoteRepeat = false;
      if (
        Config.mode === "quote" &&
        Config.repeatQuotes === "typing" &&
        failReason !== ""
      ) {
        shouldQuoteRepeat = true;
      }

      await Funbox.rememberSettings();

      if (options.withSameWordset) {
        const funboxToPush = FunboxList.get(Config.funbox)
          .find((f) => f.properties?.find((fp) => fp.startsWith("toPush")))
          ?.properties?.find((fp) => fp.startsWith("toPush:"));
        if (funboxToPush) {
          const toPushCount = +funboxToPush.split(":")[1];
          const toPush = [];
          for (let i = 0; i < toPushCount; i++) {
            toPush.push(TestWords.words.get(i));
          }
          TestWords.words.reset();
          toPush.forEach((word) => TestWords.words.push(word));
        }
      }
      if (!options.withSameWordset && !shouldQuoteRepeat) {
        TestState.setRepeated(false);
        TestState.setPaceRepeat(repeatWithPace);
        TestWords.setHasTab(false);
        await init();
        await PaceCaret.init();
      } else {
        TestState.setRepeated(true);
        TestState.setPaceRepeat(repeatWithPace);
        TestState.setActive(false);
        Replay.stopReplayRecording();
        TestWords.words.resetCurrentIndex();
        TestInput.input.reset();
        TestUI.showWords();
        if (Config.keymapMode === "next" && Config.mode !== "zen") {
          KeymapEvent.highlight(
            TestWords.words
              .getCurrent()
              .substring(
                TestInput.input.current.length,
                TestInput.input.current.length + 1
              )
              .toString()
          );
        }
        Funbox.toggleScript(TestWords.words.getCurrent());
        await PaceCaret.init();
      }
      failReason = "";
      if (Config.mode === "quote") {
        TestState.setRepeated(false);
      }
      if (Config.keymapMode !== "off") {
        Keymap.show();
      } else {
        Keymap.hide();
      }
      (<HTMLElement>(
        document.querySelector("#miniTimerAndLiveWpm .wpm")
      )).innerHTML = "0";
      (<HTMLElement>(
        document.querySelector("#miniTimerAndLiveWpm .acc")
      )).innerHTML = "100%";
      (<HTMLElement>(
        document.querySelector("#miniTimerAndLiveWpm .burst")
      )).innerHTML = "0";
      (<HTMLElement>document.querySelector("#liveWpm")).innerHTML = "0";
      (<HTMLElement>document.querySelector("#liveAcc")).innerHTML = "100%";
      (<HTMLElement>document.querySelector("#liveBurst")).innerHTML = "0";

      for (const f of FunboxList.get(Config.funbox)) {
        if (f.functions?.restart) f.functions.restart();
      }

      if (Config.showAverage !== "off") {
        Last10Average.update().then(() => {
          ModesNotice.update();
        });
      }

      const mode2 = Misc.getMode2(Config, TestWords.randomQuote);
      let fbtext = "";
      if (Config.funbox !== "none") {
        fbtext = " " + Config.funbox.split("#").join(" ");
      }
      $(".pageTest #premidTestMode").text(
        `${Config.mode} ${mode2} ${Config.language.replace(/_/g, " ")}${fbtext}`
      );
      $(".pageTest #premidSecondsLeft").text(Config.time);

      $("#result").addClass("hidden");
      $("#testModesNotice").removeClass("hidden").css({
        opacity: 1,
      });
      // resetPaceCaret();
      ModesNotice.update();
      ManualRestart.reset();
      $("#typingTest")
        .css("opacity", 0)
        .removeClass("hidden")
        .stop(true, true)
        .animate(
          {
            opacity: 1,
          },
          options.noAnim ? 0 : 125,
          () => {
            TestUI.setTestRestarting(false);
            // resetPaceCaret();
            PbCrown.hide();
            TestTimer.clear();
            if (!Misc.isPopupVisible("commandLineWrapper")) {
              TestUI.focusWords();
            }
            // ChartController.result.update();
            PageTransition.set(false);
          }
        );
    }
  );
}

function getFunboxWordsFrequency():
  | MonkeyTypes.FunboxWordsFrequency
  | undefined {
  const wordFunbox = FunboxList.get(Config.funbox).find(
    (f) => f.functions?.getWordsFrequencyMode
  );
  if (wordFunbox?.functions?.getWordsFrequencyMode) {
    return wordFunbox.functions.getWordsFrequencyMode();
  }
  return undefined;
}

function getFunboxWord(word: string, wordset?: Misc.Wordset): string {
  const wordFunbox = FunboxList.get(Config.funbox).find(
    (f) => f.functions?.getWord
  );
  if (wordFunbox?.functions?.getWord) {
    word = wordFunbox.functions.getWord(wordset);
  }
  return word;
}

function applyFunboxesToWord(word: string): string {
  for (const f of FunboxList.get(Config.funbox)) {
    if (f.functions?.alterText) {
      word = f.functions.alterText(word);
    }
  }
  return word;
}

async function applyBritishEnglishToWord(word: string): Promise<string> {
  if (Config.britishEnglish && /english/.test(Config.language)) {
    word = await BritishEnglish.replace(word);
  }
  return word;
}

function applyLazyModeToWord(
  word: string,
  language: MonkeyTypes.LanguageObject
): string {
  if (Config.lazyMode === true && !language.noLazyMode) {
    word = LazyMode.replaceAccents(word, language.accents);
  }
  return word;
}

async function getNextWord(
  wordset: Misc.Wordset,
  language: MonkeyTypes.LanguageObject,
  wordsBound: number
): Promise<string> {
  const funboxFrequency = getFunboxWordsFrequency() ?? "normal";

  let randomWord = wordset.randomWord(funboxFrequency);
  const previousWord = TestWords.words.get(TestWords.words.length - 1, true);
  const previousWord2 = TestWords.words.get(TestWords.words.length - 2, true);
  if (Config.mode === "quote") {
    randomWord =
      TestWords.randomQuote.textSplit?.[TestWords.words.length] ?? "";
  } else if (
    Config.mode == "custom" &&
    !CustomText.isWordRandom &&
    !CustomText.isTimeRandom
  ) {
    randomWord = CustomText.text[TestWords.words.length];
  } else if (
    Config.mode == "custom" &&
    (CustomText.isWordRandom || CustomText.isTimeRandom) &&
    (wordset.length < 4 || PractiseWords.before.mode !== null)
  ) {
    randomWord = wordset.randomWord(funboxFrequency);
  } else {
    let regenarationCount = 0; //infinite loop emergency stop button
    while (
      regenarationCount < 100 &&
      (previousWord == randomWord ||
        previousWord2 == randomWord ||
        (Config.mode !== "custom" &&
          !Config.punctuation &&
          randomWord == "I") ||
        (Config.mode !== "custom" &&
          !Config.punctuation &&
          !Config.language.startsWith("code") &&
          /[-=_+[\]{};'\\:"|,./<>?]/i.test(randomWord)) ||
        (Config.mode !== "custom" &&
          !Config.numbers &&
          /[0-9]/i.test(randomWord)))
    ) {
      regenarationCount++;
      randomWord = wordset.randomWord(funboxFrequency);
    }
  }

  if (randomWord === undefined) {
    randomWord = wordset.randomWord(funboxFrequency);
  }

  if (
    Config.mode !== "custom" &&
    Config.mode !== "quote" &&
    /[A-Z]/.test(randomWord) &&
    !Config.punctuation &&
    !Config.language.startsWith("german") &&
    !Config.language.startsWith("swiss_german") &&
    !Config.language.startsWith("code")
  ) {
    randomWord = randomWord.toLowerCase();
  }

  randomWord = randomWord.replace(/ +/gm, " ");
  randomWord = randomWord.replace(/(^ )|( $)/gm, "");
  randomWord = applyLazyModeToWord(randomWord, language);
  randomWord = getFunboxWord(randomWord, wordset);
  randomWord = await applyBritishEnglishToWord(randomWord);

  if (Config.punctuation) {
    randomWord = await punctuateWord(
      TestWords.words.get(TestWords.words.length - 1),
      randomWord,
      TestWords.words.length,
      wordsBound
    );
  }
  if (Config.numbers) {
    if (Random.get() < 0.1) {
      randomWord = Misc.getNumbers(4);

      if (Config.language.startsWith("kurdish")) {
        randomWord = Misc.convertNumberToArabic(randomWord);
      } else if (Config.language.startsWith("nepali")) {
        randomWord = Misc.convertNumberToNepali(randomWord);
      }
    }
  }

  randomWord = applyFunboxesToWord(randomWord);

  return randomWord;
}

let rememberLazyMode: boolean;
export async function init(): Promise<void> {
<<<<<<< HEAD
  if (TribeState.getState() > 5 && TribeState.getRoom()) {
    Random.setSeed(TribeState.getRoom()?.seed.toString() ?? "");
  }
  TestActive.set(false);
=======
  TestState.setActive(false);
>>>>>>> 25bf28e8
  MonkeyPower.reset();
  Replay.stopReplayRecording();
  TestWords.words.reset();
  TestUI.setCurrentWordElementIndex(0);
  // accuracy = {
  //   correct: 0,
  //   incorrect: 0,
  // };

  TestInput.input.resetHistory();
  TestInput.input.resetCurrent();

  if (ActivePage.get() == "test") {
    await Funbox.activate();
  }

  if (Config.quoteLength.includes(-3) && !Auth?.currentUser) {
    UpdateConfig.setQuoteLength(-1);
  }
  let language;
  try {
    language = await Misc.getLanguage(Config.language);
  } catch (e) {
    Notifications.add(
      Misc.createErrorMessage(e, "Failed to load language"),
      -1
    );
  }
  if (language && language.name !== Config.language) {
    UpdateConfig.setLanguage("english");
  }

  if (!language) {
    UpdateConfig.setLanguage("english");
    try {
      language = await Misc.getLanguage(Config.language);
    } catch (e) {
      Notifications.add(
        Misc.createErrorMessage(e, "Failed to load language"),
        -1
      );
      return;
    }
  }

  if (Config.mode === "quote") {
    let group;
    try {
      group = await Misc.findCurrentGroup(Config.language);
    } catch (e) {
      console.error(
        Misc.createErrorMessage(e, "Failed to find current language group")
      );
      return;
    }
    if (group && group.name !== "code" && group.name !== Config.language) {
      UpdateConfig.setLanguage(group.name);
    }
  }

  if (Config.tapeMode !== "off" && !language.leftToRight) {
    Notifications.add("This language does not support tape mode.", 0);
    UpdateConfig.setTapeMode("off");
  }

  if (Config.lazyMode === true && language.noLazyMode) {
    rememberLazyMode = true;
    Notifications.add("This language does not support lazy mode.", 0);
    UpdateConfig.setLazyMode(false, true);
  } else if (rememberLazyMode === true && !language.noLazyMode) {
    UpdateConfig.setLazyMode(true, true);
  }

  if (Config.lazyMode === false && !language.noLazyMode) {
    rememberLazyMode = false;
  }

  let wordsBound = 100;

  const funboxToPush = FunboxList.get(Config.funbox)
    .find((f) => f.properties?.find((fp) => fp.startsWith("toPush")))
    ?.properties?.find((fp) => fp.startsWith("toPush:"));
  if (funboxToPush) {
    wordsBound = +funboxToPush.split(":")[1];
    if (Config.mode === "words" && Config.words < wordsBound) {
      wordsBound = Config.words;
    }
  } else if (Config.showAllLines) {
    if (Config.mode === "quote") {
      wordsBound = 100;
    } else if (Config.mode === "custom") {
      if (CustomText.isWordRandom) {
        wordsBound = CustomText.word;
      } else if (CustomText.isTimeRandom) {
        wordsBound = 100;
      } else {
        wordsBound = CustomText.text.length;
      }
    } else if (Config.mode != "time") {
      wordsBound = Config.words;
    }
  } else {
    if (Config.mode === "words" && Config.words < wordsBound) {
      wordsBound = Config.words;
    }
    if (
      Config.mode == "custom" &&
      CustomText.isWordRandom &&
      CustomText.word < wordsBound
    ) {
      wordsBound = CustomText.word;
    }
    if (Config.mode == "custom" && CustomText.isTimeRandom) {
      wordsBound = 100;
    }
    if (
      Config.mode == "custom" &&
      !CustomText.isWordRandom &&
      !CustomText.isTimeRandom &&
      CustomText.text.length < wordsBound
    ) {
      wordsBound = CustomText.text.length;
    }
  }

  if (
    (Config.mode === "custom" &&
      CustomText.isWordRandom &&
      CustomText.word == 0) ||
    (Config.mode === "custom" &&
      CustomText.isTimeRandom &&
      CustomText.time == 0)
  ) {
    wordsBound = 100;
  }

  if (Config.mode === "words" && Config.words === 0) {
    wordsBound = 100;
  }

  if (
    Config.mode == "time" ||
    Config.mode == "words" ||
    Config.mode == "custom"
  ) {
    let wordList = language.words;
    if (Config.mode == "custom") {
      wordList = CustomText.text;
    }
    const wordset = await Wordset.withWords(wordList);
    let wordCount = 0;

    const sectionFunbox = FunboxList.get(Config.funbox).find(
      (f) => f.functions?.pullSection
    );
    if (sectionFunbox?.functions?.pullSection) {
      while (
        (Config.mode == "words" && Config.words >= wordCount) ||
        (Config.mode === "time" && wordCount < 100)
      ) {
        const section = await sectionFunbox.functions.pullSection(
          Config.language
        );

        if (section === false) {
          Notifications.add(
            "Error while getting section. Please try again later",
            -1
          );
          UpdateConfig.toggleFunbox(sectionFunbox.name);
          restart();
          return;
        }

        if (section === undefined) continue;

        for (const word of section.words) {
          if (wordCount >= Config.words && Config.mode == "words") {
            wordCount++;
            break;
          }
          wordCount++;
          TestWords.words.push(word);
        }
      }
    }

    if (wordCount == 0) {
      for (let i = 0; i < wordsBound; i++) {
        const randomWord = await getNextWord(wordset, language, wordsBound);

        if (/\t/g.test(randomWord)) {
          TestWords.setHasTab(true);
        }

        const te = randomWord.replace(/\n/g, "\n ").replace(/ $/g, "");

        if (/ +/.test(te)) {
          const randomList = te.split(" ");
          let id = 0;
          while (id < randomList.length) {
            TestWords.words.push(randomList[id]);
            id++;

            if (
              TestWords.words.length == wordsBound &&
              Config.mode == "custom" &&
              CustomText.isWordRandom
            ) {
              break;
            }
          }
          if (
            Config.mode == "custom" &&
            !CustomText.isWordRandom &&
            !CustomText.isTimeRandom
          ) {
            //
          } else {
            i = TestWords.words.length - 1;
          }
        } else {
          TestWords.words.push(randomWord);
        }
      }
    }
  } else if (Config.mode === "quote") {
    const languageToGet = Config.language.startsWith("swiss_german")
      ? "german"
      : Config.language;

    const quotesCollection = await QuotesController.getQuotes(
      languageToGet,
      Config.quoteLength,
      TribeState.getState() >= 5
    );

    if (quotesCollection.length === 0) {
      TestUI.setTestRestarting(false);
      Notifications.add(
        `No ${Config.language
          .replace(/_\d*k$/g, "")
          .replace(/_/g, " ")} quotes found`,
        0
      );
      if (Auth?.currentUser) {
        QuoteSubmitPopup.show(false);
      }
      UpdateConfig.setMode("words");
      restart();
      return;
    }

    let rq: MonkeyTypes.Quote | undefined = undefined;
    if (Config.quoteLength.includes(-2) && Config.quoteLength.length === 1) {
      const targetQuote = QuotesController.getQuoteById(
        QuoteSearchPopup.selectedId
      );
      if (targetQuote === undefined) {
        rq = <MonkeyTypes.Quote>quotesCollection.groups[0][0];
        Notifications.add("Quote Id Does Not Exist", 0);
      } else {
        rq = targetQuote;
      }
    } else if (Config.quoteLength.includes(-3)) {
      const randomQuote = QuotesController.getRandomFavoriteQuote(
        Config.language
      );

      if (randomQuote === null) {
        Notifications.add("No favorite quotes found", 0);
        UpdateConfig.setQuoteLength(-1);
        restart();
        return;
      }

      rq = randomQuote;
    } else {
      const randomQuote = QuotesController.getRandomQuote(
        TribeState.getState() >= 5
      );
      if (randomQuote === null) {
        Notifications.add("No quotes found for selected quote length", 0);
        TestUI.setTestRestarting(false);
        return;
      }

      rq = randomQuote;
    }

    if (rq === undefined) return;

    rq.text = rq.text.replace(/ +/gm, " ");
    rq.text = rq.text.replace(/\\\\t/gm, "\t");
    rq.text = rq.text.replace(/\\\\n/gm, "\n");
    rq.text = rq.text.replace(/\\t/gm, "\t");
    rq.text = rq.text.replace(/\\n/gm, "\n");
    rq.text = rq.text.replace(/( *(\r\n|\r|\n) *)/g, "\n ");
    rq.text = rq.text.replace(/…/g, "...");
    rq.text = rq.text.trim();
    rq.textSplit = rq.text.split(" ");
    rq.language = Config.language.replace(/_\d*k$/g, "");

    TestWords.setRandomQuote(rq);

    const w = TestWords.randomQuote.textSplit;

    if (w === undefined) return;

    wordsBound = Math.min(wordsBound, w.length);

    for (let i = 0; i < wordsBound; i++) {
      if (/\t/g.test(w[i])) {
        TestWords.setHasTab(true);
      }

      w[i] = applyLazyModeToWord(w[i], language);
      w[i] = applyFunboxesToWord(w[i]);
      w[i] = await applyBritishEnglishToWord(w[i]);

      if (Config.language === "swiss_german") {
        w[i] = w[i].replace(/ß/g, "ss");
      }

      TestWords.words.push(w[i]);
    }
  }
  //handle right-to-left languages
  if (language.leftToRight) {
    TestUI.arrangeCharactersLeftToRight();
  } else {
    TestUI.arrangeCharactersRightToLeft();
  }
  if (language.ligatures) {
    $("#words").addClass("withLigatures");
    $("#resultWordsHistory .words").addClass("withLigatures");
    $("#resultReplay .words").addClass("withLigatures");
  } else {
    $("#words").removeClass("withLigatures");
    $("#resultWordsHistory .words").removeClass("withLigatures");
    $("#resultReplay .words").removeClass("withLigatures");
  }
  // if (Config.mode == "zen") {
  //   // Creating an empty active word element for zen mode
  //   $("#words").append('<div class="word active"></div>');
  //   $("#words").css("height", "auto");
  //   $("#wordsWrapper").css("height", "auto");
  // } else {
  TestUI.showWords();
  if (Config.keymapMode === "next" && Config.mode !== "zen") {
    KeymapEvent.highlight(
      TestWords.words
        .getCurrent()
        .substring(
          TestInput.input.current.length,
          TestInput.input.current.length + 1
        )
        .toString()
    );
  }
  Funbox.toggleScript(TestWords.words.getCurrent());
  // }
}

export async function addWord(): Promise<void> {
  let bound = 100;
  const funboxToPush = FunboxList.get(Config.funbox)
    .find((f) => f.properties?.find((fp) => fp.startsWith("toPush")))
    ?.properties?.find((fp) => fp.startsWith("toPush:"));
  const toPushCount: string | undefined = funboxToPush?.split(":")[1];
  if (toPushCount) bound = +toPushCount - 1;
  if (
    TestWords.words.length - TestInput.input.history.length > bound ||
    (Config.mode === "words" &&
      TestWords.words.length >= Config.words &&
      Config.words > 0) ||
    (Config.mode === "custom" &&
      CustomText.isWordRandom &&
      TestWords.words.length >= CustomText.word &&
      CustomText.word != 0) ||
    (Config.mode === "custom" &&
      !CustomText.isWordRandom &&
      !CustomText.isTimeRandom &&
      TestWords.words.length >= CustomText.text.length) ||
    (Config.mode === "quote" &&
      TestWords.words.length >= (TestWords.randomQuote.textSplit?.length ?? 0))
  ) {
    return;
  }

  const sectionFunbox = FunboxList.get(Config.funbox).find(
    (f) => f.functions?.pullSection
  );
  if (sectionFunbox?.functions?.pullSection) {
    if (TestWords.words.length - TestWords.words.currentIndex < 20) {
      const section = await sectionFunbox.functions.pullSection(
        Config.language
      );

      if (section === false) {
        Notifications.add(
          "Error while getting section. Please try again later",
          -1
        );
        UpdateConfig.toggleFunbox(sectionFunbox.name);
        restart();
        return;
      }

      if (section === undefined) return;

      let wordCount = 0;
      for (const word of section.words) {
        if (wordCount >= Config.words && Config.mode == "words") {
          break;
        }
        wordCount++;
        TestWords.words.push(word);
        TestUI.addWord(word);
      }
    }
  }

  const language: MonkeyTypes.LanguageObject =
    Config.mode !== "custom"
      ? await Misc.getCurrentLanguage(Config.language)
      : {
          //borrow the direction of the current language
          ...(await Misc.getCurrentLanguage(Config.language)),
          words: CustomText.text,
        };
  const wordset = await Wordset.withWords(language.words);

  const randomWord = await getNextWord(wordset, language, bound);

  const split = randomWord.split(" ");
  if (split.length > 1) {
    split.forEach((word) => {
      TestWords.words.push(word);
      TestUI.addWord(word);
    });
  } else {
    TestWords.words.push(randomWord);
    TestUI.addWord(randomWord);
  }
}

interface CompletedEvent extends MonkeyTypes.Result<MonkeyTypes.Mode> {
  keySpacing: number[] | "toolong";
  keyDuration: number[] | "toolong";
  customText: MonkeyTypes.CustomText;
  wpmConsistency: number;
  lang: string;
  challenge?: string | null;
}

type PartialCompletedEvent = Omit<Partial<CompletedEvent>, "chartData"> & {
  chartData: Partial<MonkeyTypes.ChartData>;
};

interface RetrySaving {
  completedEvent: CompletedEvent | null;
  canRetry: boolean;
}

const retrySaving: RetrySaving = {
  completedEvent: null,
  canRetry: false,
};

export async function retrySavingResult(): Promise<void> {
  const { completedEvent } = retrySaving;

  if (completedEvent === null) {
    Notifications.add(
      "Could not retry saving the result as the result no longer exists.",
      0,
      -1
    );

    return;
  }

  if (!retrySaving.canRetry) {
    return;
  }

  retrySaving.canRetry = false;
  $("#retrySavingResultButton").addClass("hidden");

  AccountButton.loading(true);

  Notifications.add("Retrying to save...");

  const tribeChartData = {
    wpm: [...(completedEvent.chartData as MonkeyTypes.ChartData).wpm],
    raw: [...(completedEvent.chartData as MonkeyTypes.ChartData).raw],
    err: [...(completedEvent.chartData as MonkeyTypes.ChartData).err],
  };

  saveResult(completedEvent, tribeChartData, true);
}

function buildCompletedEvent(difficultyFailed: boolean): CompletedEvent {
  //build completed event object
  const completedEvent: PartialCompletedEvent = {
    wpm: undefined,
    rawWpm: undefined,
    charStats: undefined,
    acc: undefined,
    mode: Config.mode,
    mode2: undefined,
    quoteLength: -1,
    punctuation: Config.punctuation,
    numbers: Config.numbers,
    lazyMode: Config.lazyMode,
    timestamp: Date.now(),
    language: Config.language,
    restartCount: TestStats.restartCount,
    incompleteTests: TestStats.incompleteTests,
    incompleteTestSeconds:
      TestStats.incompleteSeconds < 0
        ? 0
        : Misc.roundTo2(TestStats.incompleteSeconds),
    difficulty: Config.difficulty,
    blindMode: Config.blindMode,
    tags: undefined,
    keySpacing: TestInput.keypressTimings.spacing.array,
    keyDuration: TestInput.keypressTimings.duration.array,
    consistency: undefined,
    keyConsistency: undefined,
    funbox: Config.funbox,
    bailedOut: TestInput.bailout,
    chartData: {
      wpm: TestInput.wpmHistory,
      raw: undefined,
      err: undefined,
    },
    customText: undefined,
    testDuration: undefined,
    afkDuration: undefined,
  };

  // stats
  const stats = TestStats.calculateStats();
  if (stats.time % 1 != 0 && Config.mode !== "time") {
    TestStats.setLastSecondNotRound();
  }
  TestStats.setLastTestWpm(stats.wpm);
  completedEvent.wpm = stats.wpm;
  completedEvent.rawWpm = stats.wpmRaw;
  completedEvent.charStats = [
    stats.correctChars + stats.correctSpaces,
    stats.incorrectChars,
    stats.extraChars,
    stats.missedChars,
  ];
  completedEvent.acc = stats.acc;

  // if the last second was not rounded, add another data point to the history
  if (TestStats.lastSecondNotRound && !difficultyFailed) {
    const wpmAndRaw = TestStats.calculateWpmAndRaw();
    TestInput.pushToWpmHistory(wpmAndRaw.wpm);
    TestInput.pushToRawHistory(wpmAndRaw.raw);
    TestInput.pushKeypressesToHistory();
  }

  //consistency
  const rawPerSecond = TestInput.keypressPerSecond.map((f) =>
    Math.round((f.count / 5) * 60)
  );

  //adjust last second if last second is not round
  // if (TestStats.lastSecondNotRound && stats.time % 1 >= 0.1) {
  if (
    Config.mode !== "time" &&
    TestStats.lastSecondNotRound &&
    stats.time % 1 >= 0.5
  ) {
    const timescale = 1 / (stats.time % 1);

    //multiply last element of rawBefore by scale, and round it
    rawPerSecond[rawPerSecond.length - 1] = Math.round(
      rawPerSecond[rawPerSecond.length - 1] * timescale
    );
  }

  const stddev = Misc.stdDev(rawPerSecond);
  const avg = Misc.mean(rawPerSecond);
  let consistency = Misc.roundTo2(Misc.kogasa(stddev / avg));
  let keyConsistencyArray =
    TestInput.keypressTimings.spacing.array === "toolong"
      ? []
      : TestInput.keypressTimings.spacing.array.slice();
  if (keyConsistencyArray.length > 0) {
    keyConsistencyArray = keyConsistencyArray.slice(
      0,
      keyConsistencyArray.length - 1
    );
  }
  let keyConsistency = Misc.roundTo2(
    Misc.kogasa(
      Misc.stdDev(keyConsistencyArray) / Misc.mean(keyConsistencyArray)
    )
  );
  if (!consistency || isNaN(consistency)) {
    consistency = 0;
  }
  if (!keyConsistency || isNaN(keyConsistency)) {
    keyConsistency = 0;
  }
  completedEvent.keyConsistency = keyConsistency;
  completedEvent.consistency = consistency;
  completedEvent.chartData.raw = rawPerSecond;

  //wpm consistency
  const stddev3 = Misc.stdDev(completedEvent.chartData.wpm ?? []);
  const avg3 = Misc.mean(completedEvent.chartData.wpm ?? []);
  const wpmConsistency = Misc.roundTo2(Misc.kogasa(stddev3 / avg3));
  completedEvent.wpmConsistency = isNaN(wpmConsistency) ? 0 : wpmConsistency;

  completedEvent.testDuration = parseFloat(stats.time.toString());
  completedEvent.afkDuration = TestStats.calculateAfkSeconds(
    completedEvent.testDuration
  );

  completedEvent.chartData.err = [];
  for (let i = 0; i < TestInput.keypressPerSecond.length; i++) {
    completedEvent.chartData.err.push(TestInput.keypressPerSecond[i].errors);
  }

  if (Config.mode === "quote") {
    completedEvent.quoteLength = TestWords.randomQuote.group;
    completedEvent.language = Config.language.replace(/_\d*k$/g, "");
  } else {
    delete completedEvent.quoteLength;
  }

  // @ts-ignore TODO fix this
  completedEvent.mode2 = Misc.getMode2(Config, TestWords.randomQuote);

  if (Config.mode === "custom") {
    completedEvent.customText = <MonkeyTypes.CustomText>{};
    completedEvent.customText.textLen = CustomText.text.length;
    completedEvent.customText.isWordRandom = CustomText.isWordRandom;
    completedEvent.customText.isTimeRandom = CustomText.isTimeRandom;
    completedEvent.customText.word = CustomText.word;
    completedEvent.customText.time = CustomText.time;
  } else {
    delete completedEvent.customText;
  }

  //tags
  const activeTagsIds: string[] = [];
  try {
    DB.getSnapshot()?.tags?.forEach((tag) => {
      if (tag.active === true) {
        activeTagsIds.push(tag._id);
      }
    });
  } catch (e) {}
  completedEvent.tags = activeTagsIds;

  if (completedEvent.mode != "custom") delete completedEvent.customText;

  return <CompletedEvent>completedEvent;
}

let resolveTestSavePromise: (value: TribeTypes.ResultResolve) => void;
let testSavePromise: Promise<TribeTypes.ResultResolve> = new Promise(
  (resolve) => {
    resolveTestSavePromise = resolve;
  }
);

export async function finish(difficultyFailed = false): Promise<void> {
  if (!TestState.isActive) return;
  if (TestInput.input.current.length != 0) {
    TestInput.input.pushHistory();
    TestInput.corrected.pushHistory();
    Replay.replayGetWordsList(TestInput.input.history);
  }

  testSavePromise = new Promise((resolve) => {
    resolveTestSavePromise = resolve;
  });

  TestInput.recordKeypressSpacing(); //this is needed in case there is afk time at the end - to make sure test duration makes sense

  TestUI.setResultCalculating(true);
  TestUI.setResultVisible(true);
  TestStats.setEnd(performance.now());
  TestState.setActive(false);
  Replay.stopReplayRecording();
  Focus.set(false);
  Caret.hide();
  LiveWpm.hide();
  TribeDelta.hide();
  TribeDelta.hideBar();
  PbCrown.hide();
  LiveAcc.hide();
  LiveBurst.hide();
  TimerProgress.hide();
  OutOfFocus.hide();
  TestTimer.clear();
  Funbox.clear();
  Monkey.hide();
  ModesNotice.update();

  //need one more calculation for the last word if test auto ended
  if (TestInput.burstHistory.length !== TestInput.input.getHistory().length) {
    const burst = TestStats.calculateBurst();
    TestInput.pushBurstToHistory(burst);
  }

  //remove afk from zen
  if (Config.mode == "zen" || TestInput.bailout) {
    TestStats.removeAfkData();
  }

  const completedEvent = buildCompletedEvent(difficultyFailed);

  function countUndefined(input: unknown): number {
    if (typeof input === "number") {
      return isNaN(input) ? 1 : 0;
    } else if (typeof input === "undefined") {
      return 1;
    } else if (typeof input === "object" && input !== null) {
      return Object.values(input).reduce(
        (a, b) => a + countUndefined(b),
        0
      ) as number;
    } else {
      return 0;
    }
  }

  let dontSave = false;

  if (countUndefined(completedEvent) > 0) {
    console.log(completedEvent);
    Notifications.add(
      "Failed to build result object: One of the fields is undefined or NaN",
      -1
    );
    dontSave = true;
  }

  ///////// completed event ready

  //afk check
  const kps = TestInput.keypressPerSecond.slice(-5);
  let afkDetected = kps.every((second) => second.afk);
  if (TestInput.bailout) afkDetected = false;

  resolve = {};

  let tooShort = false;
  //fail checks
  if (difficultyFailed) {
    Notifications.add(`Test failed - ${failReason}`, 0, 1);
    dontSave = true;
    resolve.failed = true;
    resolve.failedReason = failReason;
    // resolveTestSavePromise({
    //   failed: true,
    //   failedReason: failReason,
    // });
  } else if (afkDetected) {
    Notifications.add("Test invalid - AFK detected", 0);
    dontSave = true;
    resolve.afk = true;
    TribeState.setAutoReady(false);
    // resolveTestSavePromise({
    //   afk: true,
    // });
  } else if (TestState.isRepeated) {
    Notifications.add("Test invalid - repeated", 0);
    dontSave = true;
    resolve.repeated = true;
    // resolveTestSavePromise({
    //   repeated: true,
    // });
  } else if (
    (Config.mode === "time" &&
      completedEvent.mode2 < 15 &&
      completedEvent.mode2 > 0) ||
    (Config.mode === "time" &&
      completedEvent.mode2 == 0 &&
      completedEvent.testDuration < 15) ||
    (Config.mode === "words" &&
      completedEvent.mode2 < 10 &&
      completedEvent.mode2 > 0) ||
    (Config.mode === "words" &&
      completedEvent.mode2 == 0 &&
      completedEvent.testDuration < 15) ||
    (Config.mode === "custom" &&
      !CustomText.isWordRandom &&
      !CustomText.isTimeRandom &&
      CustomText.text.length < 10) ||
    (Config.mode === "custom" &&
      CustomText.isWordRandom &&
      !CustomText.isTimeRandom &&
      CustomText.word < 10) ||
    (Config.mode === "custom" &&
      !CustomText.isWordRandom &&
      CustomText.isTimeRandom &&
      CustomText.time < 15) ||
    (Config.mode === "zen" && completedEvent.testDuration < 15)
  ) {
    Notifications.add("Test invalid - too short", 0);
    tooShort = true;
    dontSave = true;
    resolve.tooShort = true;
  } else if (
    completedEvent.wpm < 0 ||
    (completedEvent.wpm > 350 &&
      completedEvent.mode != "words" &&
      completedEvent.mode2 != "10") ||
    (completedEvent.wpm > 420 &&
      completedEvent.mode == "words" &&
      completedEvent.mode2 == "10")
  ) {
    Notifications.add("Test invalid - wpm", 0);
    TestStats.setInvalid();
    dontSave = true;
    resolve.valid = false;
  } else if (
    completedEvent.rawWpm < 0 ||
    (completedEvent.rawWpm > 350 &&
      completedEvent.mode != "words" &&
      completedEvent.mode2 != "10") ||
    (completedEvent.rawWpm > 420 &&
      completedEvent.mode == "words" &&
      completedEvent.mode2 == "10")
  ) {
    Notifications.add("Test invalid - raw", 0);
    TestStats.setInvalid();
    dontSave = true;
    resolve.valid = false;
  } else if (completedEvent.acc < 75 || completedEvent.acc > 100) {
    Notifications.add("Test invalid - accuracy", 0);
    TestStats.setInvalid();
    dontSave = true;
    resolve.valid = false;
    // resolveTestSavePromise({
    //   valid: false,
    // });
  }

  // test is valid

  if (TestState.isRepeated) {
    const testSeconds = completedEvent.testDuration;
    const afkseconds = completedEvent.afkDuration;
    let tt = Misc.roundTo2(testSeconds - afkseconds);
    if (tt < 0) tt = 0;
    const acc = completedEvent.acc;
    TestStats.incrementIncompleteSeconds(tt);
    TestStats.pushIncompleteTest(acc, tt);
  }

  const customTextName = CustomTextState.getCustomTextName();
  const isLong = CustomTextState.isCustomTextLong();
  if (Config.mode === "custom" && customTextName !== "" && isLong) {
    // Let's update the custom text progress
    if (TestInput.bailout || TestInput.input.length < TestWords.words.length) {
      // They bailed out
      const newProgress =
        CustomText.getCustomTextLongProgress(customTextName) +
        TestInput.input.getHistory().length;
      CustomText.setCustomTextLongProgress(customTextName, newProgress);
      Notifications.add("Long custom text progress saved", 1, 5);

      let newText = CustomText.getCustomText(customTextName, true);
      newText = newText.slice(newProgress);
      CustomText.setText(newText);
    } else {
      // They finished the test
      CustomText.setCustomTextLongProgress(customTextName, 0);
      CustomText.setText(CustomText.getCustomText(customTextName, true));
      Notifications.add("Long custom text completed", 1, 5);
    }
  }

  if (!dontSave) {
    TodayTracker.addSeconds(
      completedEvent.testDuration +
        (TestStats.incompleteSeconds < 0
          ? 0
          : Misc.roundTo2(TestStats.incompleteSeconds)) -
        completedEvent.afkDuration
    );
    Result.updateTodayTracker();
  }

  if (completedEvent.bailedOut === true) {
    resolve.bailedOut = true;
  }

  if (!Auth?.currentUser) {
    $(".pageTest #result #rateQuoteButton").addClass("hidden");
    $(".pageTest #result #reportQuoteButton").addClass("hidden");
    AnalyticsController.log("testCompletedNoLogin");
    if (!dontSave) notSignedInLastResult = completedEvent;
    dontSave = true;
    // resolveTestSavePromise({
    //   login: false,
    // });
    resolve.login = false;
  } else {
    $(".pageTest #result #reportQuoteButton").removeClass("hidden");
  }

  $("#result .stats .dailyLeaderboard").addClass("hidden");

  TestStats.setLastResult(JSON.parse(JSON.stringify(completedEvent)));

  await Result.update(
    completedEvent,
    difficultyFailed,
    failReason,
    afkDetected,
    TestState.isRepeated,
    tooShort,
    TestWords.randomQuote,
    dontSave
  );

  if (completedEvent.chartData !== "toolong") {
    delete completedEvent.chartData.unsmoothedRaw;
  }

  const tribeChartData = {
    wpm: [...(completedEvent.chartData as MonkeyTypes.ChartData).wpm],
    raw: [...(completedEvent.chartData as MonkeyTypes.ChartData).raw],
    err: [...(completedEvent.chartData as MonkeyTypes.ChartData).err],
  };

  if (completedEvent.testDuration > 122) {
    completedEvent.chartData = "toolong";
    completedEvent.keySpacing = "toolong";
    completedEvent.keyDuration = "toolong";
    TestInput.setKeypressTimingsTooLong();
  }

  if (dontSave) {
    AnalyticsController.log("testCompletedInvalid");
    resolveTestSavePromise(resolve);
    TribeResults.send({
      wpm: completedEvent.wpm,
      raw: completedEvent.rawWpm,
      acc: completedEvent.acc,
      consistency: completedEvent.consistency,
      testDuration: completedEvent.testDuration,
      charStats: completedEvent.charStats,
      chartData: tribeChartData,
      resolve: await testSavePromise,
    });
    return;
  }

  // user is logged in

  TestStats.resetIncomplete();

  completedEvent.uid = Auth?.currentUser?.uid as string;
  Result.updateRateQuote(TestWords.randomQuote);

  AccountButton.loading(true);
  if (completedEvent.bailedOut !== true) {
    completedEvent.challenge = ChallengeContoller.verify(completedEvent);
  }

  if (completedEvent.challenge === null) delete completedEvent?.challenge;

  completedEvent.hash = objectHash(completedEvent);

  saveResult(completedEvent, tribeChartData, false);
}

async function saveResult(
  completedEvent: CompletedEvent,
  tribeChartData: MonkeyTypes.ChartData,
  isRetrying: boolean
): Promise<void> {
  if (!TestState.savingEnabled) {
    Notifications.add("Result not saved: disabled by user", -1, 3, "Notice");
    AccountButton.loading(false);
    resolve.saved = false;
    resolve.saveFailedMessage = "Disabled by user";
    resolveTestSavePromise(resolve);
    TribeResults.send({
      wpm: completedEvent.wpm,
      raw: completedEvent.rawWpm,
      acc: completedEvent.acc,
      consistency: completedEvent.consistency,
      testDuration: completedEvent.testDuration,
      charStats: completedEvent.charStats,
      chartData: tribeChartData,
      resolve: await testSavePromise,
    });
    return;
  }

  if (!ConnectionState.get()) {
    Notifications.add("Result not saved: offline", -1, 2, "Notice");
    AccountButton.loading(false);
    resolve.saved = false;
    resolve.saveFailedMessage = "Offline";
    resolveTestSavePromise(resolve);
    TribeResults.send({
      wpm: completedEvent.wpm,
      raw: completedEvent.rawWpm,
      acc: completedEvent.acc,
      consistency: completedEvent.consistency,
      testDuration: completedEvent.testDuration,
      charStats: completedEvent.charStats,
      chartData: tribeChartData,
      resolve: await testSavePromise,
    });
    retrySaving.canRetry = true;
    $("#retrySavingResultButton").removeClass("hidden");
    if (!isRetrying) {
      retrySaving.completedEvent = completedEvent;
    }
    return;
  }

  const response = await Ape.results.save(completedEvent);

  AccountButton.loading(false);
  Result.hideCrown();

  if (response.status !== 200) {
    //only allow retry if status is not in this list
    if (
      ![460, 461, 463, 464, 465].includes(response.status) &&
      TribeState.getState() < 5
    ) {
      retrySaving.canRetry = true;
      $("#retrySavingResultButton").removeClass("hidden");
      if (!isRetrying) {
        retrySaving.completedEvent = completedEvent;
      }
    }
    resolve.login = true;
    resolve.saved = false;
    resolve.saveFailedMessage = response.message;
    resolveTestSavePromise(resolve);
    TribeResults.send({
      wpm: completedEvent.wpm,
      raw: completedEvent.rawWpm,
      acc: completedEvent.acc,
      consistency: completedEvent.consistency,
      testDuration: completedEvent.testDuration,
      charStats: completedEvent.charStats,
      chartData: tribeChartData,
      resolve: await testSavePromise,
    });
    console.log("Error saving result", completedEvent);
    return Notifications.add("Failed to save result: " + response.message, -1);
  }

  $("#result .stats .tags .editTagsButton").attr(
    "result-id",
    response.data.insertedId
  );
  $("#result .stats .tags .editTagsButton").removeClass("invisible");

  if (response?.data?.xp) {
    const snapxp = DB.getSnapshot()?.xp ?? 0;
    AccountButton.updateXpBar(
      snapxp,
      response.data.xp,
      response.data.xpBreakdown
    );
    DB.addXp(response.data.xp);
  }

  if (response?.data?.streak) {
    DB.setStreak(response.data.streak);
  }

  if (response?.data?.insertedId) {
    completedEvent._id = response.data.insertedId;
    if (response?.data?.isPb) {
      completedEvent.isPb = true;
    }
    DB.saveLocalResult(completedEvent);
    DB.updateLocalStats(
      TestStats.restartCount + 1,
      completedEvent.testDuration +
        completedEvent.incompleteTestSeconds -
        completedEvent.afkDuration
    );
  }

  AnalyticsController.log("testCompleted");

  if (response?.data?.isPb) {
    //new pb
    if (
      DB.getSnapshot()?.personalBests?.[Config.mode]?.[completedEvent.mode2]
    ) {
      Result.showConfetti();
    }
    Result.showCrown();
    await Result.updateCrown();
    DB.saveLocalPB(
      Config.mode,
      completedEvent.mode2,
      Config.punctuation,
      Config.language,
      Config.difficulty,
      Config.lazyMode,
      completedEvent.wpm,
      completedEvent.acc,
      completedEvent.rawWpm,
      completedEvent.consistency
    );
  }

  // if (response.data.dailyLeaderboardRank) {
  //   Notifications.add(
  //     `New ${completedEvent.language} ${completedEvent.mode} ${completedEvent.mode2} rank: ` +
  //       Misc.getPositionString(response.data.dailyLeaderboardRank),
  //     1,
  //     10,
  //     "Daily Leaderboard",
  //     "list-ol"
  //   );
  // }

  if (!response?.data?.dailyLeaderboardRank) {
    $("#result .stats .dailyLeaderboard").addClass("hidden");
  } else {
    $("#result .stats .dailyLeaderboard")
      .css({
        maxWidth: "13rem",
        opacity: 0,
      })
      .removeClass("hidden")
      .animate(
        {
          // maxWidth: "10rem",
          opacity: 1,
        },
        500
      );
    $("#result .stats .dailyLeaderboard .bottom").html(
      Misc.getPositionString(response.data.dailyLeaderboardRank)
    );
  }

  resolve.login = true;
  resolve.saved = true;
  resolve.isPb = response?.data?.isPb ?? false;

  resolveTestSavePromise(resolve);

  $("#retrySavingResultButton").addClass("hidden");
  if (isRetrying) {
    Notifications.add("Result saved", 1);
  }

  TribeResults.send({
    wpm: completedEvent.wpm,
    raw: completedEvent.rawWpm,
    acc: completedEvent.acc,
    consistency: completedEvent.consistency,
    testDuration: completedEvent.testDuration,
    charStats: completedEvent.charStats,
    chartData: tribeChartData,
    resolve: await testSavePromise,
  });
}

export function fail(reason: string): void {
  failReason = reason;
  // input.pushHistory();
  // corrected.pushHistory();
  TestInput.pushKeypressesToHistory();
  finish(true);
  if (!TestState.savingEnabled) return;
  const testSeconds = TestStats.calculateTestSeconds(performance.now());
  const afkseconds = TestStats.calculateAfkSeconds(testSeconds);
  let tt = Misc.roundTo2(testSeconds - afkseconds);
  if (tt < 0) tt = 0;
  TestStats.incrementIncompleteSeconds(tt);
  TestStats.incrementRestartCount();
  const acc = Misc.roundTo2(TestStats.calculateAccuracy());
  TestStats.pushIncompleteTest(acc, tt);
}

$(".pageTest").on("click", "#testModesNotice .textButton.restart", () => {
  restart();
});

$(document).on("keypress", "#restartTestButton", (event) => {
  if (event.key === "Enter") {
    restart();
  }
});

$(".pageTest").on("click", "#restartTestButton", () => {
  if (TribeState.getState() >= 5) return;
  ManualRestart.set();
  if (TestUI.resultCalculating) return;
  if (
    TestState.isActive &&
    Config.repeatQuotes === "typing" &&
    Config.mode === "quote"
  ) {
    restart({
      withSameWordset: true,
    });
  } else {
    restart();
  }
});

$(".pageTest").on("click", "#retrySavingResultButton", retrySavingResult);

$(document).on("keypress", "#nextTestButton", (event) => {
  if (event.key === "Enter") {
    if (TribeState.getRoom()) {
      Tribe.initRace();
    } else {
      restart();
    }
  }
});

$(".pageTest").on("click", "#nextTestButton", () => {
  if (TribeState.getRoom()) {
    Tribe.initRace();
  } else {
    ManualRestart.set();
    restart();
  }
});

$(document).on("keypress", "#readyButton", (event) => {
  if (event.key === "Enter") {
    tribeSocket.out.room.readyUpdate();
  }
});

$(".pageTest").on("click", "#readyButton", () => {
  tribeSocket.out.room.readyUpdate();
});

$(".pageTest").on("click", "#restartTestButtonWithSameWordset", () => {
  if (Config.mode == "zen") {
    Notifications.add("Repeat test disabled in zen mode");
    return;
  }
  ManualRestart.set();
  restart({
    withSameWordset: true,
  });
});

$(document).on("keypress", "#restartTestButtonWithSameWordset", (event) => {
  if (Config.mode == "zen") {
    Notifications.add("Repeat test disabled in zen mode");
    return;
  }
  if (event.key === "Enter") {
    restart({
      withSameWordset: true,
    });
  }
});

$(".pageTest").on("click", "#testConfig .mode .textButton", (e) => {
  if (TestUI.testRestarting) return;
  if ($(e.currentTarget).hasClass("active")) return;
  const mode = ($(e.currentTarget).attr("mode") ?? "time") as MonkeyTypes.Mode;
  if (mode === undefined) return;
  UpdateConfig.setMode(mode);
  ManualRestart.set();
  restart();
});

$(".pageTest").on("click", "#testConfig .wordCount .textButton", (e) => {
  if (TestUI.testRestarting) return;
  const wrd = $(e.currentTarget).attr("wordCount") ?? "15";
  if (wrd != "custom") {
    UpdateConfig.setWordCount(parseInt(wrd));
    ManualRestart.set();
    restart();
  }
});

$(".pageTest").on("click", "#testConfig .time .textButton", (e) => {
  if (TestUI.testRestarting) return;
  const mode = $(e.currentTarget).attr("timeConfig") ?? "10";
  if (mode != "custom") {
    UpdateConfig.setTimeConfig(parseInt(mode));
    ManualRestart.set();
    restart();
  }
});

$(".pageTest").on("click", "#testConfig .quoteLength .textButton", (e) => {
  if (TestUI.testRestarting) return;
  let len: MonkeyTypes.QuoteLength | MonkeyTypes.QuoteLength[] = <
    MonkeyTypes.QuoteLength
  >parseInt($(e.currentTarget).attr("quoteLength") ?? "1");
  if (len != -2) {
    if (len == -1) {
      len = [0, 1, 2, 3];
    }
    UpdateConfig.setQuoteLength(len, false, e.shiftKey);
    ManualRestart.set();
    restart();
  }
});

$(".pageTest").on("click", "#testConfig .punctuationMode.textButton", () => {
  if (TestUI.testRestarting) return;
  UpdateConfig.setPunctuation(!Config.punctuation);
  ManualRestart.set();
  restart();
});

$(".pageTest").on("click", "#testConfig .numbersMode.textButton", () => {
  if (TestUI.testRestarting) return;
  UpdateConfig.setNumbers(!Config.numbers);
  ManualRestart.set();
  restart();
});

$("#popups").on("click", "#practiseWordsPopup .button.missed", () => {
  if (PractiseWords.init(true, false)) {
    PractiseWords.hidePopup();
    restart({
      practiseMissed: true,
    });
  }
});

$("#popups").on("click", "#practiseWordsPopup .button.slow", () => {
  if (PractiseWords.init(false, true)) {
    PractiseWords.hidePopup();
    restart({
      practiseMissed: true,
    });
  }
});

$("#popups").on("click", "#practiseWordsPopup .button.both", () => {
  if (PractiseWords.init(true, true)) {
    PractiseWords.hidePopup();
    restart({
      practiseMissed: true,
    });
  }
});

$("#popups").on(
  "click",
  "#quoteSearchPopup #quoteSearchResults .searchResult",
  (e) => {
    if (
      e.target.classList.contains("report") ||
      e.target.classList.contains("favorite")
    ) {
      return;
    }
    const sid = parseInt($(e.currentTarget).attr("id") ?? "");
    QuoteSearchPopup.setSelectedId(sid);
    if (QuoteSearchPopup.apply(sid) === true) restart();
  }
);

$("#top").on("click", "#menu #startTestButton, .logo", () => {
  if (ActivePage.get() === "test") restart();
});

// ===============================

ConfigEvent.subscribe((eventKey, eventValue, nosave) => {
  if (ActivePage.get() === "test") {
    if (eventKey === "difficulty" && !nosave) restart();
    if (eventKey === "showAllLines" && !nosave) restart();
    if (eventKey === "keymapMode" && !nosave) restart();
    if (eventKey === "tapeMode" && !nosave) restart();
    if (
      eventKey === "customLayoutFluid" &&
      Config.funbox.includes("layoutfluid")
    ) {
      restart();
    }
  }
  if (eventKey === "lazyMode" && eventValue === false && !nosave) {
    rememberLazyMode = false;
  }
});

TimerEvent.subscribe((eventKey, eventValue) => {
  if (eventKey === "start") startTest();
  if (eventKey === "fail" && eventValue !== undefined) fail(eventValue);
  if (eventKey === "finish") finish();
});<|MERGE_RESOLUTION|>--- conflicted
+++ resolved
@@ -846,14 +846,10 @@
 
 let rememberLazyMode: boolean;
 export async function init(): Promise<void> {
-<<<<<<< HEAD
   if (TribeState.getState() > 5 && TribeState.getRoom()) {
     Random.setSeed(TribeState.getRoom()?.seed.toString() ?? "");
   }
-  TestActive.set(false);
-=======
   TestState.setActive(false);
->>>>>>> 25bf28e8
   MonkeyPower.reset();
   Replay.stopReplayRecording();
   TestWords.words.reset();
