--- conflicted
+++ resolved
@@ -75,15 +75,12 @@
 import { SnapshotResult } from "../constants/default-snapshot";
 import * as TestEvents from "./test-events";
 import { WordGenError } from "../utils/word-gen-error";
-<<<<<<< HEAD
-import * as Time from "../states/time";
-=======
 import { tryCatch } from "@monkeytype/util/trycatch";
 import { captureException } from "../sentry";
 import * as Loader from "../elements/loader";
 import * as TestInitFailed from "../elements/test-init-failed";
 import { canQuickRestart } from "../utils/quick-restart";
->>>>>>> 4bb431b9
+import * as Time from "../states/time";
 
 let failReason = "";
 const koInputVisual = document.getElementById("koInputVisual") as HTMLElement;
