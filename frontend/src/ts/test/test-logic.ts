--- conflicted
+++ resolved
@@ -56,7 +56,6 @@
 import { Auth } from "../firebase";
 import * as AdController from "../controllers/ad-controller";
 import * as TestConfig from "./test-config";
-<<<<<<< HEAD
 import * as Tribe from "../tribe/tribe";
 import * as TribeResults from "../tribe/tribe-results";
 import * as TribeDelta from "../tribe/tribe-delta";
@@ -65,9 +64,7 @@
 export const glarsesMode = false;
 
 let resolve: TribeTypes.ResultResolve = {};
-=======
 import * as ConnectionState from "../states/connection";
->>>>>>> e6cd7326
 
 let failReason = "";
 const koInputVisual = document.getElementById("koInputVisual") as HTMLElement;
@@ -1661,17 +1658,12 @@
     Notifications.add("Test invalid - wpm", 0);
     TestStats.setInvalid();
     dontSave = true;
-<<<<<<< HEAD
     resolve.valid = false;
-    // resolveTestSavePromise({
-    //   valid: false,
-    // });
-=======
   } else if (completedEvent.rawWpm < 0 || completedEvent.rawWpm > 350) {
     Notifications.add("Test invalid - raw", 0);
     TestStats.setInvalid();
     dontSave = true;
->>>>>>> e6cd7326
+    resolve.valid = false;
   } else if (completedEvent.acc < 75 || completedEvent.acc > 100) {
     Notifications.add("Test invalid - accuracy", 0);
     TestStats.setInvalid();
@@ -1829,6 +1821,19 @@
   if (!ConnectionState.get()) {
     Notifications.add("Result not saved: offline", -1, 2, "Notice");
     AccountButton.loading(false);
+    resolve.saved = false;
+    resolve.saveFailedMessage = "Offline";
+    resolveTestSavePromise(resolve);
+    TribeResults.send({
+      wpm: completedEvent.wpm,
+      raw: completedEvent.rawWpm,
+      acc: completedEvent.acc,
+      consistency: completedEvent.consistency,
+      testDuration: completedEvent.testDuration,
+      charStats: completedEvent.charStats,
+      chartData: completedEvent.chartData,
+      resolve: await testSavePromise,
+    });
     retrySaving.canRetry = true;
     $("#retrySavingResultButton").removeClass("hidden");
     if (!isRetrying) {
