--- conflicted
+++ resolved
@@ -1674,15 +1674,11 @@
     Result.updateTodayTracker();
   }
 
-<<<<<<< HEAD
   if (completedEvent.bailedOut === true) {
     resolve.bailedOut = true;
   }
 
-  if (Auth.currentUser == null) {
-=======
   if (!Auth?.currentUser) {
->>>>>>> 99f17416
     $(".pageTest #result #rateQuoteButton").addClass("hidden");
     $(".pageTest #result #reportQuoteButton").addClass("hidden");
     AnalyticsController.log("testCompletedNoLogin");
