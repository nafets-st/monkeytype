import Ape from "../ape";
import * as TestUI from "./test-ui";
import * as ManualRestart from "./manual-restart-tracker";
import Config, * as UpdateConfig from "../config";
import * as Misc from "../utils/misc";

import * as Notifications from "../elements/notifications";
import * as CustomText from "./custom-text";
import * as CustomTextState from "../states/custom-text-name";
import * as TestStats from "./test-stats";
import * as PractiseWords from "./practise-words";
import * as ShiftTracker from "./shift-tracker";
import * as Focus from "./focus";
import * as Funbox from "./funbox/funbox";
import * as Keymap from "../elements/keymap";
import * as ThemeController from "../controllers/theme-controller";
import * as ResultWordHighlight from "../elements/result-word-highlight";
import * as PaceCaret from "./pace-caret";
import * as Caret from "./caret";
import * as LiveWpm from "./live-wpm";
import * as LiveAcc from "./live-acc";
import * as LiveBurst from "./live-burst";
import * as TimerProgress from "./timer-progress";
import * as QuoteSearchPopup from "../popups/quote-search-popup";

import * as TestTimer from "./test-timer";
import * as OutOfFocus from "./out-of-focus";
import * as AccountButton from "../elements/account-button";
import * as DB from "../db";
import * as Replay from "./replay";
import * as TodayTracker from "./today-tracker";
import * as ChallengeContoller from "../controllers/challenge-controller";
import * as QuoteRatePopup from "../popups/quote-rate-popup";
import * as Result from "./result";
import * as MonkeyPower from "../elements/monkey-power";
import * as ActivePage from "../states/active-page";
import * as TestInput from "./test-input";
import * as TestWords from "./test-words";
import * as WordsGenerator from "./words-generator";
import * as TestState from "./test-state";
import * as ModesNotice from "../elements/modes-notice";
import * as PageTransition from "../states/page-transition";
import * as ConfigEvent from "../observables/config-event";
import * as TimerEvent from "../observables/timer-event";
import * as Last10Average from "../elements/last-10-average";
import * as Monkey from "./monkey";
import objectHash from "object-hash";
import * as AnalyticsController from "../controllers/analytics-controller";
import { Auth } from "../firebase";
import * as AdController from "../controllers/ad-controller";
import * as TestConfig from "./test-config";
import * as TribeResults from "../tribe/tribe-results";
import * as TribeDelta from "../tribe/tribe-delta";
import * as Random from "../utils/random";
import * as TribeState from "../tribe/tribe-state";
import * as Tribe from "../tribe/tribe";

export const glarsesMode = false;

let resolve: TribeTypes.ResultResolve = {};
import * as ConnectionState from "../states/connection";
import * as FunboxList from "./funbox/funbox-list";
import * as MemoryFunboxTimer from "./funbox/memory-funbox-timer";
import * as KeymapEvent from "../observables/keymap-event";
import * as LayoutfluidFunboxTimer from "../test/funbox/layoutfluid-funbox-timer";
import tribeSocket from "../tribe/tribe-socket";
import * as Wordset from "./wordset";
import * as ArabicLazyMode from "../states/arabic-lazy-mode";

let failReason = "";
const koInputVisual = document.getElementById("koInputVisual") as HTMLElement;

export let notSignedInLastResult: MonkeyTypes.Result<MonkeyTypes.Mode> | null =
  null;

export function clearNotSignedInResult(): void {
  notSignedInLastResult = null;
}

export function setNotSignedInUid(uid: string): void {
  if (notSignedInLastResult === null) return;
  notSignedInLastResult.uid = uid;
  delete notSignedInLastResult.hash;
  notSignedInLastResult.hash = objectHash(notSignedInLastResult);
}

export function startTest(now: number): boolean {
  if (PageTransition.get()) {
    return false;
  }

  if (Auth?.currentUser) {
    AnalyticsController.log("testStarted");
  } else {
    AnalyticsController.log("testStartedNoLogin");
  }

  TestState.setActive(true);
  Replay.startReplayRecording();
  Replay.replayGetWordsList(TestWords.words.list);
  TestInput.resetKeypressTimings();
  TimerProgress.restart();
  TimerProgress.show();
  $("#liveWpm").text("0");
  LiveWpm.show();
  TribeDelta.show();
  LiveAcc.show();
  LiveBurst.show();
  TimerProgress.update();
  TestTimer.clear();
  Monkey.show();

  for (const f of FunboxList.get(Config.funbox)) {
    if (f.functions?.start) f.functions.start();
  }

  try {
    if (
      Config.paceCaret !== "off" ||
      (Config.repeatedPace && TestState.isPaceRepeat)
    ) {
      PaceCaret.start();
    }
  } catch (e) {}
  //use a recursive self-adjusting timer to avoid time drift
  TestStats.setStart(now);
  TestTimer.start();
  return true;
}

interface RestartOptions {
  withSameWordset?: boolean;
  nosave?: boolean;
  event?: JQuery.KeyDownEvent;
  practiseMissed?: boolean;
  noAnim?: boolean;
  tribeOverride?: boolean;
}

// withSameWordset = false,
// _?: boolean, // this is nosave and should be renamed to nosave when needed
// event?: JQuery.KeyDownEvent,
// practiseMissed = false,
// noAnim = false

export function restart(options = {} as RestartOptions): void {
  const defaultOptions = {
    withSameWordset: false,
    practiseMissed: false,
    noAnim: false,
    nosave: false,
    tribeOverride: false,
  };

  options = { ...defaultOptions, ...options };

  if (
    TestUI.testRestarting ||
    TestUI.resultCalculating ||
    (TribeState.getState() > 5 && !options.tribeOverride)
  ) {
    event?.preventDefault();
    return;
  }
  if (ActivePage.get() === "test") {
    if (!ManualRestart.get()) {
      if (Config.mode !== "zen") event?.preventDefault();
      if (
        !Misc.canQuickRestart(
          Config.mode,
          Config.words,
          Config.time,
          CustomText,
          CustomTextState.isCustomTextLong() ?? false
        )
      ) {
        let message = "Use your mouse to confirm.";
        if (Config.quickRestart === "tab") {
          message = "Press shift + tab or use your mouse to confirm.";
        } else if (Config.quickRestart === "esc") {
          message = "Press shift + escape or use your mouse to confirm.";
        } else if (Config.quickRestart === "enter") {
          message = "Press shift + enter or use your mouse to confirm.";
        }
        Notifications.add(
          `Quick restart disabled in long tests. ${message}`,
          0,
          {
            duration: 4,
            important: true,
          }
        );
        return;
      }
    }
  }

  if (options.withSameWordset) {
    const funboxToPush = FunboxList.get(Config.funbox)
      .find((f) => f.properties?.find((fp) => fp.startsWith("toPush")))
      ?.properties?.find((fp) => fp.startsWith("toPush:"));
    if (funboxToPush) {
      Notifications.add(
        "You can't repeat a test with currently active funboxes",
        0,
        {
          important: true,
        }
      );
      options.withSameWordset = false;
    }
  }

  if (TestState.isActive) {
    if (TestState.isRepeated) {
      options.withSameWordset = true;
    }

    if (TestState.savingEnabled) {
      TestInput.pushKeypressesToHistory();
      TestInput.pushErrorToHistory();
      TestInput.pushAfkToHistory();
      const testSeconds = TestStats.calculateTestSeconds(performance.now());
      const afkseconds = TestStats.calculateAfkSeconds(testSeconds);
      let tt = Misc.roundTo2(testSeconds - afkseconds);
      if (tt < 0) tt = 0;
      TestStats.incrementIncompleteSeconds(tt);
      TestStats.incrementRestartCount();
      const acc = Misc.roundTo2(TestStats.calculateAccuracy());
      TestStats.pushIncompleteTest(acc, tt);
    }
  }

  if (
    Config.mode === "quote" &&
    TestWords.randomQuote &&
    Config.language.startsWith(TestWords.randomQuote.language) &&
    Config.repeatQuotes === "typing" &&
    (TestState.isActive || failReason !== "")
  ) {
    options.withSameWordset = true;
  }

  if (
    PractiseWords.before.mode !== null &&
    !options.withSameWordset &&
    !options.practiseMissed
  ) {
    Notifications.add("Reverting to previous settings.", 0);
    if (PractiseWords.before.punctuation !== null) {
      UpdateConfig.setPunctuation(PractiseWords.before.punctuation);
    }
    if (PractiseWords.before.numbers !== null) {
      UpdateConfig.setNumbers(PractiseWords.before.numbers);
    }

    if (PractiseWords.before.customText) {
      CustomText.setText(PractiseWords.before.customText.text);
      CustomText.setIsTimeRandom(PractiseWords.before.customText.isTimeRandom);
      CustomText.setIsWordRandom(PractiseWords.before.customText.isWordRandom);
      CustomText.setWord(PractiseWords.before.customText.word);
      CustomText.setTime(PractiseWords.before.customText.time);
      CustomText.setPopupTextareaState(
        PractiseWords.before.customText.text.join(CustomText.delimiter)
      );
    }

    UpdateConfig.setMode(PractiseWords.before.mode);
    PractiseWords.resetBefore();
  }

  ManualRestart.reset();
  TestTimer.clear();
  TestStats.restart();
  TestInput.restart();
  TestInput.corrected.reset();
  ShiftTracker.reset();
  Caret.hide();
  TestState.setActive(false);
  Replay.stopReplayRecording();
  LiveWpm.hide();
  TribeDelta.hide();
  LiveAcc.hide();
  LiveBurst.hide();
  TimerProgress.hide();
  Replay.pauseReplay();
  TestState.setBailedOut(false);
  PaceCaret.reset();
  Monkey.hide();
  TestInput.input.setKoreanStatus(false);
  LayoutfluidFunboxTimer.hide();
  MemoryFunboxTimer.reset();
  QuoteRatePopup.clearQuoteStats();
  TestUI.reset();

  if (TestUI.resultVisible) {
    if (Config.randomTheme !== "off") {
      ThemeController.randomizeTheme();
    }
    AccountButton.skipXpBreakdown();
  }

  if (!ConnectionState.get()) {
    ConnectionState.showOfflineBanner();
  }

  let el = null;
  if (TestUI.resultVisible) {
    //results are being displayed
    el = $("#result");
  } else {
    //words are being displayed
    el = $("#typingTest");
  }
  TestUI.setResultVisible(false);
  PageTransition.set(true);
  TestUI.setTestRestarting(true);
  el.stop(true, true).animate(
    {
      opacity: 0,
    },
    options.noAnim ? 0 : 125,
    async () => {
      $("#result").addClass("hidden");
      $("#typingTest").css("opacity", 0).removeClass("hidden");
      $("#wordsInput").val(" ");

      if (Config.language.startsWith("korean")) {
        koInputVisual.innerText = " ";
        Config.mode !== "zen"
          ? $("#koInputVisualContainer").show()
          : $("#koInputVisualContainer").hide();
      } else {
        $("#koInputVisualContainer").hide();
      }

      Focus.set(false);
      if (ActivePage.get() === "test") {
<<<<<<< HEAD
        AdController.updateTestPageAds(false);
        if (TribeState.getState() < 5) {
          Focus.set(false);
        } else {
          Focus.set(true);
        }
      }
      if (TribeState.getState() > 5) {
        TestConfig.hide();
      } else {
        TestConfig.show();
      }
      TestUI.focusWords();
      $("#monkey .fast").stop(true, true).css("opacity", 0);
      $("#monkey").stop(true, true).css({ animationDuration: "0s" });
      $("#typingTest").css("opacity", 0).removeClass("hidden");
      $("#wordsInput").val(" ");
=======
        AdController.updateFooterAndVerticalAds(false);
      }
      TestConfig.show();
>>>>>>> 3a5006a6
      AdController.destroyResult();

      await Funbox.rememberSettings();

      testReinitCount = 0;
      failReason = "";

      let repeatWithPace = false;
      if (Config.repeatedPace && options.withSameWordset) {
        repeatWithPace = true;
      }

      if (!options.withSameWordset) {
        TestState.setRepeated(false);
        TestState.setPaceRepeat(repeatWithPace);
        await init();
        await PaceCaret.init();
      } else {
        TestState.setRepeated(true);
        TestState.setPaceRepeat(repeatWithPace);
        Replay.stopReplayRecording();
        TestWords.words.resetCurrentIndex();
        TestInput.input.reset();
        TestUI.showWords();
        if (Config.keymapMode === "next" && Config.mode !== "zen") {
          KeymapEvent.highlight(
            Misc.nthElementFromArray(
              [...TestWords.words.getCurrent()],
              0
            ) as string
          );
        }
        Funbox.toggleScript(TestWords.words.getCurrent());
        await PaceCaret.init();
      }

      if (Config.mode === "quote") {
        TestState.setRepeated(false);
      }

      for (const f of FunboxList.get(Config.funbox)) {
        if (f.functions?.restart) f.functions.restart();
      }

      if (Config.showAverage !== "off") {
        Last10Average.update().then(() => {
          ModesNotice.update();
        });
      } else {
        ModesNotice.update();
      }

      $("#typingTest")
        .css("opacity", 0)
        .removeClass("hidden")
        .stop(true, true)
        .animate(
          {
            opacity: 1,
          },
          options.noAnim ? 0 : 125,
          () => {
            (<HTMLElement>(
              document.querySelector("#miniTimerAndLiveWpm .wpm")
            )).innerHTML = "0";
            (<HTMLElement>(
              document.querySelector("#miniTimerAndLiveWpm .acc")
            )).innerHTML = "100%";
            (<HTMLElement>(
              document.querySelector("#miniTimerAndLiveWpm .burst")
            )).innerHTML = "0";
            (<HTMLElement>document.querySelector("#liveWpm")).innerHTML = "0";
            (<HTMLElement>document.querySelector("#liveAcc")).innerHTML =
              "100%";
            (<HTMLElement>document.querySelector("#liveBurst")).innerHTML = "0";

            TestUI.setTestRestarting(false);
            TestUI.focusWords();
            TestUI.updatePremid();
            ManualRestart.reset();
            PageTransition.set(false);
          }
        );
    }
  );

  ResultWordHighlight.destroy();
}

let rememberLazyMode: boolean;
let testReinitCount = 0;
let languageBeforeQuoteMode: string | undefined;
export async function init(): Promise<void> {
  console.debug("Initializing test");
  if (TribeState.getState() > 5 && TribeState.getRoom()) {
    Random.setSeed(TribeState.getRoom()?.seed.toString() ?? "");
  }

  testReinitCount++;
<<<<<<< HEAD
  if (testReinitCount >= 5) {
    //todo figure out what to do if this happens in tribe
=======
  if (testReinitCount >= 4) {
>>>>>>> 3a5006a6
    TestUI.setTestRestarting(false);
    Notifications.add(
      "Too many test reinitialization attempts. Something is going very wrong. Please contact support.",
      -1,
      {
        important: true,
      }
    );
    return;
  }

  MonkeyPower.reset();
  Replay.stopReplayRecording();
  TestWords.words.reset();
  TestUI.setCurrentWordElementIndex(0);
  TestInput.input.resetHistory();
  TestInput.input.resetCurrent();

  let language;
  try {
    language = await Misc.getLanguage(Config.language);
  } catch (e) {
    Notifications.add(
      Misc.createErrorMessage(e, "Failed to load language"),
      -1
    );
  }

  if (!language || (language && language.name !== Config.language)) {
    UpdateConfig.setLanguage("english");
    await init();
    return;
  }

  if (ActivePage.get() === "test") {
    await Funbox.activate();
  }

  if (Config.mode === "quote") {
    if (Config.quoteLength.includes(-3) && !Auth?.currentUser) {
      UpdateConfig.setQuoteLength(-1);
    }
    let group;
    try {
      group = await Misc.findCurrentGroup(Config.language);
    } catch (e) {
      console.error(
        Misc.createErrorMessage(e, "Failed to find current language group")
      );
      return;
    }
    if (
      group &&
      group.name !== "code" &&
      group.name !== "other" &&
      group.name !== Config.language
    ) {
      languageBeforeQuoteMode = Config.language;
      UpdateConfig.setLanguage(group.name);
    }
  } else {
    if (
      languageBeforeQuoteMode &&
      Config.language === languageBeforeQuoteMode.split("_")[0]
    ) {
      UpdateConfig.setLanguage(languageBeforeQuoteMode);
      languageBeforeQuoteMode = undefined;
      await init();
      return;
    }
  }

  if (Config.tapeMode !== "off" && language.rightToLeft === true) {
    Notifications.add("This language does not support tape mode.", 0, {
      important: true,
    });
    UpdateConfig.setTapeMode("off");
  }

  if (Config.lazyMode === true && language.noLazyMode) {
    rememberLazyMode = true;
    Notifications.add("This language does not support lazy mode.", 0, {
      important: true,
    });
    UpdateConfig.setLazyMode(false, true);
  } else if (rememberLazyMode === true && !language.noLazyMode) {
    UpdateConfig.setLazyMode(true, true);
  }

  if (Config.lazyMode === false && !language.noLazyMode) {
    rememberLazyMode = false;
  }

  let generatedWords: string[];
  let generatedSectionIndexes: number[];
  try {
    const gen = await WordsGenerator.generateWords(language);
    generatedWords = gen.words;
    generatedSectionIndexes = gen.sectionIndexes;
  } catch (e) {
    console.error(e);
    if (e instanceof WordsGenerator.WordGenError) {
      Notifications.add(e.message, 0, {
        important: true,
      });
    } else {
      Notifications.add(
        Misc.createErrorMessage(e, "Failed to generate words"),
        -1,
        {
          important: true,
        }
      );
    }

    await init();
    return;
  }

  const beforeHasNumbers = TestWords.hasNumbers ? true : false;

  let hasTab = false;
  let hasNumbers = false;
  let hasNewline = false;

  for (const word of generatedWords) {
    if (/\t/g.test(word) && !hasTab) {
      hasTab = true;
    }
    if (/\d/g.test(word) && !hasNumbers) {
      hasNumbers = true;
    }
    if (/\n/g.test(word) && !hasNewline) {
      hasNewline = true;
    }
  }

  TestWords.setHasTab(hasTab);
  TestWords.setHasNumbers(hasNumbers);
  TestWords.setHasNewline(hasNewline);

  if (beforeHasNumbers !== hasNumbers) {
    Keymap.refresh();
  }

  for (let i = 0; i < generatedWords.length; i++) {
    TestWords.words.push(generatedWords[i], generatedSectionIndexes[i]);
  }

  if (Config.keymapMode === "next" && Config.mode !== "zen") {
    KeymapEvent.highlight(
      Misc.nthElementFromArray([...TestWords.words.getCurrent()], 0) as string
    );
  }
  Funbox.toggleScript(TestWords.words.getCurrent());
  TestUI.setRightToLeft(language.rightToLeft);
  TestUI.setLigatures(language.ligatures ?? false);
  TestUI.showWords();
  console.debug("Test initialized with words", generatedWords);
  console.debug(
    "Test initialized with section indexes",
    generatedSectionIndexes
  );
}

//add word during the test
export async function addWord(): Promise<void> {
  let bound = 100;
  const funboxToPush = FunboxList.get(Config.funbox)
    .find((f) => f.properties?.find((fp) => fp.startsWith("toPush")))
    ?.properties?.find((fp) => fp.startsWith("toPush:"));
  const toPushCount: string | undefined = funboxToPush?.split(":")[1];
  if (toPushCount) bound = +toPushCount - 1;
  if (
    TestWords.words.length - TestInput.input.history.length > bound ||
    (Config.mode === "words" &&
      TestWords.words.length >= Config.words &&
      Config.words > 0) ||
    (Config.mode === "custom" &&
      CustomText.isWordRandom &&
      TestWords.words.length >= CustomText.word &&
      CustomText.word !== 0) ||
    (Config.mode === "custom" &&
      !CustomText.isWordRandom &&
      !CustomText.isTimeRandom &&
      !CustomText.isSectionRandom &&
      TestWords.words.length >= CustomText.text.length) ||
    (Config.mode === "quote" &&
      TestWords.words.length >=
        (TestWords.randomQuote.textSplit?.length ?? 0)) ||
    (Config.mode === "custom" &&
      CustomText.isSectionRandom &&
      WordsGenerator.sectionIndex >= CustomText.section &&
      WordsGenerator.currentSection.length === 0 &&
      CustomText.section !== 0)
  ) {
    return;
  }

  const sectionFunbox = FunboxList.get(Config.funbox).find(
    (f) => f.functions?.pullSection
  );
  if (sectionFunbox?.functions?.pullSection) {
    if (TestWords.words.length - TestWords.words.currentIndex < 20) {
      const section = await sectionFunbox.functions.pullSection(
        Config.language
      );

      if (section === false) {
        Notifications.add(
          "Error while getting section. Please try again later",
          -1
        );
        UpdateConfig.toggleFunbox(sectionFunbox.name);
        restart();
        return;
      }

      if (section === undefined) return;

      let wordCount = 0;
      for (let i = 0; i < section.words.length; i++) {
        const word = section.words[i];
        if (wordCount >= Config.words && Config.mode === "words") {
          break;
        }
        wordCount++;
        TestWords.words.push(word, i);
        TestUI.addWord(word);
      }
    }
  }

  const language: MonkeyTypes.LanguageObject =
    Config.mode !== "custom"
      ? await Misc.getCurrentLanguage(Config.language)
      : {
          //borrow the direction of the current language
          ...(await Misc.getCurrentLanguage(Config.language)),
          words: CustomText.text,
        };
  const wordset = await Wordset.withWords(language.words);

  const randomWord = await WordsGenerator.getNextWord(
    wordset,
    TestWords.words.length,
    language,
    bound,
    TestWords.words.get(TestWords.words.length - 1),
    TestWords.words.get(TestWords.words.length - 2)
  );

  TestWords.words.push(randomWord.word, randomWord.sectionIndex);
  TestUI.addWord(randomWord.word);
}

interface CompletedEvent extends MonkeyTypes.Result<MonkeyTypes.Mode> {
  keySpacing: number[] | "toolong";
  keyDuration: number[] | "toolong";
  customText: MonkeyTypes.CustomText;
  wpmConsistency: number;
  lang: string;
  challenge?: string | null;
  keyOverlap: number;
  lastKeyToEnd: number;
  startToFirstKey: number;
  charTotal: number;
}

type PartialCompletedEvent = Omit<Partial<CompletedEvent>, "chartData"> & {
  chartData: Partial<MonkeyTypes.ChartData>;
};

interface RetrySaving {
  completedEvent: CompletedEvent | null;
  canRetry: boolean;
}

const retrySaving: RetrySaving = {
  completedEvent: null,
  canRetry: false,
};

export async function retrySavingResult(): Promise<void> {
  const { completedEvent } = retrySaving;

  if (completedEvent === null) {
    Notifications.add(
      "Could not retry saving the result as the result no longer exists.",
      0,
      {
        duration: 5,
        important: true,
      }
    );

    return;
  }

  if (!retrySaving.canRetry) {
    return;
  }

  retrySaving.canRetry = false;
  $("#retrySavingResultButton").addClass("hidden");

  AccountButton.loading(true);

  Notifications.add("Retrying to save...");

  const tribeChartData = {
    wpm: [...(completedEvent.chartData as MonkeyTypes.ChartData).wpm],
    raw: [...(completedEvent.chartData as MonkeyTypes.ChartData).raw],
    err: [...(completedEvent.chartData as MonkeyTypes.ChartData).err],
  };

  saveResult(completedEvent, tribeChartData, true);
}

function buildCompletedEvent(difficultyFailed: boolean): CompletedEvent {
  //build completed event object
  const completedEvent: PartialCompletedEvent = {
    wpm: undefined,
    rawWpm: undefined,
    charStats: undefined,
    charTotal: undefined,
    acc: undefined,
    mode: Config.mode,
    mode2: undefined,
    quoteLength: -1,
    punctuation: Config.punctuation,
    numbers: Config.numbers,
    lazyMode: Config.lazyMode,
    timestamp: Date.now(),
    language: Config.language,
    restartCount: TestStats.restartCount,
    incompleteTests: TestStats.incompleteTests,
    incompleteTestSeconds:
      TestStats.incompleteSeconds < 0
        ? 0
        : Misc.roundTo2(TestStats.incompleteSeconds),
    difficulty: Config.difficulty,
    blindMode: Config.blindMode,
    tags: undefined,
    keySpacing: TestInput.keypressTimings.spacing.array,
    keyDuration: TestInput.keypressTimings.duration.array,
    keyOverlap: Misc.roundTo2(TestInput.keyOverlap.total),
    lastKeyToEnd: undefined,
    startToFirstKey: undefined,
    consistency: undefined,
    keyConsistency: undefined,
    funbox: Config.funbox,
    bailedOut: TestState.bailedOut,
    chartData: {
      wpm: TestInput.wpmHistory,
      raw: undefined,
      err: undefined,
    },
    customText: undefined,
    testDuration: undefined,
    afkDuration: undefined,
  };

  const stfk = Misc.roundTo2(
    TestInput.keypressTimings.spacing.first - TestStats.start
  );

  if (stfk < 0) {
    completedEvent.startToFirstKey = 0;
  } else {
    completedEvent.startToFirstKey = stfk;
  }

  const lkte = Misc.roundTo2(
    TestStats.end - TestInput.keypressTimings.spacing.last
  );

  if (lkte < 0 || Config.mode === "zen") {
    completedEvent.lastKeyToEnd = 0;
  } else {
    completedEvent.lastKeyToEnd = lkte;
  }

  // stats
  const stats = TestStats.calculateStats();
  if (stats.time % 1 !== 0 && Config.mode !== "time") {
    TestStats.setLastSecondNotRound();
  }
  PaceCaret.setLastTestWpm(stats.wpm);
  completedEvent.wpm = stats.wpm;
  completedEvent.rawWpm = stats.wpmRaw;
  completedEvent.charStats = [
    stats.correctChars + stats.correctSpaces,
    stats.incorrectChars,
    stats.extraChars,
    stats.missedChars,
  ];
  completedEvent.charTotal = stats.allChars;
  completedEvent.acc = stats.acc;

  // if the last second was not rounded, add another data point to the history
  if (TestStats.lastSecondNotRound && !difficultyFailed) {
    const wpmAndRaw = TestStats.calculateWpmAndRaw();
    TestInput.pushToWpmHistory(wpmAndRaw.wpm);
    TestInput.pushToRawHistory(wpmAndRaw.raw);
    TestInput.pushKeypressesToHistory();
    TestInput.pushErrorToHistory();
    TestInput.pushAfkToHistory();
  }

  //consistency
  const rawPerSecond = TestInput.keypressCountHistory.map((count) =>
    Math.round((count / 5) * 60)
  );

  //adjust last second if last second is not round
  // if (TestStats.lastSecondNotRound && stats.time % 1 >= 0.1) {
  if (
    Config.mode !== "time" &&
    TestStats.lastSecondNotRound &&
    stats.time % 1 >= 0.5
  ) {
    const timescale = 1 / (stats.time % 1);

    //multiply last element of rawBefore by scale, and round it
    rawPerSecond[rawPerSecond.length - 1] = Math.round(
      rawPerSecond[rawPerSecond.length - 1] * timescale
    );
  }

  const stddev = Misc.stdDev(rawPerSecond);
  const avg = Misc.mean(rawPerSecond);
  let consistency = Misc.roundTo2(Misc.kogasa(stddev / avg));
  let keyConsistencyArray = TestInput.keypressTimings.spacing.array.slice();
  if (keyConsistencyArray.length > 0) {
    keyConsistencyArray = keyConsistencyArray.slice(
      0,
      keyConsistencyArray.length - 1
    );
  }
  let keyConsistency = Misc.roundTo2(
    Misc.kogasa(
      Misc.stdDev(keyConsistencyArray) / Misc.mean(keyConsistencyArray)
    )
  );
  if (!consistency || isNaN(consistency)) {
    consistency = 0;
  }
  if (!keyConsistency || isNaN(keyConsistency)) {
    keyConsistency = 0;
  }
  completedEvent.keyConsistency = keyConsistency;
  completedEvent.consistency = consistency;
  completedEvent.chartData.raw = rawPerSecond;

  //wpm consistency
  const stddev3 = Misc.stdDev(completedEvent.chartData.wpm ?? []);
  const avg3 = Misc.mean(completedEvent.chartData.wpm ?? []);
  const wpmConsistency = Misc.roundTo2(Misc.kogasa(stddev3 / avg3));
  completedEvent.wpmConsistency = isNaN(wpmConsistency) ? 0 : wpmConsistency;

  completedEvent.testDuration = parseFloat(stats.time.toString());
  completedEvent.afkDuration = TestStats.calculateAfkSeconds(
    completedEvent.testDuration
  );

  completedEvent.chartData.err = [];
  for (let i = 0; i < TestInput.errorHistory.length; i++) {
    completedEvent.chartData.err.push(TestInput.errorHistory[i].count);
  }

  if (Config.mode === "quote") {
    completedEvent.quoteLength = TestWords.randomQuote.group;
    completedEvent.language = Config.language.replace(/_\d*k$/g, "");
  } else {
    delete completedEvent.quoteLength;
  }

  completedEvent.mode2 = Misc.getMode2(Config, TestWords.randomQuote);

  if (Config.mode === "custom") {
    completedEvent.customText = <MonkeyTypes.CustomText>{};
    completedEvent.customText.textLen = CustomText.text.length;
    completedEvent.customText.isWordRandom = CustomText.isWordRandom;
    completedEvent.customText.isTimeRandom = CustomText.isTimeRandom;
    completedEvent.customText.word = CustomText.word;
    completedEvent.customText.time = CustomText.time;
  } else {
    delete completedEvent.customText;
  }

  //tags
  const activeTagsIds: string[] = [];
  try {
    DB.getSnapshot()?.tags?.forEach((tag) => {
      if (tag.active === true) {
        activeTagsIds.push(tag._id);
      }
    });
  } catch (e) {}
  completedEvent.tags = activeTagsIds;

  if (completedEvent.mode !== "custom") delete completedEvent.customText;

  return <CompletedEvent>completedEvent;
}

let resolveTestSavePromise: (value: TribeTypes.ResultResolve) => void;
let testSavePromise: Promise<TribeTypes.ResultResolve> = new Promise(
  (resolve) => {
    resolveTestSavePromise = resolve;
  }
);

export async function finish(difficultyFailed = false): Promise<void> {
  if (!TestState.isActive) return;
  TestUI.setResultCalculating(true);
  const now = performance.now();
  TestStats.setEnd(now);

  await Misc.sleep(1); //this is needed to make sure the last keypress is registered
  if (TestInput.input.current.length !== 0) {
    TestInput.input.pushHistory();
    TestInput.corrected.pushHistory();
    Replay.replayGetWordsList(TestInput.input.history);
  }

  testSavePromise = new Promise((resolve) => {
    resolveTestSavePromise = resolve;
  });

  TestInput.forceKeyup(now); //this ensures that the last keypress(es) are registered

  const endAfkSeconds = (now - TestInput.keypressTimings.spacing.last) / 1000;
  if ((Config.mode === "zen" || TestState.bailedOut) && endAfkSeconds < 7) {
    TestStats.setEnd(TestInput.keypressTimings.spacing.last);
  }

  TestUI.setResultVisible(true);
  TestState.setActive(false);
  Replay.stopReplayRecording();
  Caret.hide();
  LiveWpm.hide();
<<<<<<< HEAD
  TribeDelta.hide();
  TribeDelta.hideBar();
  PbCrown.hide();
=======
>>>>>>> 3a5006a6
  LiveAcc.hide();
  LiveBurst.hide();
  TimerProgress.hide();
  OutOfFocus.hide();
  TestTimer.clear();
  Funbox.clear();
  Monkey.hide();
  ModesNotice.update();

  //need one more calculation for the last word if test auto ended
  if (TestInput.burstHistory.length !== TestInput.input.getHistory().length) {
    const burst = TestStats.calculateBurst();
    TestInput.pushBurstToHistory(burst);
  }

  //remove afk from zen
  if (Config.mode === "zen" || TestState.bailedOut) {
    TestStats.removeAfkData();
  }

  const ce = buildCompletedEvent(difficultyFailed);

  function countUndefined(input: unknown): number {
    if (typeof input === "number") {
      return isNaN(input) ? 1 : 0;
    } else if (typeof input === "undefined") {
      return 1;
    } else if (typeof input === "object" && input !== null) {
      return Object.values(input).reduce(
        (a, b) => a + countUndefined(b),
        0
      ) as number;
    } else {
      return 0;
    }
  }

  let dontSave = false;

  if (countUndefined(ce) > 0) {
    console.log(ce);
    Notifications.add(
      "Failed to build result object: One of the fields is undefined or NaN",
      -1
    );
    dontSave = true;
  }

  const completedEvent = JSON.parse(JSON.stringify(ce));

  ///////// completed event ready

  //afk check
  const kps = TestInput.afkHistory.slice(-5);
  let afkDetected = kps.every((afk) => afk === true);
  if (TestState.bailedOut) afkDetected = false;

  const mode2Number = parseInt(completedEvent.mode2);

  resolve = {};

  let tooShort = false;
  //fail checks
  if (difficultyFailed) {
    Notifications.add(`Test failed - ${failReason}`, 0, {
      duration: 1,
    });
    dontSave = true;
    resolve.failed = true;
    resolve.failedReason = failReason;
    // resolveTestSavePromise({
    //   failed: true,
    //   failedReason: failReason,
    // });
  } else if (afkDetected) {
    Notifications.add("Test invalid - AFK detected", 0);
    dontSave = true;
    resolve.afk = true;
    TribeState.setAutoReady(false);
    // resolveTestSavePromise({
    //   afk: true,
    // });
  } else if (TestState.isRepeated) {
    Notifications.add("Test invalid - repeated", 0);
    dontSave = true;
    resolve.repeated = true;
    // resolveTestSavePromise({
    //   repeated: true,
    // });
  } else if (
    (Config.mode === "time" && mode2Number < 15 && mode2Number > 0) ||
    (Config.mode === "time" &&
      mode2Number === 0 &&
      completedEvent.testDuration < 15) ||
    (Config.mode === "words" && mode2Number < 10 && mode2Number > 0) ||
    (Config.mode === "words" &&
      mode2Number === 0 &&
      completedEvent.testDuration < 15) ||
    (Config.mode === "custom" &&
      !CustomText.isWordRandom &&
      !CustomText.isTimeRandom &&
      !CustomText.isSectionRandom &&
      CustomText.text.length < 10) ||
    (Config.mode === "custom" &&
      CustomText.isWordRandom &&
      !CustomText.isTimeRandom &&
      !CustomText.isSectionRandom &&
      CustomText.word < 10) ||
    (Config.mode === "custom" &&
      !CustomText.isWordRandom &&
      !CustomText.isSectionRandom &&
      CustomText.isTimeRandom &&
      CustomText.time < 15) ||
    (Config.mode === "custom" &&
      !CustomText.isWordRandom &&
      !CustomText.isTimeRandom &&
      CustomText.isSectionRandom &&
      TestWords.words.length < 10) ||
    (Config.mode === "zen" && completedEvent.testDuration < 15)
  ) {
    Notifications.add("Test invalid - too short", 0);
    tooShort = true;
    dontSave = true;
    resolve.tooShort = true;
  } else if (
    completedEvent.wpm < 0 ||
    (completedEvent.wpm > 350 &&
      completedEvent.mode !== "words" &&
      completedEvent.mode2 !== "10") ||
    (completedEvent.wpm > 420 &&
      completedEvent.mode === "words" &&
      completedEvent.mode2 === "10")
  ) {
    Notifications.add("Test invalid - wpm", 0);
    TestStats.setInvalid();
    dontSave = true;
    resolve.valid = false;
  } else if (
    completedEvent.rawWpm < 0 ||
    (completedEvent.rawWpm > 350 &&
      completedEvent.mode !== "words" &&
      completedEvent.mode2 !== "10") ||
    (completedEvent.rawWpm > 420 &&
      completedEvent.mode === "words" &&
      completedEvent.mode2 === "10")
  ) {
    Notifications.add("Test invalid - raw", 0);
    TestStats.setInvalid();
    dontSave = true;
<<<<<<< HEAD
    resolve.valid = false;
  } else if (completedEvent.acc < 75 || completedEvent.acc > 100) {
=======
  } else if (
    (!DB.getSnapshot()?.lbOptOut &&
      (completedEvent.acc < 75 || completedEvent.acc > 100)) ||
    (DB.getSnapshot()?.lbOptOut === true &&
      (completedEvent.acc < 50 || completedEvent.acc > 100))
  ) {
>>>>>>> 3a5006a6
    Notifications.add("Test invalid - accuracy", 0);
    TestStats.setInvalid();
    dontSave = true;
    resolve.valid = false;
    // resolveTestSavePromise({
    //   valid: false,
    // });
  }

  // test is valid

  if (TestState.isRepeated) {
    const testSeconds = completedEvent.testDuration;
    const afkseconds = completedEvent.afkDuration;
    let tt = Misc.roundTo2(testSeconds - afkseconds);
    if (tt < 0) tt = 0;
    const acc = completedEvent.acc;
    TestStats.incrementIncompleteSeconds(tt);
    TestStats.pushIncompleteTest(acc, tt);
  }

  const customTextName = CustomTextState.getCustomTextName();
  const isLong = CustomTextState.isCustomTextLong();
  if (Config.mode === "custom" && customTextName !== "" && isLong) {
    // Let's update the custom text progress
    if (
      TestState.bailedOut ||
      TestInput.input.history.length < TestWords.words.length
    ) {
      // They bailed out
      const newProgress =
        CustomText.getCustomTextLongProgress(customTextName) +
        TestInput.input.getHistory().length;
      CustomText.setCustomTextLongProgress(customTextName, newProgress);
      Notifications.add("Long custom text progress saved", 1, {
        duration: 5,
        important: true,
      });

      let newText = CustomText.getCustomText(customTextName, true);
      newText = newText.slice(newProgress);
      CustomText.setPopupTextareaState(newText.join(CustomText.delimiter));
      CustomText.setText(newText);
    } else {
      // They finished the test
      CustomText.setCustomTextLongProgress(customTextName, 0);
      const text = CustomText.getCustomText(customTextName, true);
      CustomText.setPopupTextareaState(text.join(CustomText.delimiter));
      CustomText.setText(text);
      Notifications.add("Long custom text completed", 1, {
        duration: 5,
        important: true,
      });
    }
  }

  if (!dontSave) {
    TodayTracker.addSeconds(
      completedEvent.testDuration +
        (TestStats.incompleteSeconds < 0
          ? 0
          : Misc.roundTo2(TestStats.incompleteSeconds)) -
        completedEvent.afkDuration
    );
    Result.updateTodayTracker();
  }

  if (completedEvent.bailedOut === true) {
    resolve.bailedOut = true;
  }

  if (!Auth?.currentUser) {
    $(".pageTest #result #rateQuoteButton").addClass("hidden");
    $(".pageTest #result #reportQuoteButton").addClass("hidden");
    AnalyticsController.log("testCompletedNoLogin");
    if (!dontSave) notSignedInLastResult = completedEvent;
    dontSave = true;
    // resolveTestSavePromise({
    //   login: false,
    // });
    resolve.login = false;
  } else {
    $(".pageTest #result #reportQuoteButton").removeClass("hidden");
  }

  $("#result .stats .dailyLeaderboard").addClass("hidden");

  TestStats.setLastResult(JSON.parse(JSON.stringify(completedEvent)));

  if (!ConnectionState.get()) {
    ConnectionState.showOfflineBanner();
  }

  await Result.update(
    completedEvent,
    difficultyFailed,
    failReason,
    afkDetected,
    TestState.isRepeated,
    tooShort,
    TestWords.randomQuote,
    dontSave
  );

  if (completedEvent.chartData !== "toolong") {
    delete completedEvent.chartData.unsmoothedRaw;
  }

  const tribeChartData = {
    wpm: [...(completedEvent.chartData as MonkeyTypes.ChartData).wpm],
    raw: [...(completedEvent.chartData as MonkeyTypes.ChartData).raw],
    err: [...(completedEvent.chartData as MonkeyTypes.ChartData).err],
  };

  if (completedEvent.testDuration > 122) {
    completedEvent.chartData = "toolong";
    completedEvent.keySpacing = "toolong";
    completedEvent.keyDuration = "toolong";
  }

  if (dontSave) {
    AnalyticsController.log("testCompletedInvalid");
    resolveTestSavePromise(resolve);
    TribeResults.send({
      wpm: completedEvent.wpm,
      raw: completedEvent.rawWpm,
      acc: completedEvent.acc,
      consistency: completedEvent.consistency,
      testDuration: completedEvent.testDuration,
      charStats: completedEvent.charStats,
      chartData: tribeChartData,
      resolve: await testSavePromise,
    });
    return;
  }

  // user is logged in

  TestStats.resetIncomplete();

  completedEvent.uid = Auth?.currentUser?.uid as string;
  Result.updateRateQuote(TestWords.randomQuote);

  AccountButton.loading(true);
  if (completedEvent.bailedOut !== true) {
    completedEvent.challenge = ChallengeContoller.verify(completedEvent);
  }

  if (completedEvent.challenge === null) delete completedEvent?.challenge;

  completedEvent.hash = objectHash(completedEvent);

  saveResult(completedEvent, tribeChartData, false);
}

async function saveResult(
  completedEvent: CompletedEvent,
  tribeChartData: MonkeyTypes.ChartData,
  isRetrying: boolean
): Promise<void> {
  if (!TestState.savingEnabled) {
    Notifications.add("Result not saved: disabled by user", -1, {
      duration: 3,
      customTitle: "Notice",
      important: true,
    });
    AccountButton.loading(false);
    resolve.saved = false;
    resolve.saveFailedMessage = "Disabled by user";
    resolveTestSavePromise(resolve);
    TribeResults.send({
      wpm: completedEvent.wpm,
      raw: completedEvent.rawWpm,
      acc: completedEvent.acc,
      consistency: completedEvent.consistency,
      testDuration: completedEvent.testDuration,
      charStats: completedEvent.charStats,
      chartData: tribeChartData,
      resolve: await testSavePromise,
    });
    return;
  }

  if (!ConnectionState.get()) {
    Notifications.add("Result not saved: offline", -1, {
      duration: 2,
      customTitle: "Notice",
      important: true,
    });
    AccountButton.loading(false);
    resolve.saved = false;
    resolve.saveFailedMessage = "Offline";
    resolveTestSavePromise(resolve);
    TribeResults.send({
      wpm: completedEvent.wpm,
      raw: completedEvent.rawWpm,
      acc: completedEvent.acc,
      consistency: completedEvent.consistency,
      testDuration: completedEvent.testDuration,
      charStats: completedEvent.charStats,
      chartData: tribeChartData,
      resolve: await testSavePromise,
    });
    retrySaving.canRetry = true;
    $("#retrySavingResultButton").removeClass("hidden");
    if (!isRetrying) {
      retrySaving.completedEvent = completedEvent;
    }
    return;
  }

  const response = await Ape.results.save(completedEvent);

  AccountButton.loading(false);

  if (response.status !== 200) {
    //only allow retry if status is not in this list
    if (
      ![460, 461, 463, 464, 465].includes(response.status) &&
      TribeState.getState() < 5
    ) {
      retrySaving.canRetry = true;
      $("#retrySavingResultButton").removeClass("hidden");
      if (!isRetrying) {
        retrySaving.completedEvent = completedEvent;
      }
    }
    resolve.login = true;
    resolve.saved = false;
    resolve.saveFailedMessage = response.message;
    resolveTestSavePromise(resolve);
    TribeResults.send({
      wpm: completedEvent.wpm,
      raw: completedEvent.rawWpm,
      acc: completedEvent.acc,
      consistency: completedEvent.consistency,
      testDuration: completedEvent.testDuration,
      charStats: completedEvent.charStats,
      chartData: tribeChartData,
      resolve: await testSavePromise,
    });
    console.log("Error saving result", completedEvent);
    if (response.message === "Old key data format") {
      response.message =
        "Old key data format. Please refresh the page to download the new update. If the problem persists, please contact support.";
    }
    return Notifications.add("Failed to save result: " + response.message, -1);
  }

  $("#result .stats .tags .editTagsButton").attr(
    "result-id",
    response.data.insertedId
  );
  $("#result .stats .tags .editTagsButton").removeClass("invisible");

  if (response?.data?.xp) {
    const snapxp = DB.getSnapshot()?.xp ?? 0;
    AccountButton.updateXpBar(
      snapxp,
      response.data.xp,
      response.data.xpBreakdown
    );
    DB.addXp(response.data.xp);
  }

  if (response?.data?.streak) {
    DB.setStreak(response.data.streak);
  }

  if (response?.data?.insertedId) {
    completedEvent._id = response.data.insertedId;
    if (response?.data?.isPb) {
      completedEvent.isPb = true;
    }
    DB.saveLocalResult(completedEvent);
    DB.updateLocalStats(
      completedEvent.incompleteTests.length + 1,
      completedEvent.testDuration +
        completedEvent.incompleteTestSeconds -
        completedEvent.afkDuration
    );
  }

  AnalyticsController.log("testCompleted");

  if (response?.data?.isPb) {
    //new pb
    if (
      //@ts-expect-error TODO fix this
      DB.getSnapshot()?.personalBests?.[Config.mode]?.[completedEvent.mode2]
    ) {
      Result.showConfetti();
    }
    Result.showCrown();
    await Result.updateCrown();
    DB.saveLocalPB(
      Config.mode,
      completedEvent.mode2,
      Config.punctuation,
      Config.language,
      Config.difficulty,
      Config.lazyMode,
      completedEvent.wpm,
      completedEvent.acc,
      completedEvent.rawWpm,
      completedEvent.consistency
    );
  }

  // if (response.data.dailyLeaderboardRank) {
  //   Notifications.add(
  //     `New ${completedEvent.language} ${completedEvent.mode} ${completedEvent.mode2} rank: ` +
  //       Misc.getPositionString(response.data.dailyLeaderboardRank),
  //     1,
  //     10,
  //     "Daily Leaderboard",
  //     "list-ol"
  //   );
  // }

  if (!response?.data?.dailyLeaderboardRank) {
    $("#result .stats .dailyLeaderboard").addClass("hidden");
  } else {
    $("#result .stats .dailyLeaderboard")
      .css({
        maxWidth: "13rem",
        opacity: 0,
      })
      .removeClass("hidden")
      .animate(
        {
          // maxWidth: "10rem",
          opacity: 1,
        },
        500
      );
    $("#result .stats .dailyLeaderboard .bottom").html(
      Misc.getPositionString(response.data.dailyLeaderboardRank)
    );
  }

  resolve.login = true;
  resolve.saved = true;
  resolve.isPb = response?.data?.isPb ?? false;

  resolveTestSavePromise(resolve);

  $("#retrySavingResultButton").addClass("hidden");
  if (isRetrying) {
    Notifications.add("Result saved", 1, { important: true });
  }

  TribeResults.send({
    wpm: completedEvent.wpm,
    raw: completedEvent.rawWpm,
    acc: completedEvent.acc,
    consistency: completedEvent.consistency,
    testDuration: completedEvent.testDuration,
    charStats: completedEvent.charStats,
    chartData: tribeChartData,
    resolve: await testSavePromise,
  });
}

export function fail(reason: string): void {
  failReason = reason;
  // input.pushHistory();
  // corrected.pushHistory();
  TestInput.pushKeypressesToHistory();
  TestInput.pushErrorToHistory();
  TestInput.pushAfkToHistory();
  finish(true);
  if (!TestState.savingEnabled) return;
  const testSeconds = TestStats.calculateTestSeconds(performance.now());
  const afkseconds = TestStats.calculateAfkSeconds(testSeconds);
  let tt = Misc.roundTo2(testSeconds - afkseconds);
  if (tt < 0) tt = 0;
  TestStats.incrementIncompleteSeconds(tt);
  TestStats.incrementRestartCount();
  const acc = Misc.roundTo2(TestStats.calculateAccuracy());
  TestStats.pushIncompleteTest(acc, tt);
}

$(".pageTest").on("click", "#testModesNotice .textButton.restart", () => {
  restart();
});

$(".pageTest").on("click", "#restartTestButton", () => {
  if (TribeState.getState() >= 5) return;
  ManualRestart.set();
  if (TestUI.resultCalculating) return;
  if (
    TestState.isActive &&
    Config.repeatQuotes === "typing" &&
    Config.mode === "quote"
  ) {
    restart({
      withSameWordset: true,
    });
  } else {
    restart();
  }
});

$(".pageTest").on("click", "#retrySavingResultButton", retrySavingResult);

<<<<<<< HEAD
$(document).on("keypress", "#nextTestButton", (event) => {
  if (event.key === "Enter") {
    if (TribeState.getRoom()) {
      Tribe.initRace();
    } else {
      restart();
    }
  }
});

=======
>>>>>>> 3a5006a6
$(".pageTest").on("click", "#nextTestButton", () => {
  if (TribeState.getRoom()) {
    Tribe.initRace();
  } else {
    ManualRestart.set();
    restart();
  }
});

$(document).on("keypress", "#readyButton", (event) => {
  if (event.key === "Enter") {
    tribeSocket.out.room.readyUpdate();
  }
});

$(".pageTest").on("click", "#readyButton", () => {
  tribeSocket.out.room.readyUpdate();
});

$(".pageTest").on("click", "#restartTestButtonWithSameWordset", () => {
  if (Config.mode === "zen") {
    Notifications.add("Repeat test disabled in zen mode");
    return;
  }
  ManualRestart.set();
  restart({
    withSameWordset: true,
  });
});

$(".pageTest").on("click", "#testConfig .mode .textButton", (e) => {
  if (TestUI.testRestarting) return;
  if ($(e.currentTarget).hasClass("active")) return;
  const mode = ($(e.currentTarget).attr("mode") ?? "time") as MonkeyTypes.Mode;
  if (mode === undefined) return;
  UpdateConfig.setMode(mode);
  ManualRestart.set();
  restart();
});

$(".pageTest").on("click", "#testConfig .wordCount .textButton", (e) => {
  if (TestUI.testRestarting) return;
  const wrd = $(e.currentTarget).attr("wordCount") ?? "15";
  if (wrd !== "custom") {
    UpdateConfig.setWordCount(parseInt(wrd));
    ManualRestart.set();
    restart();
  }
});

$(".pageTest").on("click", "#testConfig .time .textButton", (e) => {
  if (TestUI.testRestarting) return;
  const mode = $(e.currentTarget).attr("timeConfig") ?? "10";
  if (mode !== "custom") {
    UpdateConfig.setTimeConfig(parseInt(mode));
    ManualRestart.set();
    restart();
  }
});

$(".pageTest").on("click", "#testConfig .quoteLength .textButton", (e) => {
  if (TestUI.testRestarting) return;
  let len: MonkeyTypes.QuoteLength | MonkeyTypes.QuoteLength[] = <
    MonkeyTypes.QuoteLength
  >parseInt($(e.currentTarget).attr("quoteLength") ?? "1");
  if (len !== -2) {
    if (len === -1) {
      len = [0, 1, 2, 3];
    }
    UpdateConfig.setQuoteLength(len, false, e.shiftKey);
    ManualRestart.set();
    restart();
  }
});

$(".pageTest").on("click", "#testConfig .punctuationMode.textButton", () => {
  if (TestUI.testRestarting) return;
  UpdateConfig.setPunctuation(!Config.punctuation);
  ManualRestart.set();
  restart();
});

$(".pageTest").on("click", "#testConfig .numbersMode.textButton", () => {
  if (TestUI.testRestarting) return;
  UpdateConfig.setNumbers(!Config.numbers);
  ManualRestart.set();
  restart();
});

$("#popups").on("click", "#practiseWordsPopup .button.missed", () => {
  if (PractiseWords.init(true, false)) {
    PractiseWords.hidePopup();
    restart({
      practiseMissed: true,
    });
  }
});

$("#popups").on("click", "#practiseWordsPopup .button.slow", () => {
  if (PractiseWords.init(false, true)) {
    PractiseWords.hidePopup();
    restart({
      practiseMissed: true,
    });
  }
});

$("#popups").on("click", "#practiseWordsPopup .button.both", () => {
  if (PractiseWords.init(true, true)) {
    PractiseWords.hidePopup();
    restart({
      practiseMissed: true,
    });
  }
});

$("#popups").on(
  "click",
  "#quoteSearchPopup #quoteSearchResults .searchResult",
  (e) => {
    if (
      e.target.classList.contains("report") ||
      e.target.classList.contains("favorite")
    ) {
      return;
    }
    const sid = parseInt($(e.currentTarget).attr("id") ?? "");
    QuoteSearchPopup.setSelectedId(sid);
    if (QuoteSearchPopup.apply(sid) === true) restart();
  }
);

$("header").on("click", "nav #startTestButton, #logo", () => {
  if (ActivePage.get() === "test") restart();
});

// ===============================

ConfigEvent.subscribe((eventKey, eventValue, nosave) => {
  if (ActivePage.get() === "test") {
    if (eventKey === "language") {
      //automatically enable lazy mode for arabic
      if (
        (eventValue as string)?.startsWith("arabic") &&
        ArabicLazyMode.get()
      ) {
        UpdateConfig.setLazyMode(true, true);
      }
      restart();
    }
    if (eventKey === "difficulty" && !nosave) restart();
    if (eventKey === "showAllLines" && !nosave) restart();
    if (eventKey === "tapeMode" && !nosave) restart();
    if (
      eventKey === "customLayoutFluid" &&
      Config.funbox.includes("layoutfluid")
    ) {
      restart();
    }

    if (
      eventKey === "keymapMode" &&
      eventValue === "next" &&
      Config.mode !== "zen"
    ) {
      setTimeout(() => {
        KeymapEvent.highlight(
          Misc.nthElementFromArray(
            [...TestWords.words.getCurrent()],
            0
          ) as string
        );
      }, 0);
    }
  }
  if (eventKey === "lazyMode" && !nosave) {
    if (Config.language.startsWith("arabic")) {
      ArabicLazyMode.set(eventValue as boolean);
    }
    if (eventValue === false) {
      rememberLazyMode = false;
    }
  }
});

TimerEvent.subscribe((eventKey, eventValue) => {
  if (eventKey === "start") startTest(performance.now());
  if (eventKey === "fail" && eventValue !== undefined) fail(eventValue);
  if (eventKey === "finish") finish();
});<|MERGE_RESOLUTION|>--- conflicted
+++ resolved
@@ -336,8 +336,7 @@
 
       Focus.set(false);
       if (ActivePage.get() === "test") {
-<<<<<<< HEAD
-        AdController.updateTestPageAds(false);
+        AdController.updateFooterAndVerticalAds(false);
         if (TribeState.getState() < 5) {
           Focus.set(false);
         } else {
@@ -349,16 +348,8 @@
       } else {
         TestConfig.show();
       }
-      TestUI.focusWords();
-      $("#monkey .fast").stop(true, true).css("opacity", 0);
-      $("#monkey").stop(true, true).css({ animationDuration: "0s" });
-      $("#typingTest").css("opacity", 0).removeClass("hidden");
-      $("#wordsInput").val(" ");
-=======
-        AdController.updateFooterAndVerticalAds(false);
       }
       TestConfig.show();
->>>>>>> 3a5006a6
       AdController.destroyResult();
 
       await Funbox.rememberSettings();
@@ -458,12 +449,8 @@
   }
 
   testReinitCount++;
-<<<<<<< HEAD
   if (testReinitCount >= 5) {
-    //todo figure out what to do if this happens in tribe
-=======
-  if (testReinitCount >= 4) {
->>>>>>> 3a5006a6
+      //todo figure out what to do if this happens in tribe
     TestUI.setTestRestarting(false);
     Notifications.add(
       "Too many test reinitialization attempts. Something is going very wrong. Please contact support.",
@@ -1007,12 +994,8 @@
   Replay.stopReplayRecording();
   Caret.hide();
   LiveWpm.hide();
-<<<<<<< HEAD
   TribeDelta.hide();
   TribeDelta.hideBar();
-  PbCrown.hide();
-=======
->>>>>>> 3a5006a6
   LiveAcc.hide();
   LiveBurst.hide();
   TimerProgress.hide();
@@ -1162,17 +1145,13 @@
     Notifications.add("Test invalid - raw", 0);
     TestStats.setInvalid();
     dontSave = true;
-<<<<<<< HEAD
     resolve.valid = false;
-  } else if (completedEvent.acc < 75 || completedEvent.acc > 100) {
-=======
   } else if (
     (!DB.getSnapshot()?.lbOptOut &&
       (completedEvent.acc < 75 || completedEvent.acc > 100)) ||
     (DB.getSnapshot()?.lbOptOut === true &&
       (completedEvent.acc < 50 || completedEvent.acc > 100))
   ) {
->>>>>>> 3a5006a6
     Notifications.add("Test invalid - accuracy", 0);
     TestStats.setInvalid();
     dontSave = true;
@@ -1579,7 +1558,6 @@
 
 $(".pageTest").on("click", "#retrySavingResultButton", retrySavingResult);
 
-<<<<<<< HEAD
 $(document).on("keypress", "#nextTestButton", (event) => {
   if (event.key === "Enter") {
     if (TribeState.getRoom()) {
@@ -1590,8 +1568,6 @@
   }
 });
 
-=======
->>>>>>> 3a5006a6
 $(".pageTest").on("click", "#nextTestButton", () => {
   if (TribeState.getRoom()) {
     Tribe.initRace();
