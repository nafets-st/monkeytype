import Ape from "../ape";
import * as TestUI from "./test-ui";
import * as ManualRestart from "./manual-restart-tracker";
import Config, * as UpdateConfig from "../config";
import * as Misc from "../utils/misc";
import QuotesController from "../controllers/quotes-controller";
import * as Notifications from "../elements/notifications";
import * as CustomText from "./custom-text";
import * as CustomTextState from "../states/custom-text-name";
import * as TestStats from "./test-stats";
import * as PractiseWords from "./practise-words";
import * as ShiftTracker from "./shift-tracker";
import * as Focus from "./focus";
import * as Funbox from "./funbox/funbox";
import * as Keymap from "../elements/keymap";
import * as ThemeController from "../controllers/theme-controller";
import * as PaceCaret from "./pace-caret";
import * as Caret from "./caret";
import * as LiveWpm from "./live-wpm";
import * as LiveAcc from "./live-acc";
import * as LiveBurst from "./live-burst";
import * as TimerProgress from "./timer-progress";
import * as QuoteSearchPopup from "../popups/quote-search-popup";
import * as QuoteSubmitPopup from "../popups/quote-submit-popup";
import * as PbCrown from "./pb-crown";
import * as TestTimer from "./test-timer";
import * as OutOfFocus from "./out-of-focus";
import * as AccountButton from "../elements/account-button";
import * as DB from "../db";
import * as Replay from "./replay";
import * as TodayTracker from "./today-tracker";
import * as Wordset from "./wordset";
import * as ChallengeContoller from "../controllers/challenge-controller";
import * as QuoteRatePopup from "../popups/quote-rate-popup";
import * as BritishEnglish from "./british-english";
import * as EnglishPunctuation from "./english-punctuation";
import * as LazyMode from "./lazy-mode";
import * as Result from "./result";
import * as MonkeyPower from "../elements/monkey-power";
import * as ActivePage from "../states/active-page";
import * as TestActive from "../states/test-active";
import * as TestInput from "./test-input";
import * as TestWords from "./test-words";
import * as TestState from "./test-state";
import * as ModesNotice from "../elements/modes-notice";
import * as PageTransition from "../states/page-transition";
import * as ConfigEvent from "../observables/config-event";
import * as TimerEvent from "../observables/timer-event";
import * as Last10Average from "../elements/last-10-average";
import * as Monkey from "./monkey";
import objectHash from "object-hash";
import * as AnalyticsController from "../controllers/analytics-controller";
import { Auth } from "../firebase";
import * as AdController from "../controllers/ad-controller";
import * as TestConfig from "./test-config";
import * as TribeResults from "../tribe/tribe-results";
import * as TribeDelta from "../tribe/tribe-delta";
import * as Random from "../utils/random";
import * as TribeState from "../tribe/tribe-state";
import * as Tribe from "../tribe/tribe";

export const glarsesMode = false;

let resolve: TribeTypes.ResultResolve = {};
import * as ConnectionState from "../states/connection";
import * as FunboxList from "./funbox/funbox-list";
import * as MemoryFunboxTimer from "./funbox/memory-funbox-timer";
import * as KeymapEvent from "../observables/keymap-event";
import tribeSocket from "../tribe/tribe-socket";

let failReason = "";
const koInputVisual = document.getElementById("koInputVisual") as HTMLElement;

export let notSignedInLastResult: MonkeyTypes.Result<MonkeyTypes.Mode> | null =
  null;

export function clearNotSignedInResult(): void {
  notSignedInLastResult = null;
}

export function setNotSignedInUid(uid: string): void {
  if (notSignedInLastResult === null) return;
  notSignedInLastResult.uid = uid;
  delete notSignedInLastResult.hash;
  notSignedInLastResult.hash = objectHash(notSignedInLastResult);
}

function shouldCapitalize(lastChar: string): boolean {
  return /[?!.؟]/.test(lastChar);
}

let spanishSentenceTracker = "";
export async function punctuateWord(
  previousWord: string,
  currentWord: string,
  index: number,
  maxindex: number
): Promise<string> {
  let word = currentWord;

  const currentLanguage = Config.language.split("_")[0];

  const lastChar = Misc.getLastChar(previousWord);

  const funbox = FunboxList.get(Config.funbox).find(
    (f) => f.functions?.punctuateWord
  );
  if (funbox?.functions?.punctuateWord) {
    return funbox.functions.punctuateWord(word);
  }
  if (
    currentLanguage != "code" &&
    currentLanguage != "georgian" &&
    (index == 0 || shouldCapitalize(lastChar))
  ) {
    //always capitalise the first word or if there was a dot unless using a code alphabet or the Georgian language

    word = Misc.capitalizeFirstLetterOfEachWord(word);

    if (currentLanguage == "turkish") {
      word = word.replace(/I/g, "İ");
    }

    if (currentLanguage == "spanish" || currentLanguage == "catalan") {
      const rand = Random.get();
      if (rand > 0.9) {
        word = "¿" + word;
        spanishSentenceTracker = "?";
      } else if (rand > 0.8) {
        word = "¡" + word;
        spanishSentenceTracker = "!";
      }
    }
  } else if (
    (Random.get() < 0.1 &&
      lastChar != "." &&
      lastChar != "," &&
      index != maxindex - 2) ||
    index == maxindex - 1
  ) {
    if (currentLanguage == "spanish" || currentLanguage == "catalan") {
      if (spanishSentenceTracker == "?" || spanishSentenceTracker == "!") {
        word += spanishSentenceTracker;
        spanishSentenceTracker = "";
      }
    } else {
      const rand = Random.get();
      if (rand <= 0.8) {
        if (currentLanguage == "kurdish") {
          word += ".";
        } else if (currentLanguage === "nepali") {
          word += "।";
        } else {
          word += ".";
        }
      } else if (rand > 0.8 && rand < 0.9) {
        if (currentLanguage == "french") {
          word = "?";
        } else if (
          currentLanguage == "arabic" ||
          currentLanguage == "persian" ||
          currentLanguage == "urdu" ||
          currentLanguage == "kurdish"
        ) {
          word += "؟";
        } else if (currentLanguage == "greek") {
          word += ";";
        } else {
          word += "?";
        }
      } else {
        if (currentLanguage == "french") {
          word = "!";
        } else {
          word += "!";
        }
      }
    }
  } else if (
    Random.get() < 0.01 &&
    lastChar != "," &&
    lastChar != "." &&
    currentLanguage !== "russian"
  ) {
    word = `"${word}"`;
  } else if (
    Random.get() < 0.011 &&
    lastChar != "," &&
    lastChar != "." &&
    currentLanguage !== "russian" &&
    currentLanguage !== "ukrainian"
  ) {
    word = `'${word}'`;
  } else if (Random.get() < 0.012 && lastChar != "," && lastChar != ".") {
    if (currentLanguage == "code") {
      const r = Random.get();
      if (r < 0.25) {
        word = `(${word})`;
      } else if (r < 0.5) {
        word = `{${word}}`;
      } else if (r < 0.75) {
        word = `[${word}]`;
      } else {
        word = `<${word}>`;
      }
    } else {
      word = `(${word})`;
    }
  } else if (
    Random.get() < 0.013 &&
    lastChar != "," &&
    lastChar != "." &&
    lastChar != ";" &&
    lastChar != "؛" &&
    lastChar != ":"
  ) {
    if (currentLanguage == "french") {
      word = ":";
    } else if (currentLanguage == "greek") {
      word = "·";
    } else {
      word += ":";
    }
  } else if (
    Random.get() < 0.014 &&
    lastChar != "," &&
    lastChar != "." &&
    previousWord != "-"
  ) {
    word = "-";
  } else if (
    Random.get() < 0.015 &&
    lastChar != "," &&
    lastChar != "." &&
    lastChar != ";" &&
    lastChar != "؛" &&
    lastChar != ":"
  ) {
    if (currentLanguage == "french") {
      word = ";";
    } else if (currentLanguage == "greek") {
      word = "·";
    } else if (currentLanguage == "arabic" || currentLanguage == "kurdish") {
      word += "؛";
    } else {
      word += ";";
    }
  } else if (Random.get() < 0.2 && lastChar != ",") {
    if (
      currentLanguage == "arabic" ||
      currentLanguage == "urdu" ||
      currentLanguage == "persian" ||
      currentLanguage == "kurdish"
    ) {
      word += "،";
    } else {
      word += ",";
    }
  } else if (Random.get() < 0.25 && currentLanguage == "code") {
    const specials = ["{", "}", "[", "]", "(", ")", ";", "=", "+", "%", "/"];
    const specialsC = [
      "{",
      "}",
      "[",
      "]",
      "(",
      ")",
      ";",
      "=",
      "+",
      "%",
      "/",
      "/*",
      "*/",
      "//",
      "!=",
      "==",
      "<=",
      ">=",
      "||",
      "&&",
      "<<",
      ">>",
      "%=",
      "&=",
      "*=",
      "++",
      "+=",
      "--",
      "-=",
      "/=",
      "^=",
      "|=",
    ];

    if (
      (Config.language.startsWith("code_c") &&
        !Config.language.startsWith("code_css")) ||
      Config.language.startsWith("code_arduino")
    ) {
      word = Misc.randomElementFromArray(specialsC);
    } else {
      word = Misc.randomElementFromArray(specials);
    }
  } else if (
    Random.get() < 0.5 &&
    currentLanguage === "english" &&
    (await EnglishPunctuation.check(word))
  ) {
    word = await applyEnglishPunctuationToWord(word);
  }
  return word;
}

async function applyEnglishPunctuationToWord(word: string): Promise<string> {
  return EnglishPunctuation.replace(word);
}

export function startTest(): boolean {
  if (PageTransition.get()) {
    return false;
  }
  if (!UpdateConfig.dbConfigLoaded) {
    UpdateConfig.setChangedBeforeDb(true);
  }

  if (Auth?.currentUser) {
    AnalyticsController.log("testStarted");
  } else {
    AnalyticsController.log("testStartedNoLogin");
  }

  TestActive.set(true);
  Replay.startReplayRecording();
  Replay.replayGetWordsList(TestWords.words.list);
  TestInput.resetKeypressTimings();
  TimerProgress.restart();
  TimerProgress.show();
  $("#liveWpm").text("0");
  LiveWpm.show();
  TribeDelta.show();
  LiveAcc.show();
  LiveBurst.show();
  TimerProgress.update();
  TestTimer.clear();
  Monkey.show();

  for (const f of FunboxList.get(Config.funbox)) {
    if (f.functions?.start) f.functions.start();
  }

  try {
    if (
      Config.paceCaret !== "off" ||
      (Config.repeatedPace && TestState.isPaceRepeat)
    ) {
      PaceCaret.start();
    }
  } catch (e) {}
  //use a recursive self-adjusting timer to avoid time drift
  TestStats.setStart(performance.now());
  TestTimer.start();
  return true;
}

interface RestartOptions {
  withSameWordset?: boolean;
  nosave?: boolean;
  event?: JQuery.KeyDownEvent;
  practiseMissed?: boolean;
  noAnim?: boolean;
  tribeOverride?: boolean;
}

// withSameWordset = false,
// _?: boolean, // this is nosave and should be renamed to nosave when needed
// event?: JQuery.KeyDownEvent,
// practiseMissed = false,
// noAnim = false

export function restart(options = {} as RestartOptions): void {
  const defaultOptions = {
    withSameWordset: false,
    practiseMissed: false,
    noAnim: false,
    nosave: false,
    tribeOverride: false,
  };

  options = { ...defaultOptions, ...options };

  if (
    TestUI.testRestarting ||
    TestUI.resultCalculating ||
    (TribeState.getState() > 5 && !options.tribeOverride)
  ) {
    event?.preventDefault();
    return;
  }
  if (ActivePage.get() == "test" && !TestUI.resultVisible) {
    if (!ManualRestart.get()) {
      if (
        TestWords.hasTab &&
        !options.event?.shiftKey &&
        Config.quickRestart !== "esc"
      ) {
        return;
      }
      if (Config.mode !== "zen") event?.preventDefault();
      if (
        !Misc.canQuickRestart(
          Config.mode,
          Config.words,
          Config.time,
          CustomText,
          CustomTextState.isCustomTextLong() ?? false
        )
      ) {
        let message = "Use your mouse to confirm.";
        if (Config.quickRestart === "tab") {
          message = "Press shift + tab or use your mouse to confirm.";
        } else if (Config.quickRestart === "esc") {
          message = "Press shift + escape or use your mouse to confirm.";
        }
        Notifications.add(
          `Quick restart disabled in long tests. ${message}`,
          0,
          4
        );
        return;
      }
      // }else{
      //   return;
      // }
    }
  }
  if (TestActive.get()) {
    if (
      Config.repeatQuotes === "typing" &&
      Config.mode === "quote" &&
      Config.language.startsWith(TestWords.randomQuote.language)
    ) {
      options.withSameWordset = true;
    }
    if (TestState.isRepeated) {
      options.withSameWordset = true;
    }

    if (TestState.savingEnabled) {
      TestInput.pushKeypressesToHistory();
      const testSeconds = TestStats.calculateTestSeconds(performance.now());
      const afkseconds = TestStats.calculateAfkSeconds(testSeconds);
      let tt = Misc.roundTo2(testSeconds - afkseconds);
      if (tt < 0) tt = 0;
      TestStats.incrementIncompleteSeconds(tt);
      TestStats.incrementRestartCount();
      const acc = Misc.roundTo2(TestStats.calculateAccuracy());
      TestStats.pushIncompleteTest(acc, tt);
    }
  }

  if (Config.mode == "zen") {
    $("#words").empty();
  }

  if (Config.language.startsWith("korean")) {
    koInputVisual.innerText = " ";
    Config.mode !== "zen"
      ? $("#koInputVisualContainer").show()
      : $("#koInputVisualContainer").hide();
  } else {
    $("#koInputVisualContainer").hide();
  }

  if (
    PractiseWords.before.mode !== null &&
    !options.withSameWordset &&
    !options.practiseMissed
  ) {
    Notifications.add("Reverting to previous settings.", 0);
    if (PractiseWords.before.punctuation !== null) {
      UpdateConfig.setPunctuation(PractiseWords.before.punctuation);
    }
    if (PractiseWords.before.numbers !== null) {
      UpdateConfig.setNumbers(PractiseWords.before.numbers);
    }
    UpdateConfig.setMode(PractiseWords.before.mode);
    PractiseWords.resetBefore();
  }

  let repeatWithPace = false;
  if (TestUI.resultVisible && Config.repeatedPace && options.withSameWordset) {
    repeatWithPace = true;
  }

  $("#words").stop(true, true);
  $("#words .smoothScroller").stop(true, true).remove();

  ManualRestart.reset();
  TestTimer.clear();
  TestStats.restart();
  TestInput.restart();
  TestInput.corrected.reset();
  ShiftTracker.reset();
  Caret.hide();
  TestActive.set(false);
  Replay.stopReplayRecording();
  LiveWpm.hide();
  TribeDelta.hide();
  LiveAcc.hide();
  LiveBurst.hide();
  TimerProgress.hide();
  Replay.pauseReplay();
  TestInput.setBailout(false);
  PaceCaret.reset();
  Monkey.hide();
  TestInput.input.setKoreanStatus(false);

  $("#showWordHistoryButton").removeClass("loaded");
  $("#restartTestButton").blur();
  MemoryFunboxTimer.reset();
  QuoteRatePopup.clearQuoteStats();
  if (ActivePage.get() == "test" && window.scrollY > 0) {
    window.scrollTo({ top: 0, behavior: "smooth" });
  }
  $("#wordsInput").val(" ");

  TestUI.reset();

  $("#timerNumber").css("opacity", 0);
  let el = null;
  if (TestUI.resultVisible) {
    //results are being displayed
    el = $("#result");
  } else {
    //words are being displayed
    el = $("#typingTest");
  }
  if (TestUI.resultVisible) {
    if (
      Config.randomTheme !== "off" &&
      !PageTransition.get()
      // && Config.customThemeId === ""
    ) {
      ThemeController.randomizeTheme();
    }
    AccountButton.skipXpBreakdown();
  }
  TestUI.setResultVisible(false);
  PageTransition.set(true);
  TestUI.setTestRestarting(true);
  el.stop(true, true).animate(
    {
      opacity: 0,
    },
    options.noAnim ? 0 : 125,
    async () => {
      if (ActivePage.get() == "test") {
        AdController.updateTestPageAds(false);
        if (TribeState.getState() < 5) {
          Focus.set(false);
        } else {
          Focus.set(true);
        }
      }
      if (TribeState.getState() > 5) {
        TestConfig.hide();
      } else {
        TestConfig.show();
      }
      TestUI.focusWords();
      $("#monkey .fast").stop(true, true).css("opacity", 0);
      $("#monkey").stop(true, true).css({ animationDuration: "0s" });
      $("#typingTest").css("opacity", 0).removeClass("hidden");
      $("#wordsInput").val(" ");
      AdController.destroyResult();
      $("#resultWordsHistory .words").empty();
      $("#resultReplay #replayWords").empty();
      let shouldQuoteRepeat = false;
      if (
        Config.mode === "quote" &&
        Config.repeatQuotes === "typing" &&
        failReason !== ""
      ) {
        shouldQuoteRepeat = true;
      }

      await Funbox.rememberSettings();

      if (options.withSameWordset) {
        const funboxToPush = FunboxList.get(Config.funbox)
          .find((f) => f.properties?.find((fp) => fp.startsWith("toPush")))
          ?.properties?.find((fp) => fp.startsWith("toPush:"));
        if (funboxToPush) {
          const toPushCount = +funboxToPush.split(":")[1];
          const toPush = [];
          for (let i = 0; i < toPushCount; i++) {
            toPush.push(TestWords.words.get(i));
          }
          TestWords.words.reset();
          toPush.forEach((word) => TestWords.words.push(word));
        }
      }
      if (!options.withSameWordset && !shouldQuoteRepeat) {
        TestState.setRepeated(false);
        TestState.setPaceRepeat(repeatWithPace);
        TestWords.setHasTab(false);
        await init();
        await PaceCaret.init();
      } else {
        TestState.setRepeated(true);
        TestState.setPaceRepeat(repeatWithPace);
        TestActive.set(false);
        Replay.stopReplayRecording();
        TestWords.words.resetCurrentIndex();
        TestInput.input.reset();
        TestUI.showWords();
        if (Config.keymapMode === "next" && Config.mode !== "zen") {
          KeymapEvent.highlight(
            TestWords.words
              .getCurrent()
              .substring(
                TestInput.input.current.length,
                TestInput.input.current.length + 1
              )
              .toString()
          );
        }
        Funbox.toggleScript(TestWords.words.getCurrent());
        await PaceCaret.init();
      }
      failReason = "";
      if (Config.mode === "quote") {
        TestState.setRepeated(false);
      }
      if (Config.keymapMode !== "off") {
        Keymap.show();
      } else {
        Keymap.hide();
      }
      (<HTMLElement>(
        document.querySelector("#miniTimerAndLiveWpm .wpm")
      )).innerHTML = "0";
      (<HTMLElement>(
        document.querySelector("#miniTimerAndLiveWpm .acc")
      )).innerHTML = "100%";
      (<HTMLElement>(
        document.querySelector("#miniTimerAndLiveWpm .burst")
      )).innerHTML = "0";
      (<HTMLElement>document.querySelector("#liveWpm")).innerHTML = "0";
      (<HTMLElement>document.querySelector("#liveAcc")).innerHTML = "100%";
      (<HTMLElement>document.querySelector("#liveBurst")).innerHTML = "0";

      for (const f of FunboxList.get(Config.funbox)) {
        if (f.functions?.restart) f.functions.restart();
      }

      if (Config.showAverage !== "off") {
        Last10Average.update().then(() => {
          ModesNotice.update();
        });
      }

      const mode2 = Misc.getMode2(Config, TestWords.randomQuote);
      let fbtext = "";
      if (Config.funbox !== "none") {
        fbtext = " " + Config.funbox.split("#").join(" ");
      }
      $(".pageTest #premidTestMode").text(
        `${Config.mode} ${mode2} ${Config.language.replace(/_/g, " ")}${fbtext}`
      );
      $(".pageTest #premidSecondsLeft").text(Config.time);

      $("#result").addClass("hidden");
      $("#testModesNotice").removeClass("hidden").css({
        opacity: 1,
      });
      // resetPaceCaret();
      ModesNotice.update();
      ManualRestart.reset();
      $("#typingTest")
        .css("opacity", 0)
        .removeClass("hidden")
        .stop(true, true)
        .animate(
          {
            opacity: 1,
          },
          options.noAnim ? 0 : 125,
          () => {
            TestUI.setTestRestarting(false);
            // resetPaceCaret();
            PbCrown.hide();
            TestTimer.clear();
            if (!Misc.isPopupVisible("commandLineWrapper")) {
              TestUI.focusWords();
            }
            // ChartController.result.update();
            PageTransition.set(false);
          }
        );
    }
  );
}

function getFunboxWord(word: string, wordset?: Misc.Wordset): string {
  const wordFunbox = FunboxList.get(Config.funbox).find(
    (f) => f.functions?.getWord
  );
  if (wordFunbox?.functions?.getWord) {
    word = wordFunbox.functions.getWord(wordset);
  }
  return word;
}

function applyFunboxesToWord(word: string): string {
  for (const f of FunboxList.get(Config.funbox)) {
    if (f.functions?.alterText) {
      word = f.functions.alterText(word);
    }
  }
  return word;
}

async function applyBritishEnglishToWord(word: string): Promise<string> {
  if (Config.britishEnglish && /english/.test(Config.language)) {
    word = await BritishEnglish.replace(word);
  }
  return word;
}

function applyLazyModeToWord(
  word: string,
  language: MonkeyTypes.LanguageObject
): string {
  if (Config.lazyMode === true && !language.noLazyMode) {
    word = LazyMode.replaceAccents(word, language.accents);
  }
  return word;
}

async function getNextWord(
  wordset: Misc.Wordset,
  language: MonkeyTypes.LanguageObject,
  wordsBound: number
): Promise<string> {
  let randomWord = wordset.randomWord();
  const previousWord = TestWords.words.get(TestWords.words.length - 1, true);
  const previousWord2 = TestWords.words.get(TestWords.words.length - 2, true);
  if (Config.mode === "quote") {
    randomWord =
      TestWords.randomQuote.textSplit?.[TestWords.words.length] ?? "";
  } else if (
    Config.mode == "custom" &&
    !CustomText.isWordRandom &&
    !CustomText.isTimeRandom
  ) {
    randomWord = CustomText.text[TestWords.words.length];
  } else if (
    Config.mode == "custom" &&
    (CustomText.isWordRandom || CustomText.isTimeRandom) &&
    (wordset.length < 4 || PractiseWords.before.mode !== null)
  ) {
    randomWord = wordset.randomWord();
  } else {
    let regenarationCount = 0; //infinite loop emergency stop button
    while (
      regenarationCount < 100 &&
      (previousWord == randomWord ||
        previousWord2 == randomWord ||
        (Config.mode !== "custom" &&
          !Config.punctuation &&
          randomWord == "I") ||
        (Config.mode !== "custom" &&
          !Config.punctuation &&
          !Config.language.startsWith("code") &&
          /[-=_+[\]{};'\\:"|,./<>?]/i.test(randomWord)) ||
        (Config.mode !== "custom" &&
          !Config.numbers &&
          /[0-9]/i.test(randomWord)))
    ) {
      regenarationCount++;
      randomWord = wordset.randomWord();
    }
  }

  if (randomWord === undefined) {
    randomWord = wordset.randomWord();
  }

  if (
    Config.mode !== "custom" &&
    Config.mode !== "quote" &&
    /[A-Z]/.test(randomWord) &&
    !Config.punctuation &&
    !Config.language.startsWith("german") &&
    !Config.language.startsWith("swiss_german") &&
    !Config.language.startsWith("code")
  ) {
    randomWord = randomWord.toLowerCase();
  }

  randomWord = randomWord.replace(/ +/gm, " ");
  randomWord = randomWord.replace(/(^ )|( $)/gm, "");
  randomWord = applyLazyModeToWord(randomWord, language);
  randomWord = getFunboxWord(randomWord, wordset);
  randomWord = await applyBritishEnglishToWord(randomWord);

  if (Config.punctuation) {
    randomWord = await punctuateWord(
      TestWords.words.get(TestWords.words.length - 1),
      randomWord,
      TestWords.words.length,
      wordsBound
    );
  }
  if (Config.numbers) {
    if (Random.get() < 0.1) {
      randomWord = Misc.getNumbers(4);

      if (Config.language.startsWith("kurdish")) {
        randomWord = Misc.convertNumberToArabic(randomWord);
      } else if (Config.language.startsWith("nepali")) {
        randomWord = Misc.convertNumberToNepali(randomWord);
      }
    }
  }

  randomWord = applyFunboxesToWord(randomWord);

  return randomWord;
}

let rememberLazyMode: boolean;
export async function init(): Promise<void> {
  if (TribeState.getState() > 5 && TribeState.getRoom()) {
    Random.setSeed(TribeState.getRoom()?.seed.toString() ?? "");
  }
  TestActive.set(false);
  MonkeyPower.reset();
  Replay.stopReplayRecording();
  TestWords.words.reset();
  TestUI.setCurrentWordElementIndex(0);
  // accuracy = {
  //   correct: 0,
  //   incorrect: 0,
  // };

  TestInput.input.resetHistory();
  TestInput.input.resetCurrent();

  if (ActivePage.get() == "test") {
    await Funbox.activate();
  }

  if (Config.quoteLength.includes(-3) && !Auth?.currentUser) {
    UpdateConfig.setQuoteLength(-1);
  }
  let language;
  try {
    language = await Misc.getLanguage(Config.language);
  } catch (e) {
    Notifications.add(
      Misc.createErrorMessage(e, "Failed to load language"),
      -1
    );
  }
  if (language && language.name !== Config.language) {
    UpdateConfig.setLanguage("english");
  }

  if (!language) {
    UpdateConfig.setLanguage("english");
    try {
      language = await Misc.getLanguage(Config.language);
    } catch (e) {
      Notifications.add(
        Misc.createErrorMessage(e, "Failed to load language"),
        -1
      );
      return;
    }
  }

  if (Config.mode === "quote") {
    let group;
    try {
      group = await Misc.findCurrentGroup(Config.language);
    } catch (e) {
      console.error(
        Misc.createErrorMessage(e, "Failed to find current language group")
      );
      return;
    }
    if (group && group.name !== "code" && group.name !== Config.language) {
      UpdateConfig.setLanguage(group.name);
    }
  }

  if (Config.tapeMode !== "off" && !language.leftToRight) {
    Notifications.add("This language does not support tape mode.", 0);
    UpdateConfig.setTapeMode("off");
  }

  if (Config.lazyMode === true && language.noLazyMode) {
    rememberLazyMode = true;
    Notifications.add("This language does not support lazy mode.", 0);
    UpdateConfig.setLazyMode(false, true);
  } else if (rememberLazyMode === true && !language.noLazyMode) {
    UpdateConfig.setLazyMode(true, true);
  }

  if (Config.lazyMode === false && !language.noLazyMode) {
    rememberLazyMode = false;
  }

  let wordsBound = 100;

  const funboxToPush = FunboxList.get(Config.funbox)
    .find((f) => f.properties?.find((fp) => fp.startsWith("toPush")))
    ?.properties?.find((fp) => fp.startsWith("toPush:"));
  if (funboxToPush) {
    wordsBound = +funboxToPush.split(":")[1];
    if (Config.mode === "words" && Config.words < wordsBound) {
      wordsBound = Config.words;
    }
  } else if (Config.showAllLines) {
    if (Config.mode === "quote") {
      wordsBound = 100;
    } else if (Config.mode === "custom") {
      if (CustomText.isWordRandom) {
        wordsBound = CustomText.word;
      } else if (CustomText.isTimeRandom) {
        wordsBound = 100;
      } else {
        wordsBound = CustomText.text.length;
      }
    } else if (Config.mode != "time") {
      wordsBound = Config.words;
    }
  } else {
    if (Config.mode === "words" && Config.words < wordsBound) {
      wordsBound = Config.words;
    }
    if (
      Config.mode == "custom" &&
      CustomText.isWordRandom &&
      CustomText.word < wordsBound
    ) {
      wordsBound = CustomText.word;
    }
    if (Config.mode == "custom" && CustomText.isTimeRandom) {
      wordsBound = 100;
    }
    if (
      Config.mode == "custom" &&
      !CustomText.isWordRandom &&
      !CustomText.isTimeRandom &&
      CustomText.text.length < wordsBound
    ) {
      wordsBound = CustomText.text.length;
    }
  }

  if (
    (Config.mode === "custom" &&
      CustomText.isWordRandom &&
      CustomText.word == 0) ||
    (Config.mode === "custom" &&
      CustomText.isTimeRandom &&
      CustomText.time == 0)
  ) {
    wordsBound = 100;
  }

  if (Config.mode === "words" && Config.words === 0) {
    wordsBound = 100;
  }

  if (
    Config.mode == "time" ||
    Config.mode == "words" ||
    Config.mode == "custom"
  ) {
    let wordList = language.words;
    if (Config.mode == "custom") {
      wordList = CustomText.text;
    }
    const wordset = await Wordset.withWords(wordList);
    let wordCount = 0;

    const sectionFunbox = FunboxList.get(Config.funbox).find(
      (f) => f.functions?.pullSection
    );
    if (sectionFunbox?.functions?.pullSection) {
      while (
        (Config.mode == "words" && Config.words >= wordCount) ||
        (Config.mode === "time" && wordCount < 100)
      ) {
        const section = await sectionFunbox.functions.pullSection(
          Config.language
        );

        if (section === false) {
          Notifications.add(
            "Error while getting section. Please try again later",
            -1
          );
          UpdateConfig.toggleFunbox(sectionFunbox.name);
          restart();
          return;
        }

        if (section === undefined) continue;

        for (const word of section.words) {
          if (wordCount >= Config.words && Config.mode == "words") {
            wordCount++;
            break;
          }
          wordCount++;
          TestWords.words.push(word);
        }
      }
    }

    if (wordCount == 0) {
      for (let i = 0; i < wordsBound; i++) {
        const randomWord = await getNextWord(wordset, language, wordsBound);

        if (/\t/g.test(randomWord)) {
          TestWords.setHasTab(true);
        }

        const te = randomWord.replace(/\n/g, "\n ").replace(/ $/g, "");

        if (/ +/.test(te)) {
          const randomList = te.split(" ");
          let id = 0;
          while (id < randomList.length) {
            TestWords.words.push(randomList[id]);
            id++;

            if (
              TestWords.words.length == wordsBound &&
              Config.mode == "custom" &&
              CustomText.isWordRandom
            ) {
              break;
            }
          }
          if (
            Config.mode == "custom" &&
            !CustomText.isWordRandom &&
            !CustomText.isTimeRandom
          ) {
            //
          } else {
            i = TestWords.words.length - 1;
          }
        } else {
          TestWords.words.push(randomWord);
        }
      }
    }
  } else if (Config.mode === "quote") {
    const languageToGet = Config.language.startsWith("swiss_german")
      ? "german"
      : Config.language;

    const quotesCollection = await QuotesController.getQuotes(
      languageToGet,
      Config.quoteLength,
      TribeState.getState() >= 5
    );

    if (quotesCollection.length === 0) {
      TestUI.setTestRestarting(false);
      Notifications.add(
        `No ${Config.language
          .replace(/_\d*k$/g, "")
          .replace(/_/g, " ")} quotes found`,
        0
      );
      if (Auth?.currentUser) {
        QuoteSubmitPopup.show(false);
      }
      UpdateConfig.setMode("words");
      restart();
      return;
    }

    let rq: MonkeyTypes.Quote | undefined = undefined;
    if (Config.quoteLength.includes(-2) && Config.quoteLength.length === 1) {
      const targetQuote = QuotesController.getQuoteById(
        QuoteSearchPopup.selectedId
      );
      if (targetQuote === undefined) {
        rq = <MonkeyTypes.Quote>quotesCollection.groups[0][0];
        Notifications.add("Quote Id Does Not Exist", 0);
      } else {
        rq = targetQuote;
      }
    } else if (Config.quoteLength.includes(-3)) {
      const randomQuote = QuotesController.getRandomFavoriteQuote(
        Config.language
      );

      if (randomQuote === null) {
        Notifications.add("No favorite quotes found", 0);
        UpdateConfig.setQuoteLength(-1);
        restart();
        return;
      }

      rq = randomQuote;
    } else {
      const randomQuote = QuotesController.getRandomQuote(
        TribeState.getState() >= 5
      );
      if (randomQuote === null) {
        Notifications.add("No quotes found for selected quote length", 0);
        TestUI.setTestRestarting(false);
        return;
      }

      rq = randomQuote;
    }

    if (rq === undefined) return;

    rq.text = rq.text.replace(/ +/gm, " ");
    rq.text = rq.text.replace(/\\\\t/gm, "\t");
    rq.text = rq.text.replace(/\\\\n/gm, "\n");
    rq.text = rq.text.replace(/\\t/gm, "\t");
    rq.text = rq.text.replace(/\\n/gm, "\n");
    rq.text = rq.text.replace(/( *(\r\n|\r|\n) *)/g, "\n ");
    rq.text = rq.text.replace(/…/g, "...");
    rq.text = rq.text.trim();
    rq.textSplit = rq.text.split(" ");
    rq.language = Config.language.replace(/_\d*k$/g, "");

    TestWords.setRandomQuote(rq);

    const w = TestWords.randomQuote.textSplit;

    if (w === undefined) return;

    wordsBound = Math.min(wordsBound, w.length);

    for (let i = 0; i < wordsBound; i++) {
      if (/\t/g.test(w[i])) {
        TestWords.setHasTab(true);
      }

      w[i] = applyLazyModeToWord(w[i], language);
      w[i] = applyFunboxesToWord(w[i]);
      w[i] = await applyBritishEnglishToWord(w[i]);

      if (Config.language === "swiss_german") {
        w[i] = w[i].replace(/ß/g, "ss");
      }

      TestWords.words.push(w[i]);
    }
  }
  //handle right-to-left languages
  if (language.leftToRight) {
    TestUI.arrangeCharactersLeftToRight();
  } else {
    TestUI.arrangeCharactersRightToLeft();
  }
  if (language.ligatures) {
    $("#words").addClass("withLigatures");
    $("#resultWordsHistory .words").addClass("withLigatures");
    $("#resultReplay .words").addClass("withLigatures");
  } else {
    $("#words").removeClass("withLigatures");
    $("#resultWordsHistory .words").removeClass("withLigatures");
    $("#resultReplay .words").removeClass("withLigatures");
  }
  // if (Config.mode == "zen") {
  //   // Creating an empty active word element for zen mode
  //   $("#words").append('<div class="word active"></div>');
  //   $("#words").css("height", "auto");
  //   $("#wordsWrapper").css("height", "auto");
  // } else {
  TestUI.showWords();
  if (Config.keymapMode === "next" && Config.mode !== "zen") {
    KeymapEvent.highlight(
      TestWords.words
        .getCurrent()
        .substring(
          TestInput.input.current.length,
          TestInput.input.current.length + 1
        )
        .toString()
    );
  }
  Funbox.toggleScript(TestWords.words.getCurrent());
  // }
}

export async function addWord(): Promise<void> {
  let bound = 100;
  const funboxToPush = FunboxList.get(Config.funbox)
    .find((f) => f.properties?.find((fp) => fp.startsWith("toPush")))
    ?.properties?.find((fp) => fp.startsWith("toPush:"));
  const toPushCount: string | undefined = funboxToPush?.split(":")[1];
  if (toPushCount) bound = +toPushCount - 1;
  if (
    TestWords.words.length - TestInput.input.history.length > bound ||
    (Config.mode === "words" &&
      TestWords.words.length >= Config.words &&
      Config.words > 0) ||
    (Config.mode === "custom" &&
      CustomText.isWordRandom &&
      TestWords.words.length >= CustomText.word &&
      CustomText.word != 0) ||
    (Config.mode === "custom" &&
      !CustomText.isWordRandom &&
      !CustomText.isTimeRandom &&
      TestWords.words.length >= CustomText.text.length) ||
    (Config.mode === "quote" &&
      TestWords.words.length >= (TestWords.randomQuote.textSplit?.length ?? 0))
  ) {
    return;
  }

  const sectionFunbox = FunboxList.get(Config.funbox).find(
    (f) => f.functions?.pullSection
  );
  if (sectionFunbox?.functions?.pullSection) {
    if (TestWords.words.length - TestWords.words.currentIndex < 20) {
      const section = await sectionFunbox.functions.pullSection(
        Config.language
      );

      if (section === false) {
        Notifications.add(
          "Error while getting section. Please try again later",
          -1
        );
        UpdateConfig.toggleFunbox(sectionFunbox.name);
        restart();
        return;
      }

      if (section === undefined) return;

      let wordCount = 0;
      for (const word of section.words) {
        if (wordCount >= Config.words && Config.mode == "words") {
          break;
        }
        wordCount++;
        TestWords.words.push(word);
        TestUI.addWord(word);
      }
    }
  }

  const language: MonkeyTypes.LanguageObject =
    Config.mode !== "custom"
      ? await Misc.getCurrentLanguage(Config.language)
      : {
          //borrow the direction of the current language
          ...(await Misc.getCurrentLanguage(Config.language)),
          words: CustomText.text,
        };
  const wordset = await Wordset.withWords(language.words);

  const randomWord = await getNextWord(wordset, language, bound);

  const split = randomWord.split(" ");
  if (split.length > 1) {
    split.forEach((word) => {
      TestWords.words.push(word);
      TestUI.addWord(word);
    });
  } else {
    TestWords.words.push(randomWord);
    TestUI.addWord(randomWord);
  }
}

interface CompletedEvent extends MonkeyTypes.Result<MonkeyTypes.Mode> {
  keySpacing: number[] | "toolong";
  keyDuration: number[] | "toolong";
  customText: MonkeyTypes.CustomText;
  wpmConsistency: number;
  lang: string;
  challenge?: string | null;
}

type PartialCompletedEvent = Omit<Partial<CompletedEvent>, "chartData"> & {
  chartData: Partial<MonkeyTypes.ChartData>;
};

interface RetrySaving {
  completedEvent: CompletedEvent | null;
  canRetry: boolean;
}

const retrySaving: RetrySaving = {
  completedEvent: null,
  canRetry: false,
};

export async function retrySavingResult(): Promise<void> {
  const { completedEvent } = retrySaving;

  if (completedEvent === null) {
    Notifications.add(
      "Could not retry saving the result as the result no longer exists.",
      0,
      -1
    );

    return;
  }

  if (!retrySaving.canRetry) {
    return;
  }

  retrySaving.canRetry = false;
  $("#retrySavingResultButton").addClass("hidden");

  AccountButton.loading(true);

  Notifications.add("Retrying to save...");

  const tribeChartData = {
    wpm: [...(completedEvent.chartData as MonkeyTypes.ChartData).wpm],
    raw: [...(completedEvent.chartData as MonkeyTypes.ChartData).raw],
    err: [...(completedEvent.chartData as MonkeyTypes.ChartData).err],
  };

  saveResult(completedEvent, tribeChartData, true);
}

function buildCompletedEvent(difficultyFailed: boolean): CompletedEvent {
  //build completed event object
  const completedEvent: PartialCompletedEvent = {
    wpm: undefined,
    rawWpm: undefined,
    charStats: undefined,
    acc: undefined,
    mode: Config.mode,
    mode2: undefined,
    quoteLength: -1,
    punctuation: Config.punctuation,
    numbers: Config.numbers,
    lazyMode: Config.lazyMode,
    timestamp: Date.now(),
    language: Config.language,
    restartCount: TestStats.restartCount,
    incompleteTests: TestStats.incompleteTests,
    incompleteTestSeconds:
      TestStats.incompleteSeconds < 0
        ? 0
        : Misc.roundTo2(TestStats.incompleteSeconds),
    difficulty: Config.difficulty,
    blindMode: Config.blindMode,
    tags: undefined,
    keySpacing: TestInput.keypressTimings.spacing.array,
    keyDuration: TestInput.keypressTimings.duration.array,
    consistency: undefined,
    keyConsistency: undefined,
    funbox: Config.funbox,
    bailedOut: TestInput.bailout,
    chartData: {
      wpm: TestInput.wpmHistory,
      raw: undefined,
      err: undefined,
    },
    customText: undefined,
    testDuration: undefined,
    afkDuration: undefined,
  };

  // stats
  const stats = TestStats.calculateStats();
  if (stats.time % 1 != 0 && Config.mode !== "time") {
    TestStats.setLastSecondNotRound();
  }
  TestStats.setLastTestWpm(stats.wpm);
  completedEvent.wpm = stats.wpm;
  completedEvent.rawWpm = stats.wpmRaw;
  completedEvent.charStats = [
    stats.correctChars + stats.correctSpaces,
    stats.incorrectChars,
    stats.extraChars,
    stats.missedChars,
  ];
  completedEvent.acc = stats.acc;

  // if the last second was not rounded, add another data point to the history
  if (TestStats.lastSecondNotRound && !difficultyFailed) {
    const wpmAndRaw = TestStats.calculateWpmAndRaw();
    TestInput.pushToWpmHistory(wpmAndRaw.wpm);
    TestInput.pushToRawHistory(wpmAndRaw.raw);
    TestInput.pushKeypressesToHistory();
  }

  //consistency
  const rawPerSecond = TestInput.keypressPerSecond.map((f) =>
    Math.round((f.count / 5) * 60)
  );

  //adjust last second if last second is not round
  // if (TestStats.lastSecondNotRound && stats.time % 1 >= 0.1) {
  if (
    Config.mode !== "time" &&
    TestStats.lastSecondNotRound &&
    stats.time % 1 >= 0.5
  ) {
    const timescale = 1 / (stats.time % 1);

    //multiply last element of rawBefore by scale, and round it
    rawPerSecond[rawPerSecond.length - 1] = Math.round(
      rawPerSecond[rawPerSecond.length - 1] * timescale
    );
  }

  const stddev = Misc.stdDev(rawPerSecond);
  const avg = Misc.mean(rawPerSecond);
  let consistency = Misc.roundTo2(Misc.kogasa(stddev / avg));
  let keyConsistencyArray =
    TestInput.keypressTimings.spacing.array === "toolong"
      ? []
      : TestInput.keypressTimings.spacing.array.slice();
  if (keyConsistencyArray.length > 0) {
    keyConsistencyArray = keyConsistencyArray.slice(
      0,
      keyConsistencyArray.length - 1
    );
  }
  let keyConsistency = Misc.roundTo2(
    Misc.kogasa(
      Misc.stdDev(keyConsistencyArray) / Misc.mean(keyConsistencyArray)
    )
  );
  if (!consistency || isNaN(consistency)) {
    consistency = 0;
  }
  if (!keyConsistency || isNaN(keyConsistency)) {
    keyConsistency = 0;
  }
  completedEvent.keyConsistency = keyConsistency;
  completedEvent.consistency = consistency;
  completedEvent.chartData.raw = rawPerSecond;

  //wpm consistency
  const stddev3 = Misc.stdDev(completedEvent.chartData.wpm ?? []);
  const avg3 = Misc.mean(completedEvent.chartData.wpm ?? []);
  const wpmConsistency = Misc.roundTo2(Misc.kogasa(stddev3 / avg3));
  completedEvent.wpmConsistency = isNaN(wpmConsistency) ? 0 : wpmConsistency;

  completedEvent.testDuration = parseFloat(stats.time.toString());
  completedEvent.afkDuration = TestStats.calculateAfkSeconds(
    completedEvent.testDuration
  );

  completedEvent.chartData.err = [];
  for (let i = 0; i < TestInput.keypressPerSecond.length; i++) {
    completedEvent.chartData.err.push(TestInput.keypressPerSecond[i].errors);
  }

  if (Config.mode === "quote") {
    completedEvent.quoteLength = TestWords.randomQuote.group;
    completedEvent.language = Config.language.replace(/_\d*k$/g, "");
  } else {
    delete completedEvent.quoteLength;
  }

  // @ts-ignore TODO fix this
  completedEvent.mode2 = Misc.getMode2(Config, TestWords.randomQuote);

  if (Config.mode === "custom") {
    completedEvent.customText = <MonkeyTypes.CustomText>{};
    completedEvent.customText.textLen = CustomText.text.length;
    completedEvent.customText.isWordRandom = CustomText.isWordRandom;
    completedEvent.customText.isTimeRandom = CustomText.isTimeRandom;
    completedEvent.customText.word = CustomText.word;
    completedEvent.customText.time = CustomText.time;
  } else {
    delete completedEvent.customText;
  }

  //tags
  const activeTagsIds: string[] = [];
  try {
    DB.getSnapshot()?.tags?.forEach((tag) => {
      if (tag.active === true) {
        activeTagsIds.push(tag._id);
      }
    });
  } catch (e) {}
  completedEvent.tags = activeTagsIds;

  if (completedEvent.mode != "custom") delete completedEvent.customText;

  return <CompletedEvent>completedEvent;
}

let resolveTestSavePromise: (value: TribeTypes.ResultResolve) => void;
let testSavePromise: Promise<TribeTypes.ResultResolve> = new Promise(
  (resolve) => {
    resolveTestSavePromise = resolve;
  }
);

export async function finish(difficultyFailed = false): Promise<void> {
  if (!TestActive.get()) return;
  if (TestInput.input.current.length != 0) {
    TestInput.input.pushHistory();
    TestInput.corrected.pushHistory();
    Replay.replayGetWordsList(TestInput.input.history);
  }

  testSavePromise = new Promise((resolve) => {
    resolveTestSavePromise = resolve;
  });

  TestInput.recordKeypressSpacing(); //this is needed in case there is afk time at the end - to make sure test duration makes sense

  TestUI.setResultCalculating(true);
  TestUI.setResultVisible(true);
  TestStats.setEnd(performance.now());
  TestActive.set(false);
  Replay.stopReplayRecording();
  Focus.set(false);
  Caret.hide();
  LiveWpm.hide();
  TribeDelta.hide();
  TribeDelta.hideBar();
  PbCrown.hide();
  LiveAcc.hide();
  LiveBurst.hide();
  TimerProgress.hide();
  OutOfFocus.hide();
  TestTimer.clear();
  Funbox.clear();
  Monkey.hide();
  ModesNotice.update();

  //need one more calculation for the last word if test auto ended
  if (TestInput.burstHistory.length !== TestInput.input.getHistory().length) {
    const burst = TestStats.calculateBurst();
    TestInput.pushBurstToHistory(burst);
  }

  //remove afk from zen
  if (Config.mode == "zen" || TestInput.bailout) {
    TestStats.removeAfkData();
  }

  const completedEvent = buildCompletedEvent(difficultyFailed);

  function countUndefined(input: unknown): number {
    if (typeof input === "number") {
      return isNaN(input) ? 1 : 0;
    } else if (typeof input === "undefined") {
      return 1;
    } else if (typeof input === "object" && input !== null) {
      return Object.values(input).reduce(
        (a, b) => a + countUndefined(b),
        0
      ) as number;
    } else {
      return 0;
    }
  }

  let dontSave = false;

  if (countUndefined(completedEvent) > 0) {
    console.log(completedEvent);
    Notifications.add(
      "Failed to build result object: One of the fields is undefined or NaN",
      -1
    );
    dontSave = true;
  }

  ///////// completed event ready

  //afk check
  const kps = TestInput.keypressPerSecond.slice(-5);
  let afkDetected = kps.every((second) => second.afk);
  if (TestInput.bailout) afkDetected = false;

  resolve = {};

  let tooShort = false;
  //fail checks
  if (difficultyFailed) {
    Notifications.add(`Test failed - ${failReason}`, 0, 1);
    dontSave = true;
    resolve.failed = true;
    resolve.failedReason = failReason;
    // resolveTestSavePromise({
    //   failed: true,
    //   failedReason: failReason,
    // });
  } else if (afkDetected) {
    Notifications.add("Test invalid - AFK detected", 0);
    dontSave = true;
    resolve.afk = true;
    TribeState.setAutoReady(false);
    // resolveTestSavePromise({
    //   afk: true,
    // });
  } else if (TestState.isRepeated) {
    Notifications.add("Test invalid - repeated", 0);
    dontSave = true;
    resolve.repeated = true;
    // resolveTestSavePromise({
    //   repeated: true,
    // });
  } else if (
    (Config.mode === "time" &&
      completedEvent.mode2 < 15 &&
      completedEvent.mode2 > 0) ||
    (Config.mode === "time" &&
      completedEvent.mode2 == 0 &&
      completedEvent.testDuration < 15) ||
    (Config.mode === "words" &&
      completedEvent.mode2 < 10 &&
      completedEvent.mode2 > 0) ||
    (Config.mode === "words" &&
      completedEvent.mode2 == 0 &&
      completedEvent.testDuration < 15) ||
    (Config.mode === "custom" &&
      !CustomText.isWordRandom &&
      !CustomText.isTimeRandom &&
      CustomText.text.length < 10) ||
    (Config.mode === "custom" &&
      CustomText.isWordRandom &&
      !CustomText.isTimeRandom &&
      CustomText.word < 10) ||
    (Config.mode === "custom" &&
      !CustomText.isWordRandom &&
      CustomText.isTimeRandom &&
      CustomText.time < 15) ||
    (Config.mode === "zen" && completedEvent.testDuration < 15)
  ) {
    Notifications.add("Test invalid - too short", 0);
    tooShort = true;
    dontSave = true;
    resolve.tooShort = true;
    // resolveTestSavePromise({
    //   tooShort: true,
    // });
  } else if (completedEvent.wpm < 0 || completedEvent.wpm > 350) {
    Notifications.add("Test invalid - wpm", 0);
    TestStats.setInvalid();
    dontSave = true;
<<<<<<< HEAD
    resolve.valid = false;
  } else if (completedEvent.rawWpm < 0 || completedEvent.rawWpm > 350) {
=======
  } else if (
    completedEvent.rawWpm < 0 ||
    (completedEvent.rawWpm > 350 &&
      completedEvent.mode != "words" &&
      completedEvent.mode2 != "10") ||
    (completedEvent.rawWpm > 420 &&
      completedEvent.mode == "words" &&
      completedEvent.mode2 == "10")
  ) {
>>>>>>> 452e886a
    Notifications.add("Test invalid - raw", 0);
    TestStats.setInvalid();
    dontSave = true;
    resolve.valid = false;
  } else if (completedEvent.acc < 75 || completedEvent.acc > 100) {
    Notifications.add("Test invalid - accuracy", 0);
    TestStats.setInvalid();
    dontSave = true;
    resolve.valid = false;
    // resolveTestSavePromise({
    //   valid: false,
    // });
  }

  // test is valid

  if (TestState.isRepeated) {
    const testSeconds = completedEvent.testDuration;
    const afkseconds = completedEvent.afkDuration;
    let tt = Misc.roundTo2(testSeconds - afkseconds);
    if (tt < 0) tt = 0;
    const acc = completedEvent.acc;
    TestStats.incrementIncompleteSeconds(tt);
    TestStats.pushIncompleteTest(acc, tt);
  }

  const customTextName = CustomTextState.getCustomTextName();
  const isLong = CustomTextState.isCustomTextLong();
  if (Config.mode === "custom" && customTextName !== "" && isLong) {
    // Let's update the custom text progress
    if (TestInput.bailout || TestInput.input.length < TestWords.words.length) {
      // They bailed out
      const newProgress =
        CustomText.getCustomTextLongProgress(customTextName) +
        TestInput.input.getHistory().length;
      CustomText.setCustomTextLongProgress(customTextName, newProgress);
      Notifications.add("Long custom text progress saved", 1, 5);

      let newText = CustomText.getCustomText(customTextName, true);
      newText = newText.slice(newProgress);
      CustomText.setText(newText);
    } else {
      // They finished the test
      CustomText.setCustomTextLongProgress(customTextName, 0);
      CustomText.setText(CustomText.getCustomText(customTextName, true));
      Notifications.add("Long custom text completed", 1, 5);
    }
  }

  if (!dontSave) {
    TodayTracker.addSeconds(
      completedEvent.testDuration +
        (TestStats.incompleteSeconds < 0
          ? 0
          : Misc.roundTo2(TestStats.incompleteSeconds)) -
        completedEvent.afkDuration
    );
    Result.updateTodayTracker();
  }

  if (completedEvent.bailedOut === true) {
    resolve.bailedOut = true;
  }

  if (!Auth?.currentUser) {
    $(".pageTest #result #rateQuoteButton").addClass("hidden");
    $(".pageTest #result #reportQuoteButton").addClass("hidden");
    AnalyticsController.log("testCompletedNoLogin");
    if (!dontSave) notSignedInLastResult = completedEvent;
    dontSave = true;
    // resolveTestSavePromise({
    //   login: false,
    // });
    resolve.login = false;
  } else {
    $(".pageTest #result #reportQuoteButton").removeClass("hidden");
  }

  $("#result .stats .dailyLeaderboard").addClass("hidden");

  TestStats.setLastResult(JSON.parse(JSON.stringify(completedEvent)));

  await Result.update(
    completedEvent,
    difficultyFailed,
    failReason,
    afkDetected,
    TestState.isRepeated,
    tooShort,
    TestWords.randomQuote,
    dontSave
  );

  if (completedEvent.chartData !== "toolong") {
    delete completedEvent.chartData.unsmoothedRaw;
  }

  const tribeChartData = {
    wpm: [...(completedEvent.chartData as MonkeyTypes.ChartData).wpm],
    raw: [...(completedEvent.chartData as MonkeyTypes.ChartData).raw],
    err: [...(completedEvent.chartData as MonkeyTypes.ChartData).err],
  };

  if (completedEvent.testDuration > 122) {
    completedEvent.chartData = "toolong";
    completedEvent.keySpacing = "toolong";
    completedEvent.keyDuration = "toolong";
    TestInput.setKeypressTimingsTooLong();
  }

  if (dontSave) {
    AnalyticsController.log("testCompletedInvalid");
    resolveTestSavePromise(resolve);
    TribeResults.send({
      wpm: completedEvent.wpm,
      raw: completedEvent.rawWpm,
      acc: completedEvent.acc,
      consistency: completedEvent.consistency,
      testDuration: completedEvent.testDuration,
      charStats: completedEvent.charStats,
      chartData: tribeChartData,
      resolve: await testSavePromise,
      duration: completedEvent.testDuration,
    });
    return;
  }

  // user is logged in

  TestStats.resetIncomplete();

  completedEvent.uid = Auth?.currentUser?.uid as string;
  Result.updateRateQuote(TestWords.randomQuote);

  AccountButton.loading(true);
  if (completedEvent.bailedOut !== true) {
    completedEvent.challenge = ChallengeContoller.verify(completedEvent);
  }

  if (completedEvent.challenge === null) delete completedEvent?.challenge;

  completedEvent.hash = objectHash(completedEvent);

  saveResult(completedEvent, tribeChartData, false);
}

async function saveResult(
  completedEvent: CompletedEvent,
  tribeChartData: MonkeyTypes.ChartData,
  isRetrying: boolean
): Promise<void> {
  if (!TestState.savingEnabled) {
    Notifications.add("Result not saved: disabled by user", -1, 3, "Notice");
    AccountButton.loading(false);
    resolve.saved = false;
    resolve.saveFailedMessage = "Disabled by user";
    resolveTestSavePromise(resolve);
    TribeResults.send({
      wpm: completedEvent.wpm,
      raw: completedEvent.rawWpm,
      acc: completedEvent.acc,
      consistency: completedEvent.consistency,
      testDuration: completedEvent.testDuration,
      charStats: completedEvent.charStats,
      chartData: tribeChartData,
      resolve: await testSavePromise,
      duration: completedEvent.testDuration,
    });
    return;
  }

  if (!ConnectionState.get()) {
    Notifications.add("Result not saved: offline", -1, 2, "Notice");
    AccountButton.loading(false);
    resolve.saved = false;
    resolve.saveFailedMessage = "Offline";
    resolveTestSavePromise(resolve);
    TribeResults.send({
      wpm: completedEvent.wpm,
      raw: completedEvent.rawWpm,
      acc: completedEvent.acc,
      consistency: completedEvent.consistency,
      testDuration: completedEvent.testDuration,
      charStats: completedEvent.charStats,
      chartData: tribeChartData,
      resolve: await testSavePromise,
      duration: completedEvent.testDuration,
    });
    retrySaving.canRetry = true;
    $("#retrySavingResultButton").removeClass("hidden");
    if (!isRetrying) {
      retrySaving.completedEvent = completedEvent;
    }
    return;
  }

  const response = await Ape.results.save(completedEvent);

  AccountButton.loading(false);
  Result.hideCrown();

  if (response.status !== 200) {
    //only allow retry if status is not in this list
    if (
      ![460, 461, 463, 464, 465].includes(response.status) &&
      TribeState.getState() < 5
    ) {
      retrySaving.canRetry = true;
      $("#retrySavingResultButton").removeClass("hidden");
      if (!isRetrying) {
        retrySaving.completedEvent = completedEvent;
      }
    }
    resolve.login = true;
    resolve.saved = false;
    resolve.saveFailedMessage = response.message;
    resolveTestSavePromise(resolve);
    TribeResults.send({
      wpm: completedEvent.wpm,
      raw: completedEvent.rawWpm,
      acc: completedEvent.acc,
      consistency: completedEvent.consistency,
      testDuration: completedEvent.testDuration,
      charStats: completedEvent.charStats,
      chartData: tribeChartData,
      resolve: await testSavePromise,
      duration: completedEvent.testDuration,
    });
    console.log("Error saving result", completedEvent);
    return Notifications.add("Failed to save result: " + response.message, -1);
  }

  $("#result .stats .tags .editTagsButton").attr(
    "result-id",
    response.data.insertedId
  );
  $("#result .stats .tags .editTagsButton").removeClass("invisible");

  if (response?.data?.xp) {
    const snapxp = DB.getSnapshot()?.xp ?? 0;
    AccountButton.updateXpBar(
      snapxp,
      response.data.xp,
      response.data.xpBreakdown
    );
    DB.addXp(response.data.xp);
  }

  if (response?.data?.streak) {
    DB.setStreak(response.data.streak);
  }

  if (response?.data?.insertedId) {
    completedEvent._id = response.data.insertedId;
    if (response?.data?.isPb) {
      completedEvent.isPb = true;
    }
    DB.saveLocalResult(completedEvent);
    DB.updateLocalStats(
      TestStats.restartCount + 1,
      completedEvent.testDuration +
        completedEvent.incompleteTestSeconds -
        completedEvent.afkDuration
    );
  }

  AnalyticsController.log("testCompleted");

  if (response?.data?.isPb) {
    //new pb
    if (
      DB.getSnapshot()?.personalBests?.[Config.mode]?.[completedEvent.mode2]
    ) {
      Result.showConfetti();
    }
    Result.showCrown();
    await Result.updateCrown();
    DB.saveLocalPB(
      Config.mode,
      completedEvent.mode2,
      Config.punctuation,
      Config.language,
      Config.difficulty,
      Config.lazyMode,
      completedEvent.wpm,
      completedEvent.acc,
      completedEvent.rawWpm,
      completedEvent.consistency
    );
  }

  // if (response.data.dailyLeaderboardRank) {
  //   Notifications.add(
  //     `New ${completedEvent.language} ${completedEvent.mode} ${completedEvent.mode2} rank: ` +
  //       Misc.getPositionString(response.data.dailyLeaderboardRank),
  //     1,
  //     10,
  //     "Daily Leaderboard",
  //     "list-ol"
  //   );
  // }

  if (!response?.data?.dailyLeaderboardRank) {
    $("#result .stats .dailyLeaderboard").addClass("hidden");
  } else {
    $("#result .stats .dailyLeaderboard")
      .css({
        maxWidth: "13rem",
        opacity: 0,
      })
      .removeClass("hidden")
      .animate(
        {
          // maxWidth: "10rem",
          opacity: 1,
        },
        500
      );
    $("#result .stats .dailyLeaderboard .bottom").html(
      Misc.getPositionString(response.data.dailyLeaderboardRank)
    );
  }

  resolve.login = true;
  resolve.saved = true;
  resolve.isPb = response?.data?.isPb ?? false;

  resolveTestSavePromise(resolve);

  $("#retrySavingResultButton").addClass("hidden");
  if (isRetrying) {
    Notifications.add("Result saved", 1);
  }

  TribeResults.send({
    wpm: completedEvent.wpm,
    raw: completedEvent.rawWpm,
    acc: completedEvent.acc,
    consistency: completedEvent.consistency,
    testDuration: completedEvent.testDuration,
    charStats: completedEvent.charStats,
    chartData: tribeChartData,
    resolve: await testSavePromise,
    duration: completedEvent.testDuration,
  });
}

export function fail(reason: string): void {
  failReason = reason;
  // input.pushHistory();
  // corrected.pushHistory();
  TestInput.pushKeypressesToHistory();
  finish(true);
  if (!TestState.savingEnabled) return;
  const testSeconds = TestStats.calculateTestSeconds(performance.now());
  const afkseconds = TestStats.calculateAfkSeconds(testSeconds);
  let tt = Misc.roundTo2(testSeconds - afkseconds);
  if (tt < 0) tt = 0;
  TestStats.incrementIncompleteSeconds(tt);
  TestStats.incrementRestartCount();
  const acc = Misc.roundTo2(TestStats.calculateAccuracy());
  TestStats.pushIncompleteTest(acc, tt);
}

$(".pageTest").on("click", "#testModesNotice .textButton.restart", () => {
  restart();
});

$(document).on("keypress", "#restartTestButton", (event) => {
  if (event.key === "Enter") {
    restart();
  }
});

$(".pageTest").on("click", "#restartTestButton", () => {
  if (TribeState.getState() >= 5) return;
  ManualRestart.set();
  if (TestUI.resultCalculating) return;
  if (
    TestActive.get() &&
    Config.repeatQuotes === "typing" &&
    Config.mode === "quote"
  ) {
    restart({
      withSameWordset: true,
    });
  } else {
    restart();
  }
});

$(".pageTest").on("click", "#retrySavingResultButton", retrySavingResult);

$(document).on("keypress", "#nextTestButton", (event) => {
  if (event.key === "Enter") {
    if (TribeState.getRoom()) {
      Tribe.initRace();
    } else {
      restart();
    }
  }
});

$(".pageTest").on("click", "#nextTestButton", () => {
  if (TribeState.getRoom()) {
    Tribe.initRace();
  } else {
    ManualRestart.set();
    restart();
  }
});

$(document).on("keypress", "#readyButton", (event) => {
  if (event.key === "Enter") {
    tribeSocket.out.room.readyUpdate();
  }
});

$(".pageTest").on("click", "#readyButton", () => {
  tribeSocket.out.room.readyUpdate();
});

$(".pageTest").on("click", "#restartTestButtonWithSameWordset", () => {
  if (Config.mode == "zen") {
    Notifications.add("Repeat test disabled in zen mode");
    return;
  }
  ManualRestart.set();
  restart({
    withSameWordset: true,
  });
});

$(document).on("keypress", "#restartTestButtonWithSameWordset", (event) => {
  if (Config.mode == "zen") {
    Notifications.add("Repeat test disabled in zen mode");
    return;
  }
  if (event.key === "Enter") {
    restart({
      withSameWordset: true,
    });
  }
});

$(".pageTest").on("click", "#testConfig .mode .textButton", (e) => {
  if (TestUI.testRestarting) return;
  if ($(e.currentTarget).hasClass("active")) return;
  const mode = ($(e.currentTarget).attr("mode") ?? "time") as MonkeyTypes.Mode;
  if (mode === undefined) return;
  UpdateConfig.setMode(mode);
  ManualRestart.set();
  restart();
});

$(".pageTest").on("click", "#testConfig .wordCount .textButton", (e) => {
  if (TestUI.testRestarting) return;
  const wrd = $(e.currentTarget).attr("wordCount") ?? "15";
  if (wrd != "custom") {
    UpdateConfig.setWordCount(parseInt(wrd));
    ManualRestart.set();
    restart();
  }
});

$(".pageTest").on("click", "#testConfig .time .textButton", (e) => {
  if (TestUI.testRestarting) return;
  const mode = $(e.currentTarget).attr("timeConfig") ?? "10";
  if (mode != "custom") {
    UpdateConfig.setTimeConfig(parseInt(mode));
    ManualRestart.set();
    restart();
  }
});

$(".pageTest").on("click", "#testConfig .quoteLength .textButton", (e) => {
  if (TestUI.testRestarting) return;
  let len: MonkeyTypes.QuoteLength | MonkeyTypes.QuoteLength[] = <
    MonkeyTypes.QuoteLength
  >parseInt($(e.currentTarget).attr("quoteLength") ?? "1");
  if (len != -2) {
    if (len == -1) {
      len = [0, 1, 2, 3];
    }
    UpdateConfig.setQuoteLength(len, false, e.shiftKey);
    ManualRestart.set();
    restart();
  }
});

$(".pageTest").on("click", "#testConfig .punctuationMode.textButton", () => {
  if (TestUI.testRestarting) return;
  UpdateConfig.setPunctuation(!Config.punctuation);
  ManualRestart.set();
  restart();
});

$(".pageTest").on("click", "#testConfig .numbersMode.textButton", () => {
  if (TestUI.testRestarting) return;
  UpdateConfig.setNumbers(!Config.numbers);
  ManualRestart.set();
  restart();
});

$("#popups").on("click", "#practiseWordsPopup .button.missed", () => {
  if (PractiseWords.init(true, false)) {
    PractiseWords.hidePopup();
    restart({
      practiseMissed: true,
    });
  }
});

$("#popups").on("click", "#practiseWordsPopup .button.slow", () => {
  if (PractiseWords.init(false, true)) {
    PractiseWords.hidePopup();
    restart({
      practiseMissed: true,
    });
  }
});

$("#popups").on("click", "#practiseWordsPopup .button.both", () => {
  if (PractiseWords.init(true, true)) {
    PractiseWords.hidePopup();
    restart({
      practiseMissed: true,
    });
  }
});

$("#popups").on(
  "click",
  "#quoteSearchPopup #quoteSearchResults .searchResult",
  (e) => {
    if (
      e.target.classList.contains("report") ||
      e.target.classList.contains("favorite")
    ) {
      return;
    }
    const sid = parseInt($(e.currentTarget).attr("id") ?? "");
    QuoteSearchPopup.setSelectedId(sid);
    if (QuoteSearchPopup.apply(sid) === true) restart();
  }
);

$("#top").on("click", "#menu #startTestButton, .logo", () => {
  if (ActivePage.get() === "test") restart();
});

// ===============================

ConfigEvent.subscribe((eventKey, eventValue, nosave) => {
  if (ActivePage.get() === "test") {
    if (eventKey === "difficulty" && !nosave) restart();
    if (eventKey === "showAllLines" && !nosave) restart();
    if (eventKey === "keymapMode" && !nosave) restart();
    if (eventKey === "tapeMode" && !nosave) restart();
    if (
      eventKey === "customLayoutFluid" &&
      Config.funbox.includes("layoutfluid")
    ) {
      restart();
    }
  }
  if (eventKey === "lazyMode" && eventValue === false && !nosave) {
    rememberLazyMode = false;
  }
});

TimerEvent.subscribe((eventKey, eventValue) => {
  if (eventKey === "start") startTest();
  if (eventKey === "fail" && eventValue !== undefined) fail(eventValue);
  if (eventKey === "finish") finish();
});<|MERGE_RESOLUTION|>--- conflicted
+++ resolved
@@ -1658,10 +1658,7 @@
     Notifications.add("Test invalid - wpm", 0);
     TestStats.setInvalid();
     dontSave = true;
-<<<<<<< HEAD
     resolve.valid = false;
-  } else if (completedEvent.rawWpm < 0 || completedEvent.rawWpm > 350) {
-=======
   } else if (
     completedEvent.rawWpm < 0 ||
     (completedEvent.rawWpm > 350 &&
@@ -1671,7 +1668,6 @@
       completedEvent.mode == "words" &&
       completedEvent.mode2 == "10")
   ) {
->>>>>>> 452e886a
     Notifications.add("Test invalid - raw", 0);
     TestStats.setInvalid();
     dontSave = true;
