--- conflicted
+++ resolved
@@ -1162,15 +1162,15 @@
     Result.updateTodayTracker();
   }
 
-<<<<<<< HEAD
   if (completedEvent.bailedOut === true) {
     resolve.bailedOut = true;
   }
 
-  if (!Auth?.currentUser) {
-=======
+  if (completedEvent.bailedOut === true) {
+    resolve.bailedOut = true;
+  }
+
   if (!isAuthenticated()) {
->>>>>>> 01790d8a
     $(".pageTest #result #rateQuoteButton").addClass("hidden");
     $(".pageTest #result #reportQuoteButton").addClass("hidden");
     void AnalyticsController.log("testCompletedNoLogin");
