--- conflicted
+++ resolved
@@ -1805,31 +1805,6 @@
   restart();
 });
 
-<<<<<<< HEAD
-=======
-$(document).on("keypress", "#restartTestButton", (event) => {
-  if (event.key === "Enter") {
-    restart();
-  }
-});
-
-$(document.body).on("click", "#restartTestButton", () => {
-  ManualRestart.set();
-  if (TestUI.resultCalculating) return;
-  if (
-    TestActive.get() &&
-    Config.repeatQuotes === "typing" &&
-    Config.mode === "quote"
-  ) {
-    restart({
-      withSameWordset: true,
-    });
-  } else {
-    restart();
-  }
-});
-
->>>>>>> b5d5e145
 $(document.body).on("click", "#retrySavingResultButton", retrySavingResult);
 
 $(document.body).on("click", "#restartTestButtonWithSameWordset", () => {
