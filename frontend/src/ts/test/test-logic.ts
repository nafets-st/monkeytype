--- conflicted
+++ resolved
@@ -2026,11 +2026,6 @@
   restart();
 });
 
-<<<<<<< HEAD
-$(document.body).on("click", "#retrySavingResultButton", retrySavingResult);
-
-$(document.body).on("click", "#restartTestButtonWithSameWordset", () => {
-=======
 $(document).on("keypress", "#restartTestButton", (event) => {
   if (event.key === "Enter") {
     restart();
@@ -2067,7 +2062,6 @@
 });
 
 $(".pageTest").on("click", "#restartTestButtonWithSameWordset", () => {
->>>>>>> ce5f4393
   if (Config.mode == "zen") {
     Notifications.add("Repeat test disabled in zen mode");
     return;
