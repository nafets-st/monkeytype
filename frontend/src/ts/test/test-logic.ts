--- conflicted
+++ resolved
@@ -133,12 +133,8 @@
   event?: JQuery.KeyDownEvent;
   practiseMissed?: boolean;
   noAnim?: boolean;
-<<<<<<< HEAD
   tribeOverride?: boolean;
-}
-=======
 };
->>>>>>> 8f7b82b9
 
 // withSameWordset = false,
 // _?: boolean, // this is nosave and should be renamed to nosave when needed
