--- conflicted
+++ resolved
@@ -1664,13 +1664,7 @@
     Notifications.add("Test invalid - too short", 0);
     tooShort = true;
     dontSave = true;
-<<<<<<< HEAD
     resolve.tooShort = true;
-    // resolveTestSavePromise({
-    //   tooShort: true,
-    // });
-  } else if (completedEvent.wpm < 0 || completedEvent.wpm > 350) {
-=======
   } else if (
     completedEvent.wpm < 0 ||
     (completedEvent.wpm > 350 &&
@@ -1680,7 +1674,6 @@
       completedEvent.mode == "words" &&
       completedEvent.mode2 == "10")
   ) {
->>>>>>> 66c8114d
     Notifications.add("Test invalid - wpm", 0);
     TestStats.setInvalid();
     dontSave = true;
