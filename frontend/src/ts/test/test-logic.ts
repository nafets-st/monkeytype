--- conflicted
+++ resolved
@@ -100,36 +100,6 @@
 
   const lastChar = Misc.getLastChar(previousWord);
 
-<<<<<<< HEAD
-  if (Config.funbox === "58008") {
-    if (currentWord.length > 3) {
-      if (Random.get() < 0.5) {
-        word = Misc.setCharAt(
-          word,
-          Misc.randomIntFromRange(1, word.length - 2),
-          "."
-        );
-      }
-      if (Random.get() < 0.75) {
-        const index = Misc.randomIntFromRange(1, word.length - 2);
-        if (
-          word[index - 1] !== "." &&
-          word[index + 1] !== "." &&
-          word[index + 1] !== "0"
-        ) {
-          const special = Misc.randomElementFromArray(["/", "*", "-", "+"]);
-          word = Misc.setCharAt(word, index, special);
-        }
-      }
-    }
-  } else {
-    if (
-      currentLanguage != "code" &&
-      currentLanguage != "georgian" &&
-      (index == 0 || shouldCapitalize(lastChar))
-    ) {
-      //always capitalise the first word or if there was a dot unless using a code alphabet or the Georgian language
-=======
   const funbox = FunboxList.get(Config.funbox).find(
     (f) => f.functions?.punctuateWord
   );
@@ -142,7 +112,6 @@
     (index == 0 || shouldCapitalize(lastChar))
   ) {
     //always capitalise the first word or if there was a dot unless using a code alphabet or the Georgian language
->>>>>>> 61533ff1
 
     word = Misc.capitalizeFirstLetterOfEachWord(word);
 
@@ -150,89 +119,8 @@
       word = word.replace(/I/g, "İ");
     }
 
-<<<<<<< HEAD
-      if (currentLanguage == "spanish" || currentLanguage == "catalan") {
-        const rand = Random.get();
-        if (rand > 0.9) {
-          word = "¿" + word;
-          spanishSentenceTracker = "?";
-        } else if (rand > 0.8) {
-          word = "¡" + word;
-          spanishSentenceTracker = "!";
-        }
-      }
-    } else if (
-      (Random.get() < 0.1 &&
-        lastChar != "." &&
-        lastChar != "," &&
-        index != maxindex - 2) ||
-      index == maxindex - 1
-    ) {
-      if (currentLanguage == "spanish" || currentLanguage == "catalan") {
-        if (spanishSentenceTracker == "?" || spanishSentenceTracker == "!") {
-          word += spanishSentenceTracker;
-          spanishSentenceTracker = "";
-        }
-      } else {
-        const rand = Random.get();
-        if (rand <= 0.8) {
-          if (currentLanguage == "kurdish") {
-            word += ".";
-          } else if (currentLanguage === "nepali") {
-            word += "।";
-          } else {
-            word += ".";
-          }
-        } else if (rand > 0.8 && rand < 0.9) {
-          if (currentLanguage == "french") {
-            word = "?";
-          } else if (
-            currentLanguage == "arabic" ||
-            currentLanguage == "persian" ||
-            currentLanguage == "urdu" ||
-            currentLanguage == "kurdish"
-          ) {
-            word += "؟";
-          } else if (currentLanguage == "greek") {
-            word += ";";
-          } else {
-            word += "?";
-          }
-        } else {
-          if (currentLanguage == "french") {
-            word = "!";
-          } else {
-            word += "!";
-          }
-        }
-      }
-    } else if (
-      Random.get() < 0.01 &&
-      lastChar != "," &&
-      lastChar != "." &&
-      currentLanguage !== "russian"
-    ) {
-      word = `"${word}"`;
-    } else if (
-      Random.get() < 0.011 &&
-      lastChar != "," &&
-      lastChar != "." &&
-      currentLanguage !== "russian" &&
-      currentLanguage !== "ukrainian"
-    ) {
-      word = `'${word}'`;
-    } else if (Random.get() < 0.012 && lastChar != "," && lastChar != ".") {
-      if (currentLanguage == "code") {
-        const r = Random.get();
-        if (r < 0.25) {
-          word = `(${word})`;
-        } else if (r < 0.5) {
-          word = `{${word}}`;
-        } else if (r < 0.75) {
-          word = `[${word}]`;
-=======
     if (currentLanguage == "spanish" || currentLanguage == "catalan") {
-      const rand = Math.random();
+      const rand = Random.get();
       if (rand > 0.9) {
         word = "¿" + word;
         spanishSentenceTracker = "?";
@@ -242,7 +130,7 @@
       }
     }
   } else if (
-    (Math.random() < 0.1 &&
+    (Random.get() < 0.1 &&
       lastChar != "." &&
       lastChar != "," &&
       index != maxindex - 2) ||
@@ -254,13 +142,12 @@
         spanishSentenceTracker = "";
       }
     } else {
-      const rand = Math.random();
+      const rand = Random.get();
       if (rand <= 0.8) {
         if (currentLanguage == "kurdish") {
           word += ".";
         } else if (currentLanguage === "nepali") {
           word += "।";
->>>>>>> 61533ff1
         } else {
           word += ".";
         }
@@ -286,141 +173,39 @@
           word += "!";
         }
       }
-<<<<<<< HEAD
-    } else if (
-      Random.get() < 0.013 &&
-      lastChar != "," &&
-      lastChar != "." &&
-      lastChar != ";" &&
-      lastChar != "؛" &&
-      lastChar != ":"
-    ) {
-      if (currentLanguage == "french") {
-        word = ":";
-      } else if (currentLanguage == "greek") {
-        word = "·";
-=======
     }
   } else if (
-    Math.random() < 0.01 &&
+    Random.get() < 0.01 &&
     lastChar != "," &&
     lastChar != "." &&
     currentLanguage !== "russian"
   ) {
     word = `"${word}"`;
   } else if (
-    Math.random() < 0.011 &&
+    Random.get() < 0.011 &&
     lastChar != "," &&
     lastChar != "." &&
     currentLanguage !== "russian" &&
     currentLanguage !== "ukrainian"
   ) {
     word = `'${word}'`;
-  } else if (Math.random() < 0.012 && lastChar != "," && lastChar != ".") {
+  } else if (Random.get() < 0.012 && lastChar != "," && lastChar != ".") {
     if (currentLanguage == "code") {
-      const r = Math.random();
+      const r = Random.get();
       if (r < 0.25) {
         word = `(${word})`;
       } else if (r < 0.5) {
         word = `{${word}}`;
       } else if (r < 0.75) {
         word = `[${word}]`;
->>>>>>> 61533ff1
       } else {
         word = `<${word}>`;
       }
-<<<<<<< HEAD
-    } else if (
-      Random.get() < 0.014 &&
-      lastChar != "," &&
-      lastChar != "." &&
-      previousWord != "-"
-    ) {
-      word = "-";
-    } else if (
-      Random.get() < 0.015 &&
-      lastChar != "," &&
-      lastChar != "." &&
-      lastChar != ";" &&
-      lastChar != "؛" &&
-      lastChar != ":"
-    ) {
-      if (currentLanguage == "french") {
-        word = ";";
-      } else if (currentLanguage == "greek") {
-        word = "·";
-      } else if (currentLanguage == "arabic" || currentLanguage == "kurdish") {
-        word += "؛";
-      } else {
-        word += ";";
-      }
-    } else if (Random.get() < 0.2 && lastChar != ",") {
-      if (
-        currentLanguage == "arabic" ||
-        currentLanguage == "urdu" ||
-        currentLanguage == "persian" ||
-        currentLanguage == "kurdish"
-      ) {
-        word += "،";
-      } else {
-        word += ",";
-      }
-    } else if (Random.get() < 0.25 && currentLanguage == "code") {
-      const specials = ["{", "}", "[", "]", "(", ")", ";", "=", "+", "%", "/"];
-      const specialsC = [
-        "{",
-        "}",
-        "[",
-        "]",
-        "(",
-        ")",
-        ";",
-        "=",
-        "+",
-        "%",
-        "/",
-        "/*",
-        "*/",
-        "//",
-        "!=",
-        "==",
-        "<=",
-        ">=",
-        "||",
-        "&&",
-        "<<",
-        ">>",
-        "%=",
-        "&=",
-        "*=",
-        "++",
-        "+=",
-        "--",
-        "-=",
-        "/=",
-        "^=",
-        "|=",
-      ];
-
-      if (
-        (Config.language.startsWith("code_c") &&
-          !Config.language.startsWith("code_css")) ||
-        Config.language.startsWith("code_arduino")
-      ) {
-        word = Misc.randomElementFromArray(specialsC);
-      } else {
-        word = Misc.randomElementFromArray(specials);
-      }
-    } else if (
-      Random.get() < 0.5 &&
-      currentLanguage === "english" &&
-      (await EnglishPunctuation.check(word))
-=======
     } else {
       word = `(${word})`;
     }
   } else if (
-    Math.random() < 0.013 &&
+    Random.get() < 0.013 &&
     lastChar != "," &&
     lastChar != "." &&
     lastChar != ";" &&
@@ -435,14 +220,14 @@
       word += ":";
     }
   } else if (
-    Math.random() < 0.014 &&
+    Random.get() < 0.014 &&
     lastChar != "," &&
     lastChar != "." &&
     previousWord != "-"
   ) {
     word = "-";
   } else if (
-    Math.random() < 0.015 &&
+    Random.get() < 0.015 &&
     lastChar != "," &&
     lastChar != "." &&
     lastChar != ";" &&
@@ -458,7 +243,7 @@
     } else {
       word += ";";
     }
-  } else if (Math.random() < 0.2 && lastChar != ",") {
+  } else if (Random.get() < 0.2 && lastChar != ",") {
     if (
       currentLanguage == "arabic" ||
       currentLanguage == "urdu" ||
@@ -469,7 +254,7 @@
     } else {
       word += ",";
     }
-  } else if (Math.random() < 0.25 && currentLanguage == "code") {
+  } else if (Random.get() < 0.25 && currentLanguage == "code") {
     const specials = ["{", "}", "[", "]", "(", ")", ";", "=", "+", "%", "/"];
     const specialsC = [
       "{",
@@ -510,14 +295,13 @@
       (Config.language.startsWith("code_c") &&
         !Config.language.startsWith("code_css")) ||
       Config.language.startsWith("code_arduino")
->>>>>>> 61533ff1
     ) {
       word = Misc.randomElementFromArray(specialsC);
     } else {
       word = Misc.randomElementFromArray(specials);
     }
   } else if (
-    Math.random() < 0.5 &&
+    Random.get() < 0.5 &&
     currentLanguage === "english" &&
     (await EnglishPunctuation.check(word))
   ) {
