--- conflicted
+++ resolved
@@ -201,12 +201,7 @@
     let newLeft;
     try {
       const newIndex =
-<<<<<<< HEAD
-        settings.currentWordIndex -
-        (TestState.activeWordIndex - TestUI.activeWordElementOffset);
-=======
         settings.currentWordIndex - TestUI.activeWordElementOffset;
->>>>>>> 6aeab4d3
       const word = document.querySelectorAll("#words .word")[
         newIndex
       ] as HTMLElement;
