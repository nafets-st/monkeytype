--- conflicted
+++ resolved
@@ -1,11 +1,7 @@
-<<<<<<< HEAD
 import * as TribeState from "../tribe/tribe-state";
 import * as TribeConfigSyncEvent from "../observables/tribe-config-sync-event";
 
-export let text = [
-=======
 let text: string[] = [
->>>>>>> b2e56342
   "The",
   "quick",
   "brown",
@@ -31,82 +27,61 @@
 export function setText(txt: string[], tribeOverride = false): void {
   if (!TribeState.canChangeConfig(tribeOverride)) return;
   text = txt;
-<<<<<<< HEAD
-  if (!tribeOverride) TribeConfigSyncEvent.dispatch();
-=======
   limit.value = text.length;
->>>>>>> b2e56342
+  if (!tribeOverride) TribeConfigSyncEvent.dispatch();
 }
 
 export function getMode(): SharedTypes.CustomTextMode {
   return mode;
 }
 
-export function setMode(val: SharedTypes.CustomTextMode): void {
+export function setMode(
+  val: SharedTypes.CustomTextMode,
+  tribeOverride = false
+): void {
+  if (!TribeState.canChangeConfig(tribeOverride)) return;
   mode = val;
   limit.value = text.length;
+  if (!tribeOverride) TribeConfigSyncEvent.dispatch();
 }
 
 export function getLimit(): SharedTypes.CustomTextLimit {
   return limit;
 }
 
-<<<<<<< HEAD
-export function setIsWordRandom(val: boolean, tribeOverride = false): void {
-  if (!TribeState.canChangeConfig(tribeOverride)) return;
-  isWordRandom = val;
-  if (!tribeOverride) TribeConfigSyncEvent.dispatch();
-}
-
-export function setIsTimeRandom(val: boolean, tribeOverride = false): void {
-  if (!TribeState.canChangeConfig(tribeOverride)) return;
-  isTimeRandom = val;
-  if (!tribeOverride) TribeConfigSyncEvent.dispatch();
-=======
 export function getLimitValue(): number {
   return limit.value;
 }
 
 export function getLimitMode(): SharedTypes.CustomTextLimitMode {
   return limit.mode;
->>>>>>> b2e56342
-}
-
-export function setLimitValue(val: number): void {
+}
+
+export function setLimitValue(val: number, tribeOverride = false): void {
+  if (!TribeState.canChangeConfig(tribeOverride)) return;
   limit.value = val;
-}
-
-<<<<<<< HEAD
-export function setTime(val: number, tribeOverride = false): void {
-  if (!TribeState.canChangeConfig(tribeOverride)) return;
-  time = val;
-  if (!tribeOverride) TribeConfigSyncEvent.dispatch();
-}
-
-export function setWord(val: number, tribeOverride = false): void {
-  if (!TribeState.canChangeConfig(tribeOverride)) return;
-  word = val;
-  if (!tribeOverride) TribeConfigSyncEvent.dispatch();
-=======
-export function setLimitMode(val: SharedTypes.CustomTextLimitMode): void {
+  if (!tribeOverride) TribeConfigSyncEvent.dispatch();
+}
+
+export function setLimitMode(
+  val: SharedTypes.CustomTextLimitMode,
+  tribeOverride = false
+): void {
+  if (!TribeState.canChangeConfig(tribeOverride)) return;
   limit.mode = val;
+  if (!tribeOverride) TribeConfigSyncEvent.dispatch();
 }
 
 export function getPipeDelimiter(): boolean {
   return pipeDelimiter;
->>>>>>> b2e56342
-}
-
-export function setPipeDelimiter(val: boolean): void {
+}
+
+export function setPipeDelimiter(val: boolean, tribeOverride = false): void {
+  if (!TribeState.canChangeConfig(tribeOverride)) return;
   pipeDelimiter = val;
-}
-
-<<<<<<< HEAD
-export function setDelimiter(val: string, tribeOverride = false): void {
-  if (!TribeState.canChangeConfig(tribeOverride)) return;
-  delimiter = val;
-  if (!tribeOverride) TribeConfigSyncEvent.dispatch();
-=======
+  if (!tribeOverride) TribeConfigSyncEvent.dispatch();
+}
+
 export function getData(): SharedTypes.CustomTextData {
   return {
     text,
@@ -114,7 +89,6 @@
     limit,
     pipeDelimiter,
   };
->>>>>>> b2e56342
 }
 
 type CustomTextObject = Record<string, string>;
