--- conflicted
+++ resolved
@@ -1,14 +1,12 @@
-<<<<<<< HEAD
 import * as TribeState from "../tribe/tribe-state";
 import * as TribeConfigSyncEvent from "../observables/tribe-config-sync-event";
-=======
+
 import {
   CustomTextData,
   CustomTextLimit,
   CustomTextLimitMode,
   CustomTextMode,
 } from "@monkeytype/shared-types";
->>>>>>> f92e6397
 
 let text: string[] = [
   "The",
@@ -44,15 +42,11 @@
   return mode;
 }
 
-<<<<<<< HEAD
 export function setMode(
-  val: SharedTypes.CustomTextMode,
+  val: CustomTextMode,
   tribeOverride = false
 ): void {
   if (!TribeState.canChangeConfig(tribeOverride)) return;
-=======
-export function setMode(val: CustomTextMode): void {
->>>>>>> f92e6397
   mode = val;
   limit.value = text.length;
   if (!tribeOverride) TribeConfigSyncEvent.dispatch();
@@ -76,15 +70,11 @@
   if (!tribeOverride) TribeConfigSyncEvent.dispatch();
 }
 
-<<<<<<< HEAD
 export function setLimitMode(
-  val: SharedTypes.CustomTextLimitMode,
+  val: CustomTextLimitMode,
   tribeOverride = false
 ): void {
   if (!TribeState.canChangeConfig(tribeOverride)) return;
-=======
-export function setLimitMode(val: CustomTextLimitMode): void {
->>>>>>> f92e6397
   limit.mode = val;
   if (!tribeOverride) TribeConfigSyncEvent.dispatch();
 }
