--- conflicted
+++ resolved
@@ -23,10 +23,6 @@
   if (!tribeOverride) TribeConfig.sync();
 }
 
-<<<<<<< HEAD
-export function setIsWordRandom(val: boolean, tribeOverride = false): void {
-  if (!TribeConfig.canChange(tribeOverride)) return;
-=======
 export function getText(): string {
   return text.join(" ");
 }
@@ -35,8 +31,8 @@
   return text;
 }
 
-export function setIsWordRandom(val: boolean): void {
->>>>>>> e6cd7326
+export function setIsWordRandom(val: boolean, tribeOverride = false): void {
+  if (!TribeConfig.canChange(tribeOverride)) return;
   isWordRandom = val;
   if (!tribeOverride) TribeConfig.sync();
 }
