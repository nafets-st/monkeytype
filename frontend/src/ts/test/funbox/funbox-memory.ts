type SetFunction<T> = (
  param: T,
  nosave?: boolean,
  tribeOverride?: boolean
) => boolean;

type ValueAndSetFunction<T> = {
  value: T;
  setFunction: SetFunction<T>;
};

type SettingsMemory<T> = Record<string, ValueAndSetFunction<T>>;

let settingsMemory: SettingsMemory<SharedTypes.ConfigValue> = {};

export function save<T extends SharedTypes.ConfigValue>(
  settingName: string,
  value: T,
  setFunction: SetFunction<T>
): void {
  settingsMemory[settingName] ??= {
    value,
    setFunction: setFunction as SetFunction<SharedTypes.ConfigValue>,
  };
}

export function load(tribeOverride = false): void {
  Object.keys(settingsMemory).forEach((setting) => {
    const memory = settingsMemory[
      setting
<<<<<<< HEAD
    ] as ValueAndSetFunction<MonkeyTypes.ConfigValue>;
    memory.setFunction(memory.value, true, tribeOverride);
=======
    ] as ValueAndSetFunction<SharedTypes.ConfigValue>;
    memory.setFunction(memory.value, true);
>>>>>>> 8f7b82b9
  });
  settingsMemory = {};
}<|MERGE_RESOLUTION|>--- conflicted
+++ resolved
@@ -28,13 +28,8 @@
   Object.keys(settingsMemory).forEach((setting) => {
     const memory = settingsMemory[
       setting
-<<<<<<< HEAD
-    ] as ValueAndSetFunction<MonkeyTypes.ConfigValue>;
+    ] as ValueAndSetFunction<SharedTypes.ConfigValue>;
     memory.setFunction(memory.value, true, tribeOverride);
-=======
-    ] as ValueAndSetFunction<SharedTypes.ConfigValue>;
-    memory.setFunction(memory.value, true);
->>>>>>> 8f7b82b9
   });
   settingsMemory = {};
 }