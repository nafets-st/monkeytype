type SetFunction<T> = (
  param: T,
  nosave?: boolean,
  tribeOverride?: boolean
) => boolean;

type ValueAndSetFunction<T> = {
  value: T;
  setFunction: SetFunction<T>;
};

type SettingsMemory<T> = {
  [key: string]: ValueAndSetFunction<T>;
};

let settingsMemory: SettingsMemory<MonkeyTypes.ConfigValue> = {};

export function save<T extends MonkeyTypes.ConfigValue>(
  settingName: string,
  value: T,
  setFunction: SetFunction<T>
): void {
  settingsMemory[settingName] ??= {
    value,
    setFunction: setFunction as SetFunction<MonkeyTypes.ConfigValue>,
  };
}

export function load(tribeOverride = false): void {
  Object.keys(settingsMemory).forEach((setting) => {
    const memory = settingsMemory[
      setting
<<<<<<< HEAD
    ] as ValueAndSetFunction<MonkeyTypes.ConfigValues>;
    memory.setFunction(memory.value, true, tribeOverride);
=======
    ] as ValueAndSetFunction<MonkeyTypes.ConfigValue>;
    memory.setFunction(memory.value, true);
>>>>>>> 46d17d41
  });
  settingsMemory = {};
}<|MERGE_RESOLUTION|>--- conflicted
+++ resolved
@@ -30,13 +30,8 @@
   Object.keys(settingsMemory).forEach((setting) => {
     const memory = settingsMemory[
       setting
-<<<<<<< HEAD
-    ] as ValueAndSetFunction<MonkeyTypes.ConfigValues>;
+    ] as ValueAndSetFunction<MonkeyTypes.ConfigValue>;
     memory.setFunction(memory.value, true, tribeOverride);
-=======
-    ] as ValueAndSetFunction<MonkeyTypes.ConfigValue>;
-    memory.setFunction(memory.value, true);
->>>>>>> 46d17d41
   });
   settingsMemory = {};
 }