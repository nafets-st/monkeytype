--- conflicted
+++ resolved
@@ -175,13 +175,9 @@
     }
     return false;
   },
-<<<<<<< HEAD
   async preventDefaultEvent(
     event: JQuery.KeyDownEvent<Document, null | undefined, Document, Document>
   ): Promise<boolean> {
-=======
-  async preventDefaultEvent(event: JQuery.KeyDownEvent): Promise<boolean> {
->>>>>>> 3a5006a6
     return ["ArrowLeft", "ArrowUp", "ArrowRight", "ArrowDown"].includes(
       event.key
     );
