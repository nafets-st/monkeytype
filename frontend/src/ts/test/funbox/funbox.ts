import * as Notifications from "../../elements/notifications";
import * as Misc from "../../utils/misc";
import * as JSONData from "../../utils/json-data";
import * as Strings from "../../utils/strings";
import * as ManualRestart from "../manual-restart-tracker";
import Config, * as UpdateConfig from "../../config";
import * as MemoryTimer from "./memory-funbox-timer";
import * as FunboxMemory from "./funbox-memory";
<<<<<<< HEAD
import * as FunboxList from "./funbox-list";
import { save } from "./funbox-memory";
import * as TTSEvent from "../../observables/tts-event";
import * as KeymapEvent from "../../observables/keymap-event";
import * as TestWords from "../test-words";
import * as TestInput from "../test-input";
import * as WeakSpot from "../weak-spot";
import { getPoem } from "../poetry";
import { getSection } from "../wikipedia";
import * as TribeState from "../../tribe/tribe-state";
import * as IPAddresses from "../../utils/ip-addresses";
import {
  areFunboxesCompatible,
  checkFunboxForcedConfigs,
} from "./funbox-validation";
import * as TribeConfigSyncEvent from "../../observables/tribe-config-sync-event";
import { FunboxWordsFrequency, Wordset } from "../wordset";
import * as LayoutfluidFunboxTimer from "./layoutfluid-funbox-timer";
import * as DDR from "../../utils/ddr";
import * as Random from "../../utils/random";
=======
>>>>>>> a0a09cc1
import { HighlightMode } from "@monkeytype/contracts/schemas/configs";
import { Mode } from "@monkeytype/contracts/schemas/shared";
import { FunboxName, checkCompatibility } from "@monkeytype/funbox";
import { getActiveFunboxes, getActiveFunboxNames, get } from "./list";
import { checkForcedConfig } from "./funbox-validation";

export function toggleScript(...params: string[]): void {
  if (Config.funbox === "none") return;

  for (const fb of getActiveFunboxes()) {
    fb.functions?.toggleScript?.(params);
  }
}

<<<<<<< HEAD
FunboxList.setFunboxFunctions("simon_says", {
  applyConfig(): void {
    UpdateConfig.setKeymapMode("next", true);
  },
  rememberSettings(): void {
    save("keymapMode", Config.keymapMode, UpdateConfig.setKeymapMode);
  },
});

FunboxList.setFunboxFunctions("tts", {
  applyConfig(): void {
    UpdateConfig.setKeymapMode("off", true);
  },
  rememberSettings(): void {
    save("keymapMode", Config.keymapMode, UpdateConfig.setKeymapMode);
  },
  toggleScript(params: string[]): void {
    if (window.speechSynthesis === undefined) {
      Notifications.add("Failed to load text-to-speech script", -1);
      return;
    }
    if (params[0] !== undefined) void TTSEvent.dispatch(params[0]);
  },
});

FunboxList.setFunboxFunctions("arrows", {
  getWord(_wordset, wordIndex): string {
    return DDR.chart2Word(wordIndex === 0);
  },
  rememberSettings(): void {
    save("highlightMode", Config.highlightMode, UpdateConfig.setHighlightMode);
  },
  handleChar(char: string): string {
    if (char === "a" || char === "ArrowLeft" || char === "j") {
      return "←";
    }
    if (char === "s" || char === "ArrowDown" || char === "k") {
      return "↓";
    }
    if (char === "w" || char === "ArrowUp" || char === "i") {
      return "↑";
    }
    if (char === "d" || char === "ArrowRight" || char === "l") {
      return "→";
    }
    return char;
  },
  isCharCorrect(char: string, originalChar: string): boolean {
    if (
      (char === "a" || char === "ArrowLeft" || char === "j") &&
      originalChar === "←"
    ) {
      return true;
    }
    if (
      (char === "s" || char === "ArrowDown" || char === "k") &&
      originalChar === "↓"
    ) {
      return true;
    }
    if (
      (char === "w" || char === "ArrowUp" || char === "i") &&
      originalChar === "↑"
    ) {
      return true;
    }
    if (
      (char === "d" || char === "ArrowRight" || char === "l") &&
      originalChar === "→"
    ) {
      return true;
    }
    return false;
  },
  async preventDefaultEvent(
    event: JQuery.KeyDownEvent<Document, null | undefined, Document, Document>
  ): Promise<boolean> {
    return ["ArrowLeft", "ArrowUp", "ArrowRight", "ArrowDown"].includes(
      event.key
    );
  },
  getWordHtml(char: string, letterTag?: boolean): string {
    let retval = "";
    if (char === "↑") {
      if (letterTag) retval += `<letter>`;
      retval += `<i class="fas fa-arrow-up"></i>`;
      if (letterTag) retval += `</letter>`;
    }
    if (char === "↓") {
      if (letterTag) retval += `<letter>`;
      retval += `<i class="fas fa-arrow-down"></i>`;
      if (letterTag) retval += `</letter>`;
    }
    if (char === "←") {
      if (letterTag) retval += `<letter>`;
      retval += `<i class="fas fa-arrow-left"></i>`;
      if (letterTag) retval += `</letter>`;
    }
    if (char === "→") {
      if (letterTag) retval += `<letter>`;
      retval += `<i class="fas fa-arrow-right"></i>`;
      if (letterTag) retval += `</letter>`;
    }
    return retval;
  },
});

FunboxList.setFunboxFunctions("rAnDoMcAsE", {
  alterText(word: string): string {
    let randomcaseword = word[0] as string;
    for (let i = 1; i < word.length; i++) {
      if (
        randomcaseword[i - 1] ===
        (randomcaseword[i - 1] as string).toUpperCase()
      ) {
        randomcaseword += (word[i] as string).toLowerCase();
      } else {
        randomcaseword += (word[i] as string).toUpperCase();
      }
    }
    return randomcaseword;
  },
});

FunboxList.setFunboxFunctions("backwards", {
  alterText(word: string): string {
    return word.split("").reverse().join("");
  },
});

FunboxList.setFunboxFunctions("capitals", {
  alterText(word: string): string {
    return Strings.capitalizeFirstLetterOfEachWord(word);
  },
});

FunboxList.setFunboxFunctions("layoutfluid", {
  applyConfig(): void {
    const layout = Config.customLayoutfluid.split("#")[0] ?? "qwerty";

    UpdateConfig.setLayout(layout, true);
    UpdateConfig.setKeymapLayout(layout, true);
  },
  rememberSettings(): void {
    save("keymapMode", Config.keymapMode, UpdateConfig.setKeymapMode);
    save("layout", Config.layout, UpdateConfig.setLayout);
    save("keymapLayout", Config.keymapLayout, UpdateConfig.setKeymapLayout);
  },
  handleSpace(): void {
    if (Config.mode !== "time") {
      // here I need to check if Config.customLayoutFluid exists because of my
      // scuffed solution of returning whenever value is undefined in the setCustomLayoutfluid function
      const layouts: string[] = Config.customLayoutfluid
        ? Config.customLayoutfluid.split("#")
        : ["qwerty", "dvorak", "colemak"];
      const outOf: number = TestWords.words.length;
      const wordsPerLayout = Math.floor(outOf / layouts.length);
      const index = Math.floor(
        (TestInput.input.history.length + 1) / wordsPerLayout
      );
      const mod =
        wordsPerLayout - ((TestWords.words.currentIndex + 1) % wordsPerLayout);

      if (layouts[index] as string) {
        if (mod <= 3 && (layouts[index + 1] as string)) {
          LayoutfluidFunboxTimer.show();
          LayoutfluidFunboxTimer.updateWords(mod, layouts[index + 1] as string);
        } else {
          LayoutfluidFunboxTimer.hide();
        }
        if (mod === wordsPerLayout) {
          UpdateConfig.setLayout(layouts[index] as string);
          UpdateConfig.setKeymapLayout(layouts[index] as string);
          if (mod > 3) {
            LayoutfluidFunboxTimer.hide();
          }
        }
      } else {
        LayoutfluidFunboxTimer.hide();
      }
      setTimeout(() => {
        void KeymapEvent.highlight(
          TestWords.words
            .getCurrent()
            .charAt(TestInput.input.current.length)
            .toString()
        );
      }, 1);
    }
  },
  getResultContent(): string {
    return Config.customLayoutfluid.replace(/#/g, " ");
  },
  restart(): void {
    if (this.applyConfig) this.applyConfig();
    setTimeout(() => {
      void KeymapEvent.highlight(
        TestWords.words
          .getCurrent()
          .substring(
            TestInput.input.current.length,
            TestInput.input.current.length + 1
          )
          .toString()
      );
    }, 1);
  },
});

FunboxList.setFunboxFunctions("gibberish", {
  getWord(): string {
    return GetText.getGibberish();
  },
});

FunboxList.setFunboxFunctions("58008", {
  getWord(): string {
    let num = GetText.getNumbers(7);
    if (Config.language.startsWith("kurdish")) {
      num = Misc.convertNumberToArabic(num);
    } else if (Config.language.startsWith("nepali")) {
      num = Misc.convertNumberToNepali(num);
    }
    return num;
  },
  punctuateWord(word: string): string {
    if (word.length > 3) {
      if (Random.get() < 0.5) {
        word = Strings.replaceCharAt(
          word,
          randomIntFromRange(1, word.length - 2),
          "."
        );
      }
      if (Random.get() < 0.75) {
        const index = randomIntFromRange(1, word.length - 2);
        if (
          word[index - 1] !== "." &&
          word[index + 1] !== "." &&
          word[index + 1] !== "0"
        ) {
          const special = Arrays.randomElementFromArray(["/", "*", "-", "+"]);
          word = Strings.replaceCharAt(word, index, special);
        }
      }
    }
    return word;
  },
  rememberSettings(): void {
    save("numbers", Config.numbers, UpdateConfig.setNumbers);
  },
  handleChar(char: string): string {
    if (char === "\n") {
      return " ";
    }
    return char;
  },
});

FunboxList.setFunboxFunctions("ascii", {
  getWord(): string {
    return GetText.getASCII();
  },
  punctuateWord(word: string): string {
    return word;
  },
});

FunboxList.setFunboxFunctions("specials", {
  getWord(): string {
    return GetText.getSpecials();
  },
});

FunboxList.setFunboxFunctions("read_ahead_easy", {
  rememberSettings(): void {
    save("highlightMode", Config.highlightMode, UpdateConfig.setHighlightMode);
  },
});

FunboxList.setFunboxFunctions("read_ahead", {
  rememberSettings(): void {
    save("highlightMode", Config.highlightMode, UpdateConfig.setHighlightMode);
  },
});

FunboxList.setFunboxFunctions("read_ahead_hard", {
  rememberSettings(): void {
    save("highlightMode", Config.highlightMode, UpdateConfig.setHighlightMode);
  },
});

FunboxList.setFunboxFunctions("memory", {
  applyConfig(): void {
    $("#wordsWrapper").addClass("hidden");
    UpdateConfig.setShowAllLines(true, true);
    if (Config.keymapMode === "next") {
      UpdateConfig.setKeymapMode("react", true);
    }
  },
  rememberSettings(): void {
    save("mode", Config.mode, UpdateConfig.setMode);
    save("showAllLines", Config.showAllLines, UpdateConfig.setShowAllLines);
    if (Config.keymapMode === "next") {
      save("keymapMode", Config.keymapMode, UpdateConfig.setKeymapMode);
    }
  },
  start(): void {
    MemoryTimer.reset();
    $("#words").addClass("hidden");
  },
  restart(): void {
    MemoryTimer.start();
    $("#words").removeClass("hidden");
    if (Config.keymapMode === "next") {
      UpdateConfig.setKeymapMode("react");
    }
  },
});

FunboxList.setFunboxFunctions("nospace", {
  rememberSettings(): void {
    save("highlightMode", Config.highlightMode, UpdateConfig.setHighlightMode);
  },
});

FunboxList.setFunboxFunctions("poetry", {
  async pullSection(): Promise<JSONData.Section | false> {
    return getPoem();
  },
});

FunboxList.setFunboxFunctions("wikipedia", {
  async pullSection(lang?: string): Promise<JSONData.Section | false> {
    return getSection((lang ?? "") || "english");
  },
});

FunboxList.setFunboxFunctions("weakspot", {
  getWord(wordset?: Wordset): string {
    if (wordset !== undefined) return WeakSpot.getWord(wordset);
    else return "";
  },
});

FunboxList.setFunboxFunctions("pseudolang", {
  async withWords(words?: string[]): Promise<Wordset> {
    if (words !== undefined) return new PseudolangWordGenerator(words);
    return new Wordset([]);
  },
});

FunboxList.setFunboxFunctions("IPv4", {
  getWord(): string {
    return IPAddresses.getRandomIPv4address();
  },
  punctuateWord(word: string): string {
    let w = word;
    if (Random.get() < 0.25) {
      w = IPAddresses.addressToCIDR(word);
    }
    return w;
  },
  rememberSettings(): void {
    save("numbers", Config.numbers, UpdateConfig.setNumbers);
  },
});

FunboxList.setFunboxFunctions("IPv6", {
  getWord(): string {
    return IPAddresses.getRandomIPv6address();
  },
  punctuateWord(word: string): string {
    let w = word;
    if (Random.get() < 0.25) {
      w = IPAddresses.addressToCIDR(word);
    }
    // Compress
    if (w.includes(":")) {
      w = IPAddresses.compressIpv6(w);
    }
    return w;
  },
  rememberSettings(): void {
    save("numbers", Config.numbers, UpdateConfig.setNumbers);
  },
});

FunboxList.setFunboxFunctions("binary", {
  getWord(): string {
    return GetText.getBinary();
  },
});

FunboxList.setFunboxFunctions("hexadecimal", {
  getWord(): string {
    return GetText.getHexadecimal();
  },
  punctuateWord(word: string): string {
    return `0x${word}`;
  },
  rememberSettings(): void {
    save("punctuation", Config.punctuation, UpdateConfig.setPunctuation);
  },
});

FunboxList.setFunboxFunctions("zipf", {
  getWordsFrequencyMode(): FunboxWordsFrequency {
    return "zipf";
  },
});

FunboxList.setFunboxFunctions("ddoouubblleedd", {
  alterText(word: string): string {
    return word.replace(/./gu, "$&$&");
  },
});

FunboxList.setFunboxFunctions("instant_messaging", {
  alterText(word: string): string {
    return word
      .toLowerCase()
      .replace(/[.!?]$/g, "\n") //replace .?! with enter
      .replace(/[().'"]/g, "") //remove special characters
      .replace(/\n+/g, "\n"); //make sure there is only one enter
  },
});

export function toggleScript(...params: string[]): void {
  FunboxList.get(Config.funbox).forEach((funbox) => {
    if (funbox.functions?.toggleScript) funbox.functions.toggleScript(params);
  });
}

export function setFunbox(funbox: string, tribeOverride = false): boolean {
  if (!TribeState.canChangeConfig(tribeOverride)) return false;
=======
export function setFunbox(funbox: string): boolean {
>>>>>>> a0a09cc1
  if (funbox === "none") {
    for (const fb of getActiveFunboxes()) {
      fb.functions?.clearGlobal?.();
    }
  }
  FunboxMemory.load(tribeOverride);
  UpdateConfig.setFunbox(funbox, false, tribeOverride);
  return true;
}

export function toggleFunbox(funbox: "none" | FunboxName): boolean {
  if (funbox === "none") setFunbox("none");
  if (
    !checkCompatibility(
      getActiveFunboxNames(),
      funbox === "none" ? undefined : funbox
    ) &&
    !Config.funbox.split("#").includes(funbox)
  ) {
    Notifications.add(
      `${Strings.capitalizeFirstLetter(
        funbox.replace(/_/g, " ")
      )} funbox is not compatible with the current funbox selection`,
      0
    );
    return true;
  }
  FunboxMemory.load();
  const e = UpdateConfig.toggleFunbox(funbox, false);

  if (!getActiveFunboxNames().includes(funbox as FunboxName)) {
    get(funbox as FunboxName).functions?.clearGlobal?.();
  } else {
    get(funbox as FunboxName).functions?.applyGlobalCSS?.();
  }

  //todo find out what the hell this means
  if (e === false || e === true) return false;
  return true;
}

export async function clear(): Promise<boolean> {
  $("body").attr(
    "class",
    $("body")
      ?.attr("class")
      ?.split(/\s+/)
      ?.filter((it) => !it.startsWith("fb-"))
      ?.join(" ") ?? ""
  );

  $(".funBoxTheme").remove();

  $("#wordsWrapper").removeClass("hidden");
  MemoryTimer.reset();
  ManualRestart.set();
  return true;
}

export async function activate(funbox?: string): Promise<boolean | undefined> {
  if (funbox === undefined || funbox === null) {
    funbox = Config.funbox;
  } else if (Config.funbox !== funbox) {
    Config.funbox = funbox;
  }

  // The configuration might be edited with dev tools,
  // so we need to double check its validity
  if (!checkCompatibility(getActiveFunboxNames())) {
    Notifications.add(
      Misc.createErrorMessage(
        undefined,
        `Failed to activate funbox: funboxes ${Config.funbox.replace(
          /_/g,
          " "
        )} are not compatible`
      ),
      -1
    );
    UpdateConfig.setFunbox("none", true);
    await clear();
    return false;
  }

  MemoryTimer.reset();
  await setFunboxBodyClasses();
  await applyFunboxCSS();

  $("#wordsWrapper").removeClass("hidden");

  let language;
  try {
    language = await JSONData.getCurrentLanguage(Config.language);
  } catch (e) {
    Notifications.add(
      Misc.createErrorMessage(e, "Failed to activate funbox"),
      -1
    );
    UpdateConfig.setFunbox("none", true);
    await clear();
    return false;
  }

  if (language.ligatures) {
    if (
      getActiveFunboxes().find((f) => f.properties?.includes("noLigatures"))
    ) {
      Notifications.add(
        "Current language does not support this funbox mode",
        0
      );
      UpdateConfig.setFunbox("none", true);
      await clear();
      return;
    }
  }

  let canSetSoFar = true;

  for (const [configKey, configValue] of Object.entries(Config)) {
    const check = checkForcedConfig(
      configKey,
      configValue,
      getActiveFunboxes()
    );
    if (check.result) continue;
    if (!check.result) {
      if (check.forcedConfigs && check.forcedConfigs.length > 0) {
        if (configKey === "mode") {
          UpdateConfig.setMode(check.forcedConfigs[0] as Mode);
        }
        if (configKey === "words") {
          UpdateConfig.setWordCount(check.forcedConfigs[0] as number);
        }
        if (configKey === "time") {
          UpdateConfig.setTimeConfig(check.forcedConfigs[0] as number);
        }
        if (configKey === "punctuation") {
          UpdateConfig.setPunctuation(check.forcedConfigs[0] as boolean);
        }
        if (configKey === "numbers") {
          UpdateConfig.setNumbers(check.forcedConfigs[0] as boolean);
        }
        if (configKey === "highlightMode") {
          UpdateConfig.setHighlightMode(
            check.forcedConfigs[0] as HighlightMode
          );
        }
      } else {
        canSetSoFar = false;
        break;
      }
    }
  }

  if (!canSetSoFar) {
    if (Config.funbox.includes("#")) {
      Notifications.add(
        `Failed to activate funboxes ${Config.funbox}: no intersecting forced configs. Disabling funbox`,
        -1
      );
    } else {
      Notifications.add(
        `Failed to activate funbox ${Config.funbox}: no forced configs. Disabling funbox`,
        -1
      );
    }
    UpdateConfig.setFunbox("none", true);
    await clear();
    return;
  }

  ManualRestart.set();
  for (const fb of getActiveFunboxes()) {
    fb.functions?.applyConfig?.();
  }
  // ModesNotice.update();
  return true;
}

export async function rememberSettings(): Promise<void> {
  for (const fb of getActiveFunboxes()) {
    fb.functions?.rememberSettings?.();
  }
}

async function setFunboxBodyClasses(): Promise<boolean> {
  const $body = $("body");

  const activeFbClasses = getActiveFunboxNames().map(
    (name) => "fb-" + name.replaceAll("_", "-")
  );

  const currentClasses =
    $body
      ?.attr("class")
      ?.split(/\s+/)
      .filter((it) => !it.startsWith("fb-")) ?? [];

  if (
    getActiveFunboxes().some((it) =>
      it.properties?.includes("ignoreReducedMotion")
    )
  ) {
    currentClasses.push("ignore-reduced-motion");
  }

  $body.attr(
    "class",
    [...new Set([...currentClasses, ...activeFbClasses]).keys()].join(" ")
  );

  return true;
}

async function applyFunboxCSS(): Promise<boolean> {
  $(".funBoxTheme").remove();
  for (const funbox of getActiveFunboxes()) {
    if (funbox.properties?.includes("hasCssFile")) {
      const css = document.createElement("link");
      css.classList.add("funBoxTheme");
      css.rel = "stylesheet";
      css.href = "funbox/" + funbox.name + ".css";
      document.head.appendChild(css);
    }
  }
  return true;
}<|MERGE_RESOLUTION|>--- conflicted
+++ resolved
@@ -6,34 +6,15 @@
 import Config, * as UpdateConfig from "../../config";
 import * as MemoryTimer from "./memory-funbox-timer";
 import * as FunboxMemory from "./funbox-memory";
-<<<<<<< HEAD
-import * as FunboxList from "./funbox-list";
-import { save } from "./funbox-memory";
-import * as TTSEvent from "../../observables/tts-event";
-import * as KeymapEvent from "../../observables/keymap-event";
-import * as TestWords from "../test-words";
-import * as TestInput from "../test-input";
-import * as WeakSpot from "../weak-spot";
-import { getPoem } from "../poetry";
-import { getSection } from "../wikipedia";
-import * as TribeState from "../../tribe/tribe-state";
-import * as IPAddresses from "../../utils/ip-addresses";
-import {
-  areFunboxesCompatible,
-  checkFunboxForcedConfigs,
-} from "./funbox-validation";
-import * as TribeConfigSyncEvent from "../../observables/tribe-config-sync-event";
-import { FunboxWordsFrequency, Wordset } from "../wordset";
-import * as LayoutfluidFunboxTimer from "./layoutfluid-funbox-timer";
-import * as DDR from "../../utils/ddr";
-import * as Random from "../../utils/random";
-=======
->>>>>>> a0a09cc1
 import { HighlightMode } from "@monkeytype/contracts/schemas/configs";
 import { Mode } from "@monkeytype/contracts/schemas/shared";
 import { FunboxName, checkCompatibility } from "@monkeytype/funbox";
 import { getActiveFunboxes, getActiveFunboxNames, get } from "./list";
 import { checkForcedConfig } from "./funbox-validation";
+import * as TribeState from "../../tribe/tribe-state";
+import * as TribeConfigSyncEvent from "../../observables/tribe-config-sync-event";
+import * as Random from "../../utils/random";
+
 
 export function toggleScript(...params: string[]): void {
   if (Config.funbox === "none") return;
@@ -43,446 +24,8 @@
   }
 }
 
-<<<<<<< HEAD
-FunboxList.setFunboxFunctions("simon_says", {
-  applyConfig(): void {
-    UpdateConfig.setKeymapMode("next", true);
-  },
-  rememberSettings(): void {
-    save("keymapMode", Config.keymapMode, UpdateConfig.setKeymapMode);
-  },
-});
-
-FunboxList.setFunboxFunctions("tts", {
-  applyConfig(): void {
-    UpdateConfig.setKeymapMode("off", true);
-  },
-  rememberSettings(): void {
-    save("keymapMode", Config.keymapMode, UpdateConfig.setKeymapMode);
-  },
-  toggleScript(params: string[]): void {
-    if (window.speechSynthesis === undefined) {
-      Notifications.add("Failed to load text-to-speech script", -1);
-      return;
-    }
-    if (params[0] !== undefined) void TTSEvent.dispatch(params[0]);
-  },
-});
-
-FunboxList.setFunboxFunctions("arrows", {
-  getWord(_wordset, wordIndex): string {
-    return DDR.chart2Word(wordIndex === 0);
-  },
-  rememberSettings(): void {
-    save("highlightMode", Config.highlightMode, UpdateConfig.setHighlightMode);
-  },
-  handleChar(char: string): string {
-    if (char === "a" || char === "ArrowLeft" || char === "j") {
-      return "←";
-    }
-    if (char === "s" || char === "ArrowDown" || char === "k") {
-      return "↓";
-    }
-    if (char === "w" || char === "ArrowUp" || char === "i") {
-      return "↑";
-    }
-    if (char === "d" || char === "ArrowRight" || char === "l") {
-      return "→";
-    }
-    return char;
-  },
-  isCharCorrect(char: string, originalChar: string): boolean {
-    if (
-      (char === "a" || char === "ArrowLeft" || char === "j") &&
-      originalChar === "←"
-    ) {
-      return true;
-    }
-    if (
-      (char === "s" || char === "ArrowDown" || char === "k") &&
-      originalChar === "↓"
-    ) {
-      return true;
-    }
-    if (
-      (char === "w" || char === "ArrowUp" || char === "i") &&
-      originalChar === "↑"
-    ) {
-      return true;
-    }
-    if (
-      (char === "d" || char === "ArrowRight" || char === "l") &&
-      originalChar === "→"
-    ) {
-      return true;
-    }
-    return false;
-  },
-  async preventDefaultEvent(
-    event: JQuery.KeyDownEvent<Document, null | undefined, Document, Document>
-  ): Promise<boolean> {
-    return ["ArrowLeft", "ArrowUp", "ArrowRight", "ArrowDown"].includes(
-      event.key
-    );
-  },
-  getWordHtml(char: string, letterTag?: boolean): string {
-    let retval = "";
-    if (char === "↑") {
-      if (letterTag) retval += `<letter>`;
-      retval += `<i class="fas fa-arrow-up"></i>`;
-      if (letterTag) retval += `</letter>`;
-    }
-    if (char === "↓") {
-      if (letterTag) retval += `<letter>`;
-      retval += `<i class="fas fa-arrow-down"></i>`;
-      if (letterTag) retval += `</letter>`;
-    }
-    if (char === "←") {
-      if (letterTag) retval += `<letter>`;
-      retval += `<i class="fas fa-arrow-left"></i>`;
-      if (letterTag) retval += `</letter>`;
-    }
-    if (char === "→") {
-      if (letterTag) retval += `<letter>`;
-      retval += `<i class="fas fa-arrow-right"></i>`;
-      if (letterTag) retval += `</letter>`;
-    }
-    return retval;
-  },
-});
-
-FunboxList.setFunboxFunctions("rAnDoMcAsE", {
-  alterText(word: string): string {
-    let randomcaseword = word[0] as string;
-    for (let i = 1; i < word.length; i++) {
-      if (
-        randomcaseword[i - 1] ===
-        (randomcaseword[i - 1] as string).toUpperCase()
-      ) {
-        randomcaseword += (word[i] as string).toLowerCase();
-      } else {
-        randomcaseword += (word[i] as string).toUpperCase();
-      }
-    }
-    return randomcaseword;
-  },
-});
-
-FunboxList.setFunboxFunctions("backwards", {
-  alterText(word: string): string {
-    return word.split("").reverse().join("");
-  },
-});
-
-FunboxList.setFunboxFunctions("capitals", {
-  alterText(word: string): string {
-    return Strings.capitalizeFirstLetterOfEachWord(word);
-  },
-});
-
-FunboxList.setFunboxFunctions("layoutfluid", {
-  applyConfig(): void {
-    const layout = Config.customLayoutfluid.split("#")[0] ?? "qwerty";
-
-    UpdateConfig.setLayout(layout, true);
-    UpdateConfig.setKeymapLayout(layout, true);
-  },
-  rememberSettings(): void {
-    save("keymapMode", Config.keymapMode, UpdateConfig.setKeymapMode);
-    save("layout", Config.layout, UpdateConfig.setLayout);
-    save("keymapLayout", Config.keymapLayout, UpdateConfig.setKeymapLayout);
-  },
-  handleSpace(): void {
-    if (Config.mode !== "time") {
-      // here I need to check if Config.customLayoutFluid exists because of my
-      // scuffed solution of returning whenever value is undefined in the setCustomLayoutfluid function
-      const layouts: string[] = Config.customLayoutfluid
-        ? Config.customLayoutfluid.split("#")
-        : ["qwerty", "dvorak", "colemak"];
-      const outOf: number = TestWords.words.length;
-      const wordsPerLayout = Math.floor(outOf / layouts.length);
-      const index = Math.floor(
-        (TestInput.input.history.length + 1) / wordsPerLayout
-      );
-      const mod =
-        wordsPerLayout - ((TestWords.words.currentIndex + 1) % wordsPerLayout);
-
-      if (layouts[index] as string) {
-        if (mod <= 3 && (layouts[index + 1] as string)) {
-          LayoutfluidFunboxTimer.show();
-          LayoutfluidFunboxTimer.updateWords(mod, layouts[index + 1] as string);
-        } else {
-          LayoutfluidFunboxTimer.hide();
-        }
-        if (mod === wordsPerLayout) {
-          UpdateConfig.setLayout(layouts[index] as string);
-          UpdateConfig.setKeymapLayout(layouts[index] as string);
-          if (mod > 3) {
-            LayoutfluidFunboxTimer.hide();
-          }
-        }
-      } else {
-        LayoutfluidFunboxTimer.hide();
-      }
-      setTimeout(() => {
-        void KeymapEvent.highlight(
-          TestWords.words
-            .getCurrent()
-            .charAt(TestInput.input.current.length)
-            .toString()
-        );
-      }, 1);
-    }
-  },
-  getResultContent(): string {
-    return Config.customLayoutfluid.replace(/#/g, " ");
-  },
-  restart(): void {
-    if (this.applyConfig) this.applyConfig();
-    setTimeout(() => {
-      void KeymapEvent.highlight(
-        TestWords.words
-          .getCurrent()
-          .substring(
-            TestInput.input.current.length,
-            TestInput.input.current.length + 1
-          )
-          .toString()
-      );
-    }, 1);
-  },
-});
-
-FunboxList.setFunboxFunctions("gibberish", {
-  getWord(): string {
-    return GetText.getGibberish();
-  },
-});
-
-FunboxList.setFunboxFunctions("58008", {
-  getWord(): string {
-    let num = GetText.getNumbers(7);
-    if (Config.language.startsWith("kurdish")) {
-      num = Misc.convertNumberToArabic(num);
-    } else if (Config.language.startsWith("nepali")) {
-      num = Misc.convertNumberToNepali(num);
-    }
-    return num;
-  },
-  punctuateWord(word: string): string {
-    if (word.length > 3) {
-      if (Random.get() < 0.5) {
-        word = Strings.replaceCharAt(
-          word,
-          randomIntFromRange(1, word.length - 2),
-          "."
-        );
-      }
-      if (Random.get() < 0.75) {
-        const index = randomIntFromRange(1, word.length - 2);
-        if (
-          word[index - 1] !== "." &&
-          word[index + 1] !== "." &&
-          word[index + 1] !== "0"
-        ) {
-          const special = Arrays.randomElementFromArray(["/", "*", "-", "+"]);
-          word = Strings.replaceCharAt(word, index, special);
-        }
-      }
-    }
-    return word;
-  },
-  rememberSettings(): void {
-    save("numbers", Config.numbers, UpdateConfig.setNumbers);
-  },
-  handleChar(char: string): string {
-    if (char === "\n") {
-      return " ";
-    }
-    return char;
-  },
-});
-
-FunboxList.setFunboxFunctions("ascii", {
-  getWord(): string {
-    return GetText.getASCII();
-  },
-  punctuateWord(word: string): string {
-    return word;
-  },
-});
-
-FunboxList.setFunboxFunctions("specials", {
-  getWord(): string {
-    return GetText.getSpecials();
-  },
-});
-
-FunboxList.setFunboxFunctions("read_ahead_easy", {
-  rememberSettings(): void {
-    save("highlightMode", Config.highlightMode, UpdateConfig.setHighlightMode);
-  },
-});
-
-FunboxList.setFunboxFunctions("read_ahead", {
-  rememberSettings(): void {
-    save("highlightMode", Config.highlightMode, UpdateConfig.setHighlightMode);
-  },
-});
-
-FunboxList.setFunboxFunctions("read_ahead_hard", {
-  rememberSettings(): void {
-    save("highlightMode", Config.highlightMode, UpdateConfig.setHighlightMode);
-  },
-});
-
-FunboxList.setFunboxFunctions("memory", {
-  applyConfig(): void {
-    $("#wordsWrapper").addClass("hidden");
-    UpdateConfig.setShowAllLines(true, true);
-    if (Config.keymapMode === "next") {
-      UpdateConfig.setKeymapMode("react", true);
-    }
-  },
-  rememberSettings(): void {
-    save("mode", Config.mode, UpdateConfig.setMode);
-    save("showAllLines", Config.showAllLines, UpdateConfig.setShowAllLines);
-    if (Config.keymapMode === "next") {
-      save("keymapMode", Config.keymapMode, UpdateConfig.setKeymapMode);
-    }
-  },
-  start(): void {
-    MemoryTimer.reset();
-    $("#words").addClass("hidden");
-  },
-  restart(): void {
-    MemoryTimer.start();
-    $("#words").removeClass("hidden");
-    if (Config.keymapMode === "next") {
-      UpdateConfig.setKeymapMode("react");
-    }
-  },
-});
-
-FunboxList.setFunboxFunctions("nospace", {
-  rememberSettings(): void {
-    save("highlightMode", Config.highlightMode, UpdateConfig.setHighlightMode);
-  },
-});
-
-FunboxList.setFunboxFunctions("poetry", {
-  async pullSection(): Promise<JSONData.Section | false> {
-    return getPoem();
-  },
-});
-
-FunboxList.setFunboxFunctions("wikipedia", {
-  async pullSection(lang?: string): Promise<JSONData.Section | false> {
-    return getSection((lang ?? "") || "english");
-  },
-});
-
-FunboxList.setFunboxFunctions("weakspot", {
-  getWord(wordset?: Wordset): string {
-    if (wordset !== undefined) return WeakSpot.getWord(wordset);
-    else return "";
-  },
-});
-
-FunboxList.setFunboxFunctions("pseudolang", {
-  async withWords(words?: string[]): Promise<Wordset> {
-    if (words !== undefined) return new PseudolangWordGenerator(words);
-    return new Wordset([]);
-  },
-});
-
-FunboxList.setFunboxFunctions("IPv4", {
-  getWord(): string {
-    return IPAddresses.getRandomIPv4address();
-  },
-  punctuateWord(word: string): string {
-    let w = word;
-    if (Random.get() < 0.25) {
-      w = IPAddresses.addressToCIDR(word);
-    }
-    return w;
-  },
-  rememberSettings(): void {
-    save("numbers", Config.numbers, UpdateConfig.setNumbers);
-  },
-});
-
-FunboxList.setFunboxFunctions("IPv6", {
-  getWord(): string {
-    return IPAddresses.getRandomIPv6address();
-  },
-  punctuateWord(word: string): string {
-    let w = word;
-    if (Random.get() < 0.25) {
-      w = IPAddresses.addressToCIDR(word);
-    }
-    // Compress
-    if (w.includes(":")) {
-      w = IPAddresses.compressIpv6(w);
-    }
-    return w;
-  },
-  rememberSettings(): void {
-    save("numbers", Config.numbers, UpdateConfig.setNumbers);
-  },
-});
-
-FunboxList.setFunboxFunctions("binary", {
-  getWord(): string {
-    return GetText.getBinary();
-  },
-});
-
-FunboxList.setFunboxFunctions("hexadecimal", {
-  getWord(): string {
-    return GetText.getHexadecimal();
-  },
-  punctuateWord(word: string): string {
-    return `0x${word}`;
-  },
-  rememberSettings(): void {
-    save("punctuation", Config.punctuation, UpdateConfig.setPunctuation);
-  },
-});
-
-FunboxList.setFunboxFunctions("zipf", {
-  getWordsFrequencyMode(): FunboxWordsFrequency {
-    return "zipf";
-  },
-});
-
-FunboxList.setFunboxFunctions("ddoouubblleedd", {
-  alterText(word: string): string {
-    return word.replace(/./gu, "$&$&");
-  },
-});
-
-FunboxList.setFunboxFunctions("instant_messaging", {
-  alterText(word: string): string {
-    return word
-      .toLowerCase()
-      .replace(/[.!?]$/g, "\n") //replace .?! with enter
-      .replace(/[().'"]/g, "") //remove special characters
-      .replace(/\n+/g, "\n"); //make sure there is only one enter
-  },
-});
-
-export function toggleScript(...params: string[]): void {
-  FunboxList.get(Config.funbox).forEach((funbox) => {
-    if (funbox.functions?.toggleScript) funbox.functions.toggleScript(params);
-  });
-}
-
 export function setFunbox(funbox: string, tribeOverride = false): boolean {
   if (!TribeState.canChangeConfig(tribeOverride)) return false;
-=======
-export function setFunbox(funbox: string): boolean {
->>>>>>> a0a09cc1
   if (funbox === "none") {
     for (const fb of getActiveFunboxes()) {
       fb.functions?.clearGlobal?.();
