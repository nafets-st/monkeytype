import * as Notifications from "../../elements/notifications";
import * as Misc from "../../utils/misc";
import * as JSONData from "../../utils/json-data";
import * as GetText from "../../utils/generate";
import * as Numbers from "../../utils/numbers";
import * as Arrays from "../../utils/arrays";
import * as Strings from "../../utils/strings";
import * as ManualRestart from "../manual-restart-tracker";
import Config, * as UpdateConfig from "../../config";
import * as MemoryTimer from "./memory-funbox-timer";
import * as FunboxMemory from "./funbox-memory";
import * as FunboxList from "./funbox-list";
import { save } from "./funbox-memory";
import * as TTSEvent from "../../observables/tts-event";
import * as KeymapEvent from "../../observables/keymap-event";
import * as TestWords from "../test-words";
import * as TestInput from "../test-input";
import * as WeakSpot from "../weak-spot";
import { getPoem } from "../poetry";
import { getSection } from "../wikipedia";
<<<<<<< HEAD
import * as TribeState from "../../tribe/tribe-state";
import * as IPGenerator from "../ip-addresses";
=======
import * as IPAddresses from "../../utils/ip-addresses";
>>>>>>> master
import {
  areFunboxesCompatible,
  checkFunboxForcedConfigs,
} from "./funbox-validation";
import * as TribeConfigSyncEvent from "../../observables/tribe-config-sync-event";
import { Wordset } from "../wordset";
import * as LayoutfluidFunboxTimer from "./layoutfluid-funbox-timer";
import * as DDR from "../../utils/ddr";
<<<<<<< HEAD
import * as Random from "../../utils/random";
import { HighlightMode, Mode } from "@monkeytype/shared-types/config";
=======
import { HighlightMode } from "@monkeytype/contracts/schemas/configs";
import { Mode } from "@monkeytype/contracts/schemas/shared";
>>>>>>> master

const prefixSize = 2;

class CharDistribution {
  public chars: Record<string, number>;
  public count: number;
  constructor() {
    this.chars = {};
    this.count = 0;
  }

  public addChar(char: string): void {
    this.count++;
    if (char in this.chars) {
      (this.chars[char] as number)++;
    } else {
      this.chars[char] = 1;
    }
  }

  public randomChar(): string {
    const randomIndex = Numbers.randomIntFromRange(0, this.count - 1);
    let runningCount = 0;
    for (const [char, charCount] of Object.entries(this.chars)) {
      runningCount += charCount;
      if (runningCount > randomIndex) {
        return char;
      }
    }

    return Object.keys(this.chars)[0] as string;
  }
}

class PseudolangWordGenerator extends Wordset {
  public ngrams: Record<string, CharDistribution> = {};
  constructor(words: string[]) {
    super(words);
    // Can generate an unbounded number of words in theory.
    this.length = Infinity;

    for (let word of words) {
      // Mark the end of each word with a space.
      word += " ";
      let prefix = "";
      for (const c of word) {
        // Add `c` to the distribution of chars that can come after `prefix`.
        if (!(prefix in this.ngrams)) {
          this.ngrams[prefix] = new CharDistribution();
        }
        (this.ngrams[prefix] as CharDistribution).addChar(c);
        prefix = (prefix + c).slice(-prefixSize);
      }
    }
  }

  public override randomWord(): string {
    let word = "";
    for (;;) {
      const prefix = word.slice(-prefixSize);
      const charDistribution = this.ngrams[prefix];
      if (!charDistribution) {
        // This shouldn't happen if this.ngrams is complete. If it does
        // somehow, start generating a new word.
        word = "";
        continue;
      }
      // Pick a random char from the distribution that comes after `prefix`.
      const nextChar = charDistribution.randomChar();
      if (nextChar === " ") {
        // A space marks the end of the word, so stop generating and return.
        break;
      }
      word += nextChar;
    }
    return word;
  }
}

FunboxList.setFunboxFunctions("simon_says", {
  applyConfig(): void {
    UpdateConfig.setKeymapMode("next", true);
  },
  rememberSettings(): void {
    save("keymapMode", Config.keymapMode, UpdateConfig.setKeymapMode);
  },
});

FunboxList.setFunboxFunctions("tts", {
  applyConfig(): void {
    UpdateConfig.setKeymapMode("off", true);
  },
  rememberSettings(): void {
    save("keymapMode", Config.keymapMode, UpdateConfig.setKeymapMode);
  },
  toggleScript(params: string[]): void {
    if (window.speechSynthesis === undefined) {
      Notifications.add("Failed to load text-to-speech script", -1);
      return;
    }
    if (params[0] !== undefined) void TTSEvent.dispatch(params[0]);
  },
});

FunboxList.setFunboxFunctions("arrows", {
  getWord(_wordset, wordIndex): string {
    return DDR.chart2Word(wordIndex === 0);
  },
  rememberSettings(): void {
    save("highlightMode", Config.highlightMode, UpdateConfig.setHighlightMode);
  },
  handleChar(char: string): string {
    if (char === "a" || char === "ArrowLeft" || char === "j") {
      return "←";
    }
    if (char === "s" || char === "ArrowDown" || char === "k") {
      return "↓";
    }
    if (char === "w" || char === "ArrowUp" || char === "i") {
      return "↑";
    }
    if (char === "d" || char === "ArrowRight" || char === "l") {
      return "→";
    }
    return char;
  },
  isCharCorrect(char: string, originalChar: string): boolean {
    if (
      (char === "a" || char === "ArrowLeft" || char === "j") &&
      originalChar === "←"
    ) {
      return true;
    }
    if (
      (char === "s" || char === "ArrowDown" || char === "k") &&
      originalChar === "↓"
    ) {
      return true;
    }
    if (
      (char === "w" || char === "ArrowUp" || char === "i") &&
      originalChar === "↑"
    ) {
      return true;
    }
    if (
      (char === "d" || char === "ArrowRight" || char === "l") &&
      originalChar === "→"
    ) {
      return true;
    }
    return false;
  },
  async preventDefaultEvent(
    event: JQuery.KeyDownEvent<Document, null | undefined, Document, Document>
  ): Promise<boolean> {
    return ["ArrowLeft", "ArrowUp", "ArrowRight", "ArrowDown"].includes(
      event.key
    );
  },
  getWordHtml(char: string, letterTag?: boolean): string {
    let retval = "";
    if (char === "↑") {
      if (letterTag) retval += `<letter>`;
      retval += `<i class="fas fa-arrow-up"></i>`;
      if (letterTag) retval += `</letter>`;
    }
    if (char === "↓") {
      if (letterTag) retval += `<letter>`;
      retval += `<i class="fas fa-arrow-down"></i>`;
      if (letterTag) retval += `</letter>`;
    }
    if (char === "←") {
      if (letterTag) retval += `<letter>`;
      retval += `<i class="fas fa-arrow-left"></i>`;
      if (letterTag) retval += `</letter>`;
    }
    if (char === "→") {
      if (letterTag) retval += `<letter>`;
      retval += `<i class="fas fa-arrow-right"></i>`;
      if (letterTag) retval += `</letter>`;
    }
    return retval;
  },
});

FunboxList.setFunboxFunctions("rAnDoMcAsE", {
  alterText(word: string): string {
    let randomcaseword = word[0] as string;
    for (let i = 1; i < word.length; i++) {
      if (
        randomcaseword[i - 1] ===
        (randomcaseword[i - 1] as string).toUpperCase()
      ) {
        randomcaseword += (word[i] as string).toLowerCase();
      } else {
        randomcaseword += (word[i] as string).toUpperCase();
      }
    }
    return randomcaseword;
  },
});

FunboxList.setFunboxFunctions("backwards", {
  alterText(word: string): string {
    return word.split("").reverse().join("");
  },
});

FunboxList.setFunboxFunctions("capitals", {
  alterText(word: string): string {
    return Strings.capitalizeFirstLetterOfEachWord(word);
  },
});

FunboxList.setFunboxFunctions("layoutfluid", {
  applyConfig(): void {
    const layout = Config.customLayoutfluid.split("#")[0] ?? "qwerty";

    UpdateConfig.setLayout(layout, true);
    UpdateConfig.setKeymapLayout(layout, true);
  },
  rememberSettings(): void {
    save("keymapMode", Config.keymapMode, UpdateConfig.setKeymapMode);
    save("layout", Config.layout, UpdateConfig.setLayout);
    save("keymapLayout", Config.keymapLayout, UpdateConfig.setKeymapLayout);
  },
  handleSpace(): void {
    if (Config.mode !== "time") {
      // here I need to check if Config.customLayoutFluid exists because of my
      // scuffed solution of returning whenever value is undefined in the setCustomLayoutfluid function
      const layouts: string[] = Config.customLayoutfluid
        ? Config.customLayoutfluid.split("#")
        : ["qwerty", "dvorak", "colemak"];
      const outOf: number = TestWords.words.length;
      const wordsPerLayout = Math.floor(outOf / layouts.length);
      const index = Math.floor(
        (TestInput.input.history.length + 1) / wordsPerLayout
      );
      const mod =
        wordsPerLayout - ((TestWords.words.currentIndex + 1) % wordsPerLayout);

      if (layouts[index] as string) {
        if (mod <= 3 && (layouts[index + 1] as string)) {
          LayoutfluidFunboxTimer.show();
          LayoutfluidFunboxTimer.updateWords(mod, layouts[index + 1] as string);
        } else {
          LayoutfluidFunboxTimer.hide();
        }
        if (mod === wordsPerLayout) {
          UpdateConfig.setLayout(layouts[index] as string);
          UpdateConfig.setKeymapLayout(layouts[index] as string);
          if (mod > 3) {
            LayoutfluidFunboxTimer.hide();
          }
        }
      } else {
        LayoutfluidFunboxTimer.hide();
      }
      setTimeout(() => {
        void KeymapEvent.highlight(
          TestWords.words
            .getCurrent()
            .charAt(TestInput.input.current.length)
            .toString()
        );
      }, 1);
    }
  },
  getResultContent(): string {
    return Config.customLayoutfluid.replace(/#/g, " ");
  },
  restart(): void {
    if (this.applyConfig) this.applyConfig();
    setTimeout(() => {
      void KeymapEvent.highlight(
        TestWords.words
          .getCurrent()
          .substring(
            TestInput.input.current.length,
            TestInput.input.current.length + 1
          )
          .toString()
      );
    }, 1);
  },
});

FunboxList.setFunboxFunctions("gibberish", {
  getWord(): string {
    return GetText.getGibberish();
  },
});

FunboxList.setFunboxFunctions("58008", {
  getWord(): string {
    let num = GetText.getNumbers(7);
    if (Config.language.startsWith("kurdish")) {
      num = Misc.convertNumberToArabic(num);
    } else if (Config.language.startsWith("nepali")) {
      num = Misc.convertNumberToNepali(num);
    }
    return num;
  },
  punctuateWord(word: string): string {
    if (word.length > 3) {
      if (Random.get() < 0.5) {
        word = Strings.replaceCharAt(
          word,
          Numbers.randomIntFromRange(1, word.length - 2),
          "."
        );
      }
      if (Random.get() < 0.75) {
        const index = Numbers.randomIntFromRange(1, word.length - 2);
        if (
          word[index - 1] !== "." &&
          word[index + 1] !== "." &&
          word[index + 1] !== "0"
        ) {
          const special = Arrays.randomElementFromArray(["/", "*", "-", "+"]);
          word = Strings.replaceCharAt(word, index, special);
        }
      }
    }
    return word;
  },
  rememberSettings(): void {
    save("numbers", Config.numbers, UpdateConfig.setNumbers);
  },
  handleChar(char: string): string {
    if (char === "\n") {
      return " ";
    }
    return char;
  },
});

FunboxList.setFunboxFunctions("ascii", {
  getWord(): string {
    return GetText.getASCII();
  },
  punctuateWord(word: string): string {
    return word;
  },
});

FunboxList.setFunboxFunctions("specials", {
  getWord(): string {
    return GetText.getSpecials();
  },
});

FunboxList.setFunboxFunctions("read_ahead_easy", {
  rememberSettings(): void {
    save("highlightMode", Config.highlightMode, UpdateConfig.setHighlightMode);
  },
});

FunboxList.setFunboxFunctions("read_ahead", {
  rememberSettings(): void {
    save("highlightMode", Config.highlightMode, UpdateConfig.setHighlightMode);
  },
});

FunboxList.setFunboxFunctions("read_ahead_hard", {
  rememberSettings(): void {
    save("highlightMode", Config.highlightMode, UpdateConfig.setHighlightMode);
  },
});

FunboxList.setFunboxFunctions("memory", {
  applyConfig(): void {
    $("#wordsWrapper").addClass("hidden");
    UpdateConfig.setShowAllLines(true, true);
    if (Config.keymapMode === "next") {
      UpdateConfig.setKeymapMode("react", true);
    }
  },
  rememberSettings(): void {
    save("mode", Config.mode, UpdateConfig.setMode);
    save("showAllLines", Config.showAllLines, UpdateConfig.setShowAllLines);
    if (Config.keymapMode === "next") {
      save("keymapMode", Config.keymapMode, UpdateConfig.setKeymapMode);
    }
  },
  start(): void {
    MemoryTimer.reset();
    $("#words").addClass("hidden");
  },
  restart(): void {
    MemoryTimer.start();
    $("#words").removeClass("hidden");
    if (Config.keymapMode === "next") {
      UpdateConfig.setKeymapMode("react");
    }
  },
});

FunboxList.setFunboxFunctions("nospace", {
  rememberSettings(): void {
    save("highlightMode", Config.highlightMode, UpdateConfig.setHighlightMode);
  },
});

FunboxList.setFunboxFunctions("poetry", {
  async pullSection(): Promise<Misc.Section | false> {
    return getPoem();
  },
});

FunboxList.setFunboxFunctions("wikipedia", {
  async pullSection(lang?: string): Promise<Misc.Section | false> {
    return getSection((lang ?? "") || "english");
  },
});

FunboxList.setFunboxFunctions("weakspot", {
  getWord(wordset?: Wordset): string {
    if (wordset !== undefined) return WeakSpot.getWord(wordset);
    else return "";
  },
});

FunboxList.setFunboxFunctions("pseudolang", {
  async withWords(words?: string[]): Promise<Wordset> {
    if (words !== undefined) return new PseudolangWordGenerator(words);
    return new Wordset([]);
  },
});

FunboxList.setFunboxFunctions("IPv4", {
  getWord(): string {
    return IPAddresses.getRandomIPv4address();
  },
  punctuateWord(word: string): string {
    let w = word;
<<<<<<< HEAD
    if (Random.get() < 0.25) {
      w = IPGenerator.addressToCIDR(word);
=======
    if (Math.random() < 0.25) {
      w = IPAddresses.addressToCIDR(word);
>>>>>>> master
    }
    return w;
  },
  rememberSettings(): void {
    save("numbers", Config.numbers, UpdateConfig.setNumbers);
  },
});

FunboxList.setFunboxFunctions("IPv6", {
  getWord(): string {
    return IPAddresses.getRandomIPv6address();
  },
  punctuateWord(word: string): string {
    let w = word;
<<<<<<< HEAD
    if (Random.get() < 0.25) {
      w = IPGenerator.addressToCIDR(word);
=======
    if (Math.random() < 0.25) {
      w = IPAddresses.addressToCIDR(word);
>>>>>>> master
    }
    // Compress
    if (w.includes(":")) {
      w = IPAddresses.compressIpv6(w);
    }
    return w;
  },
  rememberSettings(): void {
    save("numbers", Config.numbers, UpdateConfig.setNumbers);
  },
});

FunboxList.setFunboxFunctions("binary", {
  getWord(): string {
    return GetText.getBinary();
  },
});

FunboxList.setFunboxFunctions("hexadecimal", {
  getWord(): string {
    return GetText.getHexadecimal();
  },
  punctuateWord(word: string): string {
    return `0x${word}`;
  },
  rememberSettings(): void {
    save("punctuation", Config.punctuation, UpdateConfig.setPunctuation);
  },
});

FunboxList.setFunboxFunctions("zipf", {
  getWordsFrequencyMode(): MonkeyTypes.FunboxWordsFrequency {
    return "zipf";
  },
});

FunboxList.setFunboxFunctions("ddoouubblleedd", {
  alterText(word: string): string {
    return word.replace(/./gu, "$&$&");
  },
});

export function toggleScript(...params: string[]): void {
  FunboxList.get(Config.funbox).forEach((funbox) => {
    if (funbox.functions?.toggleScript) funbox.functions.toggleScript(params);
  });
}

export function setFunbox(funbox: string, tribeOverride = false): boolean {
  if (!TribeState.canChangeConfig(tribeOverride)) return false;
  if (funbox === "none") {
    FunboxList.get(Config.funbox).forEach((f) => f.functions?.clearGlobal?.());
  }
  FunboxMemory.load(tribeOverride);
  UpdateConfig.setFunbox(funbox, false, tribeOverride);
  return true;
}

export function toggleFunbox(funbox: string): boolean {
  if (funbox === "none") setFunbox("none");
  if (
    !areFunboxesCompatible(Config.funbox, funbox) &&
    !Config.funbox.split("#").includes(funbox)
  ) {
    Notifications.add(
      `${Strings.capitalizeFirstLetter(
        funbox.replace(/_/g, " ")
      )} funbox is not compatible with the current funbox selection`,
      0
    );
    return true;
  }
  FunboxMemory.load();
  const e = UpdateConfig.toggleFunbox(funbox, false);

  if (!Config.funbox.includes(funbox)) {
    FunboxList.get(funbox).forEach((f) => f.functions?.clearGlobal?.());
  } else {
    FunboxList.get(funbox).forEach((f) => f.functions?.applyGlobalCSS?.());
  }

  //todo find out what the hell this means
  if (e === false || e === true) return false;
  return true;
}

export async function clear(): Promise<boolean> {
  $("body").attr(
    "class",
    $("body")
      ?.attr("class")
      ?.split(/\s+/)
      ?.filter((it) => !it.startsWith("fb-"))
      ?.join(" ") ?? ""
  );

  $("#funBoxTheme").removeAttr("href");

  $("#wordsWrapper").removeClass("hidden");
  MemoryTimer.reset();
  ManualRestart.set();
  return true;
}

export async function activate(funbox?: string): Promise<boolean | undefined> {
  if (funbox === undefined || funbox === null) {
    funbox = Config.funbox;
  } else if (Config.funbox !== funbox) {
    Config.funbox = funbox;
  }

  // The configuration might be edited with dev tools,
  // so we need to double check its validity
  if (!areFunboxesCompatible(Config.funbox)) {
    Notifications.add(
      Misc.createErrorMessage(
        undefined,
        `Failed to activate funbox: funboxes ${Config.funbox.replace(
          /_/g,
          " "
        )} are not compatible`
      ),
      -1
    );
    UpdateConfig.setFunbox("none", true);
    await clear();
    return false;
  }

  MemoryTimer.reset();
  await setFunboxBodyClasses();
  await applyFunboxCSS();

  $("#wordsWrapper").removeClass("hidden");

  let language;
  try {
    language = await JSONData.getCurrentLanguage(Config.language);
  } catch (e) {
    Notifications.add(
      Misc.createErrorMessage(e, "Failed to activate funbox"),
      -1
    );
    UpdateConfig.setFunbox("none", true);
    await clear();
    return false;
  }

  if (language.ligatures) {
    if (
      FunboxList.get(Config.funbox).find((f) =>
        f.properties?.includes("noLigatures")
      )
    ) {
      Notifications.add(
        "Current language does not support this funbox mode",
        0
      );
      UpdateConfig.setFunbox("none", true);
      await clear();
      return;
    }
  }

  let canSetSoFar = true;

  for (const [configKey, configValue] of Object.entries(Config)) {
    const check = checkFunboxForcedConfigs(
      configKey,
      configValue,
      Config.funbox
    );
    if (check.result) continue;
    if (!check.result) {
      if (check.forcedConfigs && check.forcedConfigs.length > 0) {
        if (configKey === "mode") {
          UpdateConfig.setMode(check.forcedConfigs[0] as Mode);
        }
        if (configKey === "words") {
          UpdateConfig.setWordCount(check.forcedConfigs[0] as number);
        }
        if (configKey === "time") {
          UpdateConfig.setTimeConfig(check.forcedConfigs[0] as number);
        }
        if (configKey === "punctuation") {
          UpdateConfig.setPunctuation(check.forcedConfigs[0] as boolean);
        }
        if (configKey === "numbers") {
          UpdateConfig.setNumbers(check.forcedConfigs[0] as boolean);
        }
        if (configKey === "highlightMode") {
          UpdateConfig.setHighlightMode(
            check.forcedConfigs[0] as HighlightMode
          );
        }
      } else {
        canSetSoFar = false;
        break;
      }
    }
  }

  if (!canSetSoFar) {
    if (Config.funbox.includes("#")) {
      Notifications.add(
        `Failed to activate funboxes ${Config.funbox}: no intersecting forced configs. Disabling funbox`,
        -1
      );
    } else {
      Notifications.add(
        `Failed to activate funbox ${Config.funbox}: no forced configs. Disabling funbox`,
        -1
      );
    }
    UpdateConfig.setFunbox("none", true);
    await clear();
    return;
  }

  ManualRestart.set();
  FunboxList.get(Config.funbox).forEach(async (funbox) => {
    funbox.functions?.applyConfig?.();
  });
  // ModesNotice.update();
  return true;
}

export async function rememberSettings(): Promise<void> {
  FunboxList.get(Config.funbox).forEach(async (funbox) => {
    if (funbox.functions?.rememberSettings) funbox.functions.rememberSettings();
  });
}

FunboxList.setFunboxFunctions("morse", {
  alterText(word: string): string {
    return GetText.getMorse(word);
  },
});

FunboxList.setFunboxFunctions("crt", {
  applyGlobalCSS(): void {
    const isSafari = /^((?!chrome|android).)*safari/i.test(navigator.userAgent);
    if (isSafari) {
      //Workaround for bug https://bugs.webkit.org/show_bug.cgi?id=256171 in Safari 16.5 or earlier
      const versionMatch = navigator.userAgent.match(
        /.*Version\/([0-9]*)\.([0-9]*).*/
      );
      const mainVersion =
        versionMatch !== null ? parseInt(versionMatch[1] ?? "0") : 0;
      const minorVersion =
        versionMatch !== null ? parseInt(versionMatch[2] ?? "0") : 0;
      if (mainVersion <= 16 && minorVersion <= 5) {
        Notifications.add(
          "CRT is not available on Safari 16.5 or earlier.",
          0,
          {
            duration: 5,
          }
        );
        toggleFunbox("crt");
        return;
      }
    }
    $("body").append('<div id="scanline" />');
    $("body").addClass("crtmode");
    $("#globalFunBoxTheme").attr("href", `funbox/crt.css`);
  },
  clearGlobal(): void {
    $("#scanline").remove();
    $("body").removeClass("crtmode");
    $("#globalFunBoxTheme").attr("href", ``);
  },
});

async function setFunboxBodyClasses(): Promise<boolean> {
  const $body = $("body");

  const activeFbClasses = FunboxList.get(Config.funbox).map(
    (it) => "fb-" + it.name.replaceAll("_", "-")
  );

  const currentClasses =
    $body
      ?.attr("class")
      ?.split(/\s+/)
      ?.filter((it) => !it.startsWith("fb-")) ?? [];

  $body.attr("class", [...currentClasses, ...activeFbClasses].join(" "));

  return true;
}

async function applyFunboxCSS(): Promise<boolean> {
  const $theme = $("#funBoxTheme");

  //currently we only support one active funbox with hasCSS
  const activeFunboxWithTheme = FunboxList.get(Config.funbox).find(
    (it) => it.hasCSS == true
  );

  const activeTheme =
    activeFunboxWithTheme != null
      ? "funbox/" + activeFunboxWithTheme.name + ".css"
      : "";

  const currentTheme = ($theme.attr("href") ?? "") || null;

  if (activeTheme != currentTheme) {
    $theme.attr("href", activeTheme);
  }

  return true;
}<|MERGE_RESOLUTION|>--- conflicted
+++ resolved
@@ -18,12 +18,8 @@
 import * as WeakSpot from "../weak-spot";
 import { getPoem } from "../poetry";
 import { getSection } from "../wikipedia";
-<<<<<<< HEAD
 import * as TribeState from "../../tribe/tribe-state";
-import * as IPGenerator from "../ip-addresses";
-=======
 import * as IPAddresses from "../../utils/ip-addresses";
->>>>>>> master
 import {
   areFunboxesCompatible,
   checkFunboxForcedConfigs,
@@ -32,13 +28,9 @@
 import { Wordset } from "../wordset";
 import * as LayoutfluidFunboxTimer from "./layoutfluid-funbox-timer";
 import * as DDR from "../../utils/ddr";
-<<<<<<< HEAD
 import * as Random from "../../utils/random";
-import { HighlightMode, Mode } from "@monkeytype/shared-types/config";
-=======
 import { HighlightMode } from "@monkeytype/contracts/schemas/configs";
 import { Mode } from "@monkeytype/contracts/schemas/shared";
->>>>>>> master
 
 const prefixSize = 2;
 
@@ -476,13 +468,8 @@
   },
   punctuateWord(word: string): string {
     let w = word;
-<<<<<<< HEAD
     if (Random.get() < 0.25) {
-      w = IPGenerator.addressToCIDR(word);
-=======
-    if (Math.random() < 0.25) {
       w = IPAddresses.addressToCIDR(word);
->>>>>>> master
     }
     return w;
   },
@@ -497,13 +484,8 @@
   },
   punctuateWord(word: string): string {
     let w = word;
-<<<<<<< HEAD
     if (Random.get() < 0.25) {
-      w = IPGenerator.addressToCIDR(word);
-=======
-    if (Math.random() < 0.25) {
       w = IPAddresses.addressToCIDR(word);
->>>>>>> master
     }
     // Compress
     if (w.includes(":")) {
