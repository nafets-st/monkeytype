--- conflicted
+++ resolved
@@ -4,13 +4,11 @@
   tribeOverride?: boolean;
 };
 
-<<<<<<< HEAD
-interface PageFunctionOptions {
+type PageFunctionOptions = {
   params?: { [key: string]: string };
   tribeOverride?: boolean;
-}
+};
 
-=======
 type PageProperties<T> = {
   name: MonkeyTypes.PageName;
   element: JQuery;
@@ -24,7 +22,7 @@
 async function empty(): Promise<void> {
   return;
 }
->>>>>>> 8755f450
+
 export default class Page<T> {
   public name: MonkeyTypes.PageName;
   public element: JQuery;
@@ -33,24 +31,6 @@
   public afterHide: () => Promise<void>;
   public beforeShow: (options: Options<T>) => Promise<void>;
   public afterShow: () => Promise<void>;
-<<<<<<< HEAD
-  constructor(
-    name: MonkeyTypes.PageName,
-    element: JQuery,
-    pathname: string,
-    beforeHide: (options: PageFunctionOptions) => Promise<void>,
-    afterHide: () => Promise<void>,
-    beforeShow: (options: Options<T>) => Promise<void>,
-    afterShow: () => Promise<void>
-  ) {
-    this.name = name;
-    this.element = element;
-    this.pathname = pathname;
-    this.beforeHide = beforeHide;
-    this.afterHide = afterHide;
-    this.beforeShow = beforeShow;
-    this.afterShow = afterShow;
-=======
 
   constructor(props: PageProperties<T>) {
     this.name = props.name;
@@ -60,6 +40,5 @@
     this.afterHide = props.afterHide ?? empty;
     this.beforeShow = props.beforeShow ?? empty;
     this.afterShow = props.afterShow ?? empty;
->>>>>>> 8755f450
   }
 }