--- conflicted
+++ resolved
@@ -1,12 +1,7 @@
-<<<<<<< HEAD
-interface PageFunctionOptions {
-  params?: { [key: string]: string };
-  tribeOverride?: boolean;
-=======
 interface Options {
   params?: Record<string, string>;
   data?: any;
->>>>>>> d98ec08c
+  tribeOverride?: boolean;
 }
 
 export default class Page {
@@ -15,11 +10,7 @@
   public pathname: string;
   public beforeHide: (options: PageFunctionOptions) => Promise<void>;
   public afterHide: () => Promise<void>;
-<<<<<<< HEAD
-  public beforeShow: (options: PageFunctionOptions) => Promise<void>;
-=======
   public beforeShow: (options: Options) => Promise<void>;
->>>>>>> d98ec08c
   public afterShow: () => Promise<void>;
   constructor(
     name: string,
@@ -27,11 +18,7 @@
     pathname: string,
     beforeHide: (options: PageFunctionOptions) => Promise<void>,
     afterHide: () => Promise<void>,
-<<<<<<< HEAD
-    beforeShow: (options: PageFunctionOptions) => Promise<void>,
-=======
     beforeShow: (options: Options) => Promise<void>,
->>>>>>> d98ec08c
     afterShow: () => Promise<void>
   ) {
     this.name = name;
