import Config from "../config";
import * as TestStats from "../test/test-stats";
import * as TestUI from "../test/test-ui";
import * as ManualRestart from "../test/manual-restart-tracker";
import * as TestLogic from "../test/test-logic";
import * as Funbox from "../test/funbox";
import Page from "./page";
import { updateTestPageAds } from "../controllers/ad-controller";

export const page = new Page(
  "test",
  $(".page.pageTest"),
  "/",
  async (options) => {
    TestLogic.restart({
      tribeOverride: options.tribeOverride ?? false,
    });
    Funbox.clear();
    $("#wordsInput").focusout();
  },
  async () => {
    updateTestPageAds(true);
  },
<<<<<<< HEAD
  async (options) => {
    updateTestPageAds(false);
    TestConfig.show();
=======
  async () => {
    updateTestPageAds(false);
>>>>>>> 7dff50dc
    TestStats.resetIncomplete();
    ManualRestart.set();
    TestLogic.restart({
      noAnim: true,
      tribeOverride: options.tribeOverride ?? false,
    });
    Funbox.activate(Config.funbox);
  },
  async () => {
    TestUI.focusWords();
  }
);<|MERGE_RESOLUTION|>--- conflicted
+++ resolved
@@ -21,14 +21,9 @@
   async () => {
     updateTestPageAds(true);
   },
-<<<<<<< HEAD
   async (options) => {
     updateTestPageAds(false);
     TestConfig.show();
-=======
-  async () => {
-    updateTestPageAds(false);
->>>>>>> 7dff50dc
     TestStats.resetIncomplete();
     ManualRestart.set();
     TestLogic.restart({
