import * as TestStats from "../test/test-stats";
import * as ManualRestart from "../test/manual-restart-tracker";
import * as TestLogic from "../test/test-logic";
import * as Funbox from "../test/funbox/funbox";
import * as TestConfig from "../test/test-config";
import Page from "./page";
import { updateFooterAndVerticalAds } from "../controllers/ad-controller";
import * as ModesNotice from "../elements/modes-notice";
import * as Keymap from "../elements/keymap";
<<<<<<< HEAD
import * as TribeState from "../tribe/tribe-state";
=======
import * as TestConfig from "../test/test-config";
import * as ScrollToTop from "../elements/scroll-to-top";
>>>>>>> c7ac9ad6

export const page = new Page({
  id: "test",
  element: $(".page.pageTest"),
  path: "/",
<<<<<<< HEAD
  beforeHide: async (options): Promise<void> => {
    ManualRestart.set();
    TestLogic.restart({
      tribeOverride: options.tribeOverride ?? false,
    });
    void Funbox.clear();
    void ModesNotice.update();
=======
  beforeHide: async (): Promise<void> => {
>>>>>>> c7ac9ad6
    $("#wordsInput").trigger("focusout");
  },
  afterHide: async (): Promise<void> => {
    ManualRestart.set();
    TestLogic.restart({
      noAnim: true,
    });
    void Funbox.clear();
    void ModesNotice.update();
    updateFooterAndVerticalAds(true);
  },
  beforeShow: async (options): Promise<void> => {
    updateFooterAndVerticalAds(false);
    if (TribeState.getState() > 5) {
      TestConfig.hide();
    } else {
      TestConfig.show();
    }
    TestStats.resetIncomplete();
    ManualRestart.set();
    TestLogic.restart({
      noAnim: true,
      tribeOverride: options.tribeOverride ?? false,
    });
    void TestConfig.instantUpdate();
    void Funbox.activate();
    void Keymap.refresh();
    ScrollToTop.hide();
  },
});<|MERGE_RESOLUTION|>--- conflicted
+++ resolved
@@ -7,34 +7,21 @@
 import { updateFooterAndVerticalAds } from "../controllers/ad-controller";
 import * as ModesNotice from "../elements/modes-notice";
 import * as Keymap from "../elements/keymap";
-<<<<<<< HEAD
 import * as TribeState from "../tribe/tribe-state";
-=======
-import * as TestConfig from "../test/test-config";
 import * as ScrollToTop from "../elements/scroll-to-top";
->>>>>>> c7ac9ad6
 
 export const page = new Page({
   id: "test",
   element: $(".page.pageTest"),
   path: "/",
-<<<<<<< HEAD
-  beforeHide: async (options): Promise<void> => {
-    ManualRestart.set();
-    TestLogic.restart({
-      tribeOverride: options.tribeOverride ?? false,
-    });
-    void Funbox.clear();
-    void ModesNotice.update();
-=======
   beforeHide: async (): Promise<void> => {
->>>>>>> c7ac9ad6
     $("#wordsInput").trigger("focusout");
   },
-  afterHide: async (): Promise<void> => {
+  afterHide: async (options): Promise<void> => {
     ManualRestart.set();
     TestLogic.restart({
       noAnim: true,
+      tribeOverride: options.tribeOverride ?? false,
     });
     void Funbox.clear();
     void ModesNotice.update();
