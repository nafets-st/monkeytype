import SettingsGroup from "../settings/settings-group";
import Config, * as UpdateConfig from "../config";
import * as Sound from "../controllers/sound-controller";
import * as Misc from "../utils/misc";
import * as DB from "../db";
import { toggleFunbox } from "../test/funbox/funbox";
import * as TagController from "../controllers/tag-controller";
import * as PresetController from "../controllers/preset-controller";
import * as ThemePicker from "../settings/theme-picker";
import * as Notifications from "../elements/notifications";
import * as ImportExportSettingsPopup from "../popups/import-export-settings-popup";
import * as ConfigEvent from "../observables/config-event";
import * as ActivePage from "../states/active-page";
import * as ApeKeysPopup from "../popups/ape-keys-popup";
import * as CookiePopup from "../popups/cookie-popup";
import Page from "./page";
import { Auth } from "../firebase";
import Ape from "../ape";
import { areFunboxesCompatible } from "../test/funbox/funbox-validation";
import * as Skeleton from "../popups/skeleton";

interface SettingsGroups<T extends MonkeyTypes.ConfigValues> {
  [key: string]: SettingsGroup<T>;
}

export const groups: SettingsGroups<MonkeyTypes.ConfigValues> = {};

async function initGroups(): Promise<void> {
  await UpdateConfig.loadPromise;
  groups["smoothCaret"] = new SettingsGroup(
    "smoothCaret",
    UpdateConfig.setSmoothCaret,
    "button"
  ) as SettingsGroup<MonkeyTypes.ConfigValues>;
  groups["difficulty"] = new SettingsGroup(
    "difficulty",
    UpdateConfig.setDifficulty,
    "button"
  ) as SettingsGroup<MonkeyTypes.ConfigValues>;
  groups["quickRestart"] = new SettingsGroup(
    "quickRestart",
    UpdateConfig.setQuickRestartMode,
    "button"
  ) as SettingsGroup<MonkeyTypes.ConfigValues>;
  groups["showLiveWpm"] = new SettingsGroup(
    "showLiveWpm",
    UpdateConfig.setShowLiveWpm,
    "button",
    () => {
      groups["keymapMode"].updateInput();
    }
  ) as SettingsGroup<MonkeyTypes.ConfigValues>;
  groups["showLiveAcc"] = new SettingsGroup(
    "showLiveAcc",
    UpdateConfig.setShowLiveAcc,
    "button"
  ) as SettingsGroup<MonkeyTypes.ConfigValues>;
  groups["showLiveBurst"] = new SettingsGroup(
    "showLiveBurst",
    UpdateConfig.setShowLiveBurst,
    "button"
  ) as SettingsGroup<MonkeyTypes.ConfigValues>;
  groups["showTimerProgress"] = new SettingsGroup(
    "showTimerProgress",
    UpdateConfig.setShowTimerProgress,
    "button"
  ) as SettingsGroup<MonkeyTypes.ConfigValues>;
  groups["showAverage"] = new SettingsGroup(
    "showAverage",
    UpdateConfig.setShowAverage,
    "button"
  ) as SettingsGroup<MonkeyTypes.ConfigValues>;
  groups["keymapMode"] = new SettingsGroup(
    "keymapMode",
    UpdateConfig.setKeymapMode,
    "button",
    () => {
      groups["showLiveWpm"].updateInput();
    },
    () => {
      if (Config.keymapMode === "off") {
        $(".pageSettings .section.keymapStyle").addClass("hidden");
        $(".pageSettings .section.keymapLayout").addClass("hidden");
        $(".pageSettings .section.keymapLegendStyle").addClass("hidden");
        $(".pageSettings .section.keymapShowTopRow").addClass("hidden");
      } else {
        $(".pageSettings .section.keymapStyle").removeClass("hidden");
        $(".pageSettings .section.keymapLayout").removeClass("hidden");
        $(".pageSettings .section.keymapLegendStyle").removeClass("hidden");
        $(".pageSettings .section.keymapShowTopRow").removeClass("hidden");
      }
    }
  ) as SettingsGroup<MonkeyTypes.ConfigValues>;
  groups["keymapMatrix"] = new SettingsGroup(
    "keymapStyle",
    UpdateConfig.setKeymapStyle,
    "button"
  ) as SettingsGroup<MonkeyTypes.ConfigValues>;
  groups["keymapLayout"] = new SettingsGroup(
    "keymapLayout",
    UpdateConfig.setKeymapLayout,
    "select"
  ) as SettingsGroup<MonkeyTypes.ConfigValues>;
  groups["keymapLegendStyle"] = new SettingsGroup(
    "keymapLegendStyle",
    UpdateConfig.setKeymapLegendStyle,
    "button"
  ) as SettingsGroup<MonkeyTypes.ConfigValues>;
  groups["keymapShowTopRow"] = new SettingsGroup(
    "keymapShowTopRow",
    UpdateConfig.setKeymapShowTopRow,
    "button"
  ) as SettingsGroup<MonkeyTypes.ConfigValues>;
  groups["showKeyTips"] = new SettingsGroup(
    "showKeyTips",
    UpdateConfig.setKeyTips,
    "button",
    undefined,
    () => {
      if (Config.showKeyTips) {
        $(".pageSettings .tip").removeClass("hidden");
      } else {
        $(".pageSettings .tip").addClass("hidden");
      }
    }
  ) as SettingsGroup<MonkeyTypes.ConfigValues>;
  groups["freedomMode"] = new SettingsGroup(
    "freedomMode",
    UpdateConfig.setFreedomMode,
    "button",
    () => {
      groups["confidenceMode"].updateInput();
    }
  ) as SettingsGroup<MonkeyTypes.ConfigValues>;
  groups["strictSpace"] = new SettingsGroup(
    "strictSpace",
    UpdateConfig.setStrictSpace,
    "button"
  ) as SettingsGroup<MonkeyTypes.ConfigValues>;
  groups["oppositeShiftMode"] = new SettingsGroup(
    "oppositeShiftMode",
    UpdateConfig.setOppositeShiftMode,
    "button"
  ) as SettingsGroup<MonkeyTypes.ConfigValues>;
  groups["confidenceMode"] = new SettingsGroup(
    "confidenceMode",
    UpdateConfig.setConfidenceMode,
    "button",
    () => {
      groups["freedomMode"].updateInput();
      groups["stopOnError"].updateInput();
    }
  ) as SettingsGroup<MonkeyTypes.ConfigValues>;
  groups["indicateTypos"] = new SettingsGroup(
    "indicateTypos",
    UpdateConfig.setIndicateTypos,
    "button"
  ) as SettingsGroup<MonkeyTypes.ConfigValues>;
  groups["hideExtraLetters"] = new SettingsGroup(
    "hideExtraLetters",
    UpdateConfig.setHideExtraLetters,
    "button"
  ) as SettingsGroup<MonkeyTypes.ConfigValues>;
  groups["blindMode"] = new SettingsGroup(
    "blindMode",
    UpdateConfig.setBlindMode,
    "button"
  ) as SettingsGroup<MonkeyTypes.ConfigValues>;
  groups["quickEnd"] = new SettingsGroup(
    "quickEnd",
    UpdateConfig.setQuickEnd,
    "button"
  ) as SettingsGroup<MonkeyTypes.ConfigValues>;
  groups["repeatQuotes"] = new SettingsGroup(
    "repeatQuotes",
    UpdateConfig.setRepeatQuotes,
    "button"
  ) as SettingsGroup<MonkeyTypes.ConfigValues>;
  groups["ads"] = new SettingsGroup(
    "ads",
    UpdateConfig.setAds,
    "button"
  ) as SettingsGroup<MonkeyTypes.ConfigValues>;
  groups["alwaysShowWordsHistory"] = new SettingsGroup(
    "alwaysShowWordsHistory",
    UpdateConfig.setAlwaysShowWordsHistory,
    "button"
  ) as SettingsGroup<MonkeyTypes.ConfigValues>;
  groups["britishEnglish"] = new SettingsGroup(
    "britishEnglish",
    UpdateConfig.setBritishEnglish,
    "button"
  ) as SettingsGroup<MonkeyTypes.ConfigValues>;
  groups["singleListCommandLine"] = new SettingsGroup(
    "singleListCommandLine",
    UpdateConfig.setSingleListCommandLine,
    "button"
  ) as SettingsGroup<MonkeyTypes.ConfigValues>;
  groups["capsLockWarning"] = new SettingsGroup(
    "capsLockWarning",
    UpdateConfig.setCapsLockWarning,
    "button"
  ) as SettingsGroup<MonkeyTypes.ConfigValues>;
  groups["flipTestColors"] = new SettingsGroup(
    "flipTestColors",
    UpdateConfig.setFlipTestColors,
    "button"
  ) as SettingsGroup<MonkeyTypes.ConfigValues>;
  groups["showOutOfFocusWarning"] = new SettingsGroup(
    "showOutOfFocusWarning",
    UpdateConfig.setShowOutOfFocusWarning,
    "button"
  ) as SettingsGroup<MonkeyTypes.ConfigValues>;
  groups["colorfulMode"] = new SettingsGroup(
    "colorfulMode",
    UpdateConfig.setColorfulMode,
    "button"
  ) as SettingsGroup<MonkeyTypes.ConfigValues>;
  groups["startGraphsAtZero"] = new SettingsGroup(
    "startGraphsAtZero",
    UpdateConfig.setStartGraphsAtZero,
    "button"
  ) as SettingsGroup<MonkeyTypes.ConfigValues>;
  groups["autoSwitchTheme"] = new SettingsGroup(
    "autoSwitchTheme",
    UpdateConfig.setAutoSwitchTheme,
    "button"
  ) as SettingsGroup<MonkeyTypes.ConfigValues>;
  groups["randomTheme"] = new SettingsGroup(
    "randomTheme",
    UpdateConfig.setRandomTheme,
    "button"
  ) as SettingsGroup<MonkeyTypes.ConfigValues>;
  groups["stopOnError"] = new SettingsGroup(
    "stopOnError",
    UpdateConfig.setStopOnError,
    "button",
    () => {
      groups["confidenceMode"].updateInput();
    }
  ) as SettingsGroup<MonkeyTypes.ConfigValues>;
  groups["soundVolume"] = new SettingsGroup(
    "soundVolume",
    UpdateConfig.setSoundVolume,
    "button"
  ) as SettingsGroup<MonkeyTypes.ConfigValues>;
  groups["playSoundOnError"] = new SettingsGroup(
    "playSoundOnError",
    UpdateConfig.setPlaySoundOnError,
    "button",
    () => {
      if (Config.playSoundOnError) Sound.playError();
    }
  ) as SettingsGroup<MonkeyTypes.ConfigValues>;
  groups["playSoundOnClick"] = new SettingsGroup(
    "playSoundOnClick",
    UpdateConfig.setPlaySoundOnClick,
    "button",
    () => {
      if (Config.playSoundOnClick !== "off") Sound.playClick("KeyQ");
    }
  ) as SettingsGroup<MonkeyTypes.ConfigValues>;
  groups["showAllLines"] = new SettingsGroup(
    "showAllLines",
    UpdateConfig.setShowAllLines,
    "button"
  ) as SettingsGroup<MonkeyTypes.ConfigValues>;
  groups["paceCaret"] = new SettingsGroup(
    "paceCaret",
    UpdateConfig.setPaceCaret,
    "button"
  ) as SettingsGroup<MonkeyTypes.ConfigValues>;
  groups["repeatedPace"] = new SettingsGroup(
    "repeatedPace",
    UpdateConfig.setRepeatedPace,
    "button"
  ) as SettingsGroup<MonkeyTypes.ConfigValues>;
  groups["minWpm"] = new SettingsGroup(
    "minWpm",
    UpdateConfig.setMinWpm,
    "button"
  ) as SettingsGroup<MonkeyTypes.ConfigValues>;
  groups["minAcc"] = new SettingsGroup(
    "minAcc",
    UpdateConfig.setMinAcc,
    "button"
  ) as SettingsGroup<MonkeyTypes.ConfigValues>;
  groups["minBurst"] = new SettingsGroup(
    "minBurst",
    UpdateConfig.setMinBurst,
    "button"
  ) as SettingsGroup<MonkeyTypes.ConfigValues>;
  groups["smoothLineScroll"] = new SettingsGroup(
    "smoothLineScroll",
    UpdateConfig.setSmoothLineScroll,
    "button"
  ) as SettingsGroup<MonkeyTypes.ConfigValues>;
  groups["lazyMode"] = new SettingsGroup(
    "lazyMode",
    UpdateConfig.setLazyMode,
    "button"
  ) as SettingsGroup<MonkeyTypes.ConfigValues>;
  groups["layout"] = new SettingsGroup(
    "layout",
    UpdateConfig.setLayout,
    "select"
  ) as SettingsGroup<MonkeyTypes.ConfigValues>;
  groups["language"] = new SettingsGroup(
    "language",
    UpdateConfig.setLanguage,
    "select"
  ) as SettingsGroup<MonkeyTypes.ConfigValues>;
  groups["fontSize"] = new SettingsGroup(
    "fontSize",
    UpdateConfig.setFontSize,
    "button"
  ) as SettingsGroup<MonkeyTypes.ConfigValues>;
  groups["pageWidth"] = new SettingsGroup(
    "pageWidth",
    UpdateConfig.setPageWidth,
    "button"
  ) as SettingsGroup<MonkeyTypes.ConfigValues>;
  groups["caretStyle"] = new SettingsGroup(
    "caretStyle",
    UpdateConfig.setCaretStyle,
    "button"
  ) as SettingsGroup<MonkeyTypes.ConfigValues>;
  groups["paceCaretStyle"] = new SettingsGroup(
    "paceCaretStyle",
    UpdateConfig.setPaceCaretStyle,
    "button"
  ) as SettingsGroup<MonkeyTypes.ConfigValues>;
  groups["timerStyle"] = new SettingsGroup(
    "timerStyle",
    UpdateConfig.setTimerStyle,
    "button"
  ) as SettingsGroup<MonkeyTypes.ConfigValues>;
  groups["highlightMode"] = new SettingsGroup(
    "highlightMode",
    UpdateConfig.setHighlightMode,
    "button"
  ) as SettingsGroup<MonkeyTypes.ConfigValues>;
  groups["tapeMode"] = new SettingsGroup(
    "tapeMode",
    UpdateConfig.setTapeMode,
    "button"
  ) as SettingsGroup<MonkeyTypes.ConfigValues>;
  groups["timerOpacity"] = new SettingsGroup(
    "timerOpacity",
    UpdateConfig.setTimerOpacity,
    "button"
  ) as SettingsGroup<MonkeyTypes.ConfigValues>;
  groups["timerColor"] = new SettingsGroup(
    "timerColor",
    UpdateConfig.setTimerColor,
    "button"
  ) as SettingsGroup<MonkeyTypes.ConfigValues>;
  groups["fontFamily"] = new SettingsGroup(
    "fontFamily",
    UpdateConfig.setFontFamily,
    "button",
    undefined,
    () => {
      const customButton = $(
        ".pageSettings .section.fontFamily .buttons .custom"
      );
      if (
        $(".pageSettings .section.fontFamily .buttons .active").length === 0
      ) {
        customButton.addClass("active");
        customButton.text(`Custom (${Config.fontFamily.replace(/_/g, " ")})`);
      } else {
        customButton.text("Custom");
      }
    }
  ) as SettingsGroup<MonkeyTypes.ConfigValues>;
  groups["alwaysShowDecimalPlaces"] = new SettingsGroup(
    "alwaysShowDecimalPlaces",
    UpdateConfig.setAlwaysShowDecimalPlaces,
    "button"
  ) as SettingsGroup<MonkeyTypes.ConfigValues>;
  groups["alwaysShowCPM"] = new SettingsGroup(
    "alwaysShowCPM",
    UpdateConfig.setAlwaysShowCPM,
    "button"
  ) as SettingsGroup<MonkeyTypes.ConfigValues>;
  groups["customBackgroundSize"] = new SettingsGroup(
    "customBackgroundSize",
    UpdateConfig.setCustomBackgroundSize,
    "button"
<<<<<<< HEAD
  );
  groups["tribeDelta"] = new SettingsGroup(
    "tribeDelta",
    UpdateConfig.setTribeDelta,
    "button"
  );
  groups["tribeCarets"] = new SettingsGroup(
    "tribeCarets",
    UpdateConfig.setTribeCarets,
    "button"
  );
=======
  ) as SettingsGroup<MonkeyTypes.ConfigValues>;
>>>>>>> e19ba58d
  // groups.customLayoutfluid = new SettingsGroup(
  //   "customLayoutfluid",
  //   UpdateConfig.setCustomLayoutfluid
  // );
}

export function reset(): void {
  $(".pageSettings .section.themes .favThemes.buttons").empty();
  $(".pageSettings .section.themes .allThemes.buttons").empty();
  $(".pageSettings .section.themes .allCustomThemes.buttons").empty();
  $(".pageSettings .section.languageGroups .buttons").empty();
  $(".pageSettings select").empty().select2("destroy");
  $(".pageSettings .section.funbox .buttons").empty();
  $(".pageSettings .section.fontFamily .buttons").empty();
}

let groupsInitialized = false;
export async function fillSettingsPage(): Promise<void> {
  if (Config.showKeyTips) {
    $(".pageSettings .tip").removeClass("hidden");
  } else {
    $(".pageSettings .tip").addClass("hidden");
  }

  // Language Selection Combobox
  const languageEl = document.querySelector(
    ".pageSettings .section.language select"
  ) as HTMLSelectElement;
  languageEl.innerHTML = "";
  let languageElHTML = "";

  let languageGroups;
  try {
    languageGroups = await Misc.getLanguageGroups();
  } catch (e) {
    console.error(
      Misc.createErrorMessage(
        e,
        "Failed to initialize settings language picker"
      )
    );
  }

  if (languageGroups) {
    for (const group of languageGroups) {
      let langComboBox = `<optgroup label="${group.name}">`;
      group.languages.forEach((language: string) => {
        langComboBox += `<option value="${language}">
        ${language.replace(/_/g, " ")}
      </option>`;
      });
      langComboBox += `</optgroup>`;
      languageElHTML += langComboBox;
    }
    languageEl.innerHTML = languageElHTML;
  }
  $(languageEl).select2({
    width: "100%",
  });

  await Misc.sleep(0);

  const layoutEl = document.querySelector(
    ".pageSettings .section.layout select"
  ) as HTMLSelectElement;
  layoutEl.innerHTML = `<option value='default'>off</option>`;
  let layoutElHTML = "";

  const keymapEl = document.querySelector(
    ".pageSettings .section.keymapLayout select"
  ) as HTMLSelectElement;
  keymapEl.innerHTML = `<option value='overrideSync'>emulator sync</option>`;
  let keymapElHTML = "";

  let layoutsList;
  try {
    layoutsList = await Misc.getLayoutsList();
  } catch (e) {
    console.error(Misc.createErrorMessage(e, "Failed to refresh keymap"));
  }

  if (layoutsList) {
    for (const layout of Object.keys(layoutsList)) {
      if (layout.toString() !== "korean") {
        layoutElHTML += `<option value='${layout}'>${layout.replace(
          /_/g,
          " "
        )}</option>`;
      }
      if (layout.toString() != "default") {
        keymapElHTML += `<option value='${layout}'>${layout.replace(
          /_/g,
          " "
        )}</option>`;
      }
    }
    layoutEl.innerHTML += layoutElHTML;
    keymapEl.innerHTML += keymapElHTML;
  }
  $(layoutEl).select2({
    width: "100%",
  });
  $(keymapEl).select2({
    width: "100%",
  });

  await Misc.sleep(0);

  const themeEl1 = document.querySelector(
    ".pageSettings .section.autoSwitchThemeInputs select.light"
  ) as HTMLSelectElement;
  themeEl1.innerHTML = "";
  let themeEl1HTML = "";

  const themeEl2 = document.querySelector(
    ".pageSettings .section.autoSwitchThemeInputs select.dark"
  ) as HTMLSelectElement;
  themeEl2.innerHTML = "";
  let themeEl2HTML = "";

  let themes;
  try {
    themes = await Misc.getThemesList();
  } catch (e) {
    console.error(
      Misc.createErrorMessage(e, "Failed to load themes into dropdown boxes")
    );
  }

  if (themes) {
    for (const theme of themes) {
      themeEl1HTML += `<option value='${theme.name}'>${theme.name.replace(
        /_/g,
        " "
      )}</option>`;
      themeEl2HTML += `<option value='${theme.name}'>${theme.name.replace(
        /_/g,
        " "
      )}</option>`;
    }
    themeEl1.innerHTML = themeEl1HTML;
    themeEl2.innerHTML = themeEl2HTML;
  }
  $(themeEl1).select2({
    width: "100%",
  });
  $(themeEl2).select2({
    width: "100%",
  });

  await Misc.sleep(0);

  $(`.pageSettings .section.autoSwitchThemeInputs select.light`)
    .val(Config.themeLight)
    .trigger("change.select2");
  $(`.pageSettings .section.autoSwitchThemeInputs select.dark`)
    .val(Config.themeDark)
    .trigger("change.select2");

  const funboxEl = document.querySelector(
    ".pageSettings .section.funbox .buttons"
  ) as HTMLDivElement;
  funboxEl.innerHTML = `<div class="funbox button" funbox='none'>none</div>`;
  let funboxElHTML = "";

  let funboxList;
  try {
    funboxList = await Misc.getFunboxList();
  } catch (e) {
    console.error(Misc.createErrorMessage(e, "Failed to get funbox list"));
  }

  if (funboxList) {
    for (const funbox of funboxList) {
      if (funbox.name === "mirror") {
        funboxElHTML += `<div class="funbox button" funbox='${
          funbox.name
        }' aria-label="${
          funbox.info
        }" data-balloon-pos="up" data-balloon-length="fit" style="transform:scaleX(-1);">${funbox.name.replace(
          /_/g,
          " "
        )}</div>`;
      } else if (funbox.name === "upside_down") {
        funboxElHTML += `<div class="funbox button" funbox='${
          funbox.name
        }' aria-label="${
          funbox.info
        }" data-balloon-pos="up" data-balloon-length="fit" style="transform:scaleX(-1) scaleY(-1);">${funbox.name.replace(
          /_/g,
          " "
        )}</div>`;
      } else {
        funboxElHTML += `<div class="funbox button" funbox='${
          funbox.name
        }' aria-label="${
          funbox.info
        }" data-balloon-pos="up" data-balloon-length="fit">${funbox.name.replace(
          /_/g,
          " "
        )}</div>`;
      }
    }
    funboxEl.innerHTML = funboxElHTML;
  }

  await Misc.sleep(0);

  let isCustomFont = true;
  const fontsEl = document.querySelector(
    ".pageSettings .section.fontFamily .buttons"
  ) as HTMLDivElement;
  fontsEl.innerHTML = "";

  let fontsElHTML = "";

  let fontsList;
  try {
    fontsList = await Misc.getFontsList();
  } catch (e) {
    console.error(
      Misc.createErrorMessage(e, "Failed to update fonts settings buttons")
    );
  }

  if (fontsList) {
    for (const font of fontsList) {
      if (Config.fontFamily === font.name) isCustomFont = false;
      fontsElHTML += `<div class="button${
        Config.fontFamily === font.name ? " active" : ""
      }" style="font-family:${
        font.display !== undefined ? font.display : font.name
      }" fontFamily="${font.name.replace(/ /g, "_")}" tabindex="0"
        onclick="this.blur();">${
          font.display !== undefined ? font.display : font.name
        }</div>`;
    }

    fontsElHTML += isCustomFont
      ? `<div class="button no-auto-handle custom active" onclick="this.blur();">Custom (${Config.fontFamily.replace(
          /_/g,
          " "
        )})</div>`
      : '<div class="button no-auto-handle custom" onclick="this.blur();">Custom</div>';

    fontsEl.innerHTML = fontsElHTML;
  }

  $(".pageSettings .section.customBackgroundSize input").val(
    Config.customBackground
  );

  $(".pageSettings .section.fontSize input").val(Config.fontSize);

  $(".pageSettings .section.customLayoutfluid input").val(
    Config.customLayoutfluid.replace(/#/g, " ")
  );

  await Misc.sleep(0);
  setEventDisabled(true);
  if (!groupsInitialized) {
    await initGroups();
    groupsInitialized = true;
  } else {
    for (const groupKey of Object.keys(groups)) {
      groups[groupKey].updateInput();
    }
  }
  setEventDisabled(false);
  await Misc.sleep(0);
  await ThemePicker.refreshButtons();
  await UpdateConfig.loadPromise;
}

// export let settingsFillPromise = fillSettingsPage();

export function hideAccountSection(): void {
  $(`.sectionGroupTitle[group='account']`).addClass("hidden");
  $(`.settingsGroup.account`).addClass("hidden");
  $(`.pageSettings .section.needsAccount`).addClass("hidden");
}

export function updateDiscordSection(): void {
  //no code and no discord
  if (Auth?.currentUser == null) {
    $(".pageSettings .section.discordIntegration").addClass("hidden");
  } else {
    if (!DB.getSnapshot()) return;
    $(".pageSettings .section.discordIntegration").removeClass("hidden");

    if (DB.getSnapshot()?.discordId == undefined) {
      //show button
      $(".pageSettings .section.discordIntegration .buttons").removeClass(
        "hidden"
      );
      $(".pageSettings .section.discordIntegration .info").addClass("hidden");
    } else {
      $(".pageSettings .section.discordIntegration .buttons").addClass(
        "hidden"
      );
      $(".pageSettings .section.discordIntegration .info").removeClass(
        "hidden"
      );
    }
  }
}

export function updateAuthSections(): void {
  $(".pageSettings .section.passwordAuthSettings .button").addClass("hidden");
  $(".pageSettings .section.googleAuthSettings .button").addClass("hidden");

  const user = Auth?.currentUser;
  if (!user) return;

  const passwordProvider = user.providerData.find(
    (provider) => provider.providerId === "password"
  );
  const googleProvider = user.providerData.find(
    (provider) => provider.providerId === "google.com"
  );

  if (passwordProvider) {
    $(
      ".pageSettings .section.passwordAuthSettings #emailPasswordAuth"
    ).removeClass("hidden");
    $(
      ".pageSettings .section.passwordAuthSettings #passPasswordAuth"
    ).removeClass("hidden");
  } else {
    $(
      ".pageSettings .section.passwordAuthSettings #addPasswordAuth"
    ).removeClass("hidden");
  }

  if (googleProvider) {
    $(
      ".pageSettings .section.googleAuthSettings #removeGoogleAuth"
    ).removeClass("hidden");
    if (passwordProvider) {
      $(
        ".pageSettings .section.googleAuthSettings #removeGoogleAuth"
      ).removeClass("disabled");
    } else {
      $(".pageSettings .section.googleAuthSettings #removeGoogleAuth").addClass(
        "disabled"
      );
    }
  } else {
    $(".pageSettings .section.googleAuthSettings #addGoogleAuth").removeClass(
      "hidden"
    );
  }
}

function setActiveFunboxButton(): void {
  $(`.pageSettings .section.funbox .button`).removeClass("active");
  $(`.pageSettings .section.funbox .button`).removeClass("disabled");
  Misc.getFunboxList().then((funboxModes) => {
    funboxModes.forEach((funbox) => {
      if (
        !areFunboxesCompatible(Config.funbox, funbox.name) &&
        !Config.funbox.split("#").includes(funbox.name)
      ) {
        $(
          `.pageSettings .section.funbox .button[funbox='${funbox.name}']`
        ).addClass("disabled");
      }
    });
  });
  Config.funbox.split("#").forEach((funbox) => {
    $(`.pageSettings .section.funbox .button[funbox='${funbox}']`).addClass(
      "active"
    );
  });
}

function refreshTagsSettingsSection(): void {
  if (Auth?.currentUser && DB.getSnapshot() !== null) {
    const tagsEl = $(".pageSettings .section.tags .tagsList").empty();
    DB.getSnapshot()?.tags?.forEach((tag) => {
      // let tagPbString = "No PB found";
      // if (tag.pb != undefined && tag.pb > 0) {
      //   tagPbString = `PB: ${tag.pb}`;
      // }
      tagsEl.append(`

      <div class="buttons tag" id="${tag._id}">
        <div class="button tagButton ${tag.active ? "active" : ""}" active="${
        tag.active
      }">
          <div class="title">${tag.display}</div>
        </div>
        <div class="clearPbButton button">
          <i class="fas fa-crown fa-fw"></i>
        </div>
        <div class="editButton button">
          <i class="fas fa-pen fa-fw"></i>
        </div>
        <div class="removeButton button">
          <i class="fas fa-trash fa-fw"></i>
        </div>
      </div>

      `);
    });
    $(".pageSettings .section.tags").removeClass("hidden");
  } else {
    $(".pageSettings .section.tags").addClass("hidden");
  }
}

function refreshPresetsSettingsSection(): void {
  if (Auth?.currentUser && DB.getSnapshot() !== null) {
    const presetsEl = $(".pageSettings .section.presets .presetsList").empty();
    DB.getSnapshot()?.presets?.forEach((preset: MonkeyTypes.Preset) => {
      presetsEl.append(`
      <div class="buttons preset" id="${preset._id}">
        <div class="button presetButton">
          <div class="title">${preset.display}</div>
        </div>
        <div class="editButton button">
          <i class="fas fa-pen fa-fw"></i>
        </div>
        <div class="removeButton button">
          <i class="fas fa-trash fa-fw"></i>
        </div>
      </div>
      
      `);
    });
    $(".pageSettings .section.presets").removeClass("hidden");
  } else {
    $(".pageSettings .section.presets").addClass("hidden");
  }
}

export function showAccountSection(): void {
  $(`.sectionGroupTitle[group='account']`).removeClass("hidden");
  $(`.settingsGroup.account`).removeClass("hidden");
  $(`.pageSettings .section.needsAccount`).removeClass("hidden");
  refreshTagsSettingsSection();
  refreshPresetsSettingsSection();
  updateDiscordSection();

  if (DB.getSnapshot()?.lbOptOut === true) {
    $(".pageSettings .section.optOutOfLeaderboards").remove();
  }
}

export async function update(groupUpdate = true): Promise<void> {
  // Object.keys(groups).forEach((group) => {
  if (groupUpdate) {
    for (const group of Object.keys(groups)) {
      groups[group].updateInput();
    }
  }

  refreshTagsSettingsSection();
  refreshPresetsSettingsSection();
  // LanguagePicker.setActiveGroup(); Shifted from grouped btns to combo-box
  setActiveFunboxButton();
  updateDiscordSection();
  updateAuthSections();
  await Misc.sleep(0);
  ThemePicker.updateActiveTab(true);
  ThemePicker.setCustomInputs(true);
  // ThemePicker.updateActiveButton();

  $(".pageSettings .section.paceCaret input.customPaceCaretSpeed").val(
    Config.paceCaretCustomSpeed
  );
  $(".pageSettings .section.minWpm input.customMinWpmSpeed").val(
    Config.minWpmCustomSpeed
  );
  $(".pageSettings .section.minAcc input.customMinAcc").val(
    Config.minAccCustom
  );
  $(".pageSettings .section.minBurst input.customMinBurst").val(
    Config.minBurstCustomSpeed
  );

  if (Config.autoSwitchTheme) {
    $(".pageSettings .section.autoSwitchThemeInputs").removeClass("hidden");
  } else {
    $(".pageSettings .section.autoSwitchThemeInputs").addClass("hidden");
  }

  if (Config.customBackground !== "") {
    $(".pageSettings .section.customBackgroundFilter").removeClass("hidden");
  } else {
    $(".pageSettings .section.customBackgroundFilter").addClass("hidden");
  }

  if (Auth?.currentUser) {
    showAccountSection();
  } else {
    hideAccountSection();
  }

  const modifierKey = window.navigator.userAgent.toLowerCase().includes("mac")
    ? "cmd"
    : "ctrl";
  if (Config.quickRestart === "esc") {
    $(".pageSettings .tip").html(`
    tip: You can also change all these settings quickly using the
    command line (<key>${modifierKey}</key>+<key>shift</key>+<key>p</key>)`);
  } else {
    $(".pageSettings .tip").html(`
    tip: You can also change all these settings quickly using the
    command line (<key>esc</key> or <key>${modifierKey}</key>+<key>shift</key>+<key>p</key>)`);
  }
}

function toggleSettingsGroup(groupName: string): void {
  $(`.pageSettings .settingsGroup.${groupName}`)
    .stop(true, true)
    .slideToggle(250)
    .toggleClass("slideup");
  if ($(`.pageSettings .settingsGroup.${groupName}`).hasClass("slideup")) {
    $(`.pageSettings .sectionGroupTitle[group=${groupName}] .fas`)
      .stop(true, true)
      .animate(
        {
          deg: -90,
        },
        {
          duration: 250,
          step: function (now) {
            $(this).css({
              transform: "rotate(" + now + "deg)",
            });
          },
        }
      );
  } else {
    $(`.pageSettings .sectionGroupTitle[group=${groupName}] .fas`)
      .stop(true, true)
      .animate(
        {
          deg: 0,
        },
        {
          duration: 250,
          step: function (now) {
            $(this).css({
              transform: "rotate(" + now + "deg)",
            });
          },
        }
      );
  }
}

$(".pageSettings .section.paceCaret").on(
  "focusout",
  "input.customPaceCaretSpeed",
  () => {
    UpdateConfig.setPaceCaretCustomSpeed(
      parseInt(
        $(
          ".pageSettings .section.paceCaret input.customPaceCaretSpeed"
        ).val() as string
      )
    );
  }
);

$(".pageSettings .section.paceCaret").on("click", ".button.save", () => {
  UpdateConfig.setPaceCaretCustomSpeed(
    parseInt(
      $(
        ".pageSettings .section.paceCaret input.customPaceCaretSpeed"
      ).val() as string
    )
  );
});

$(".pageSettings .section.minWpm").on(
  "focusout",
  "input.customMinWpmSpeed",
  () => {
    UpdateConfig.setMinWpmCustomSpeed(
      parseInt(
        $(
          ".pageSettings .section.minWpm input.customMinWpmSpeed"
        ).val() as string
      )
    );
  }
);

$(".pageSettings .section.minWpm").on("click", ".button.save", () => {
  UpdateConfig.setMinWpmCustomSpeed(
    parseInt(
      $(".pageSettings .section.minWpm input.customMinWpmSpeed").val() as string
    )
  );
});

$(".pageSettings .section.minAcc").on("focusout", "input.customMinAcc", () => {
  UpdateConfig.setMinAccCustom(
    parseInt(
      $(".pageSettings .section.minAcc input.customMinAcc").val() as string
    )
  );
});

$(".pageSettings .section.minAcc").on("click", ".button.save", () => {
  UpdateConfig.setMinAccCustom(
    parseInt(
      $(".pageSettings .section.minAcc input.customMinAcc").val() as string
    )
  );
});

$(".pageSettings .section.minBurst").on(
  "focusout",
  "input.customMinBurst",
  () => {
    UpdateConfig.setMinBurstCustomSpeed(
      parseInt(
        $(
          ".pageSettings .section.minBurst input.customMinBurst"
        ).val() as string
      )
    );
  }
);

$(".pageSettings .section.minBurst").on("click", ".button.save", () => {
  UpdateConfig.setMinBurstCustomSpeed(
    parseInt(
      $(".pageSettings .section.minBurst input.customMinBurst").val() as string
    )
  );
});

//funbox
$(".pageSettings .section.funbox").on("click", ".button", (e) => {
  const funbox = <string>$(e.currentTarget).attr("funbox");
  toggleFunbox(funbox);
  setActiveFunboxButton();
});

//tags
$(".pageSettings .section.tags").on(
  "click",
  ".tagsList .tag .tagButton",
  (e) => {
    const target = e.currentTarget;
    const tagid = $(target).parent(".tag").attr("id") as string;
    TagController.toggle(tagid);
    $(target).toggleClass("active");
  }
);

$(".pageSettings .section.presets").on(
  "click",
  ".presetsList .preset .presetButton",
  (e) => {
    const target = e.currentTarget;
    const presetid = $(target).parent(".preset").attr("id") as string;
    console.log("Applying Preset");
    configEventDisabled = true;
    PresetController.apply(presetid);
    configEventDisabled = false;
    update();
  }
);

$("#importSettingsButton").on("click", () => {
  ImportExportSettingsPopup.show("import");
});

$("#exportSettingsButton").on("click", () => {
  const configJSON = JSON.stringify(Config);
  navigator.clipboard.writeText(configJSON).then(
    function () {
      Notifications.add("JSON Copied to clipboard", 0);
    },
    function () {
      ImportExportSettingsPopup.show("export");
    }
  );
});

$(".pageSettings .sectionGroupTitle").on("click", (e) => {
  toggleSettingsGroup($(e.currentTarget).attr("group") as string);
});

$(".pageSettings .section.apeKeys #showApeKeysPopup").on("click", () => {
  ApeKeysPopup.show();
});

$(".pageSettings .section.customBackgroundSize .inputAndButton .save").on(
  "click",
  () => {
    UpdateConfig.setCustomBackground(
      $(
        ".pageSettings .section.customBackgroundSize .inputAndButton input"
      ).val() as string
    );
  }
);

$(".pageSettings .section.customBackgroundSize .inputAndButton input").keypress(
  (e) => {
    if (e.key === "Enter") {
      UpdateConfig.setCustomBackground(
        $(
          ".pageSettings .section.customBackgroundSize .inputAndButton input"
        ).val() as string
      );
    }
  }
);

$(".pageSettings .section.fontSize .inputAndButton .save").on("click", () => {
  const didConfigSave = UpdateConfig.setFontSize(
    parseFloat(
      $(".pageSettings .section.fontSize .inputAndButton input").val() as string
    )
  );
  if (didConfigSave) {
    Notifications.add("Saved", 1, {
      duration: 1,
    });
  }
});

$(".pageSettings .section.fontSize .inputAndButton input").keypress((e) => {
  if (e.key === "Enter") {
    const didConfigSave = UpdateConfig.setFontSize(
      parseFloat(
        $(
          ".pageSettings .section.fontSize .inputAndButton input"
        ).val() as string
      )
    );
    if (didConfigSave === true) {
      Notifications.add("Saved", 1, {
        duration: 1,
      });
    }
  }
});

$(".pageSettings .section.customLayoutfluid .inputAndButton .save").on(
  "click",
  () => {
    UpdateConfig.setCustomLayoutfluid(
      $(
        ".pageSettings .section.customLayoutfluid .inputAndButton input"
      ).val() as MonkeyTypes.CustomLayoutFluidSpaces
    ).then((bool) => {
      if (bool) {
        Notifications.add("Custom layoutfluid saved", 1);
      }
    });
  }
);

$(".pageSettings .section.customLayoutfluid .inputAndButton .input").keypress(
  (e) => {
    if (e.key === "Enter") {
      UpdateConfig.setCustomLayoutfluid(
        $(
          ".pageSettings .section.customLayoutfluid .inputAndButton input"
        ).val() as MonkeyTypes.CustomLayoutFluidSpaces
      ).then((bool) => {
        if (bool) {
          Notifications.add("Custom layoutfluid saved", 1);
        }
      });
    }
  }
);

$(".pageSettings .quickNav .links a").on("click", (e) => {
  const settingsGroup = e.target.innerText;
  const isOpen = $(`.pageSettings .settingsGroup.${settingsGroup}`).hasClass(
    "slideup"
  );
  isOpen && toggleSettingsGroup(settingsGroup);
});

$(".pageSettings .section.updateCookiePreferences .button").on("click", () => {
  CookiePopup.show();
  CookiePopup.showSettings();
});

$(".pageSettings .section.autoSwitchThemeInputs").on(
  "change",
  `select.light`,
  (e) => {
    const target = $(e.currentTarget);
    if (target.hasClass("disabled") || target.hasClass("no-auto-handle")) {
      return;
    }
    UpdateConfig.setThemeLight(target.val() as string);
  }
);

$(".pageSettings .section.autoSwitchThemeInputs").on(
  "change",
  `select.dark`,
  (e) => {
    const target = $(e.currentTarget);
    if (target.hasClass("disabled") || target.hasClass("no-auto-handle")) {
      return;
    }
    UpdateConfig.setThemeDark(target.val() as string);
  }
);

$(".pageSettings .section.discordIntegration .getLinkAndGoToOauth").on(
  "click",
  () => {
    Ape.users.getOauthLink().then((res) => {
      window.open(res.data.url, "_self");
    });
  }
);

let configEventDisabled = false;
export function setEventDisabled(value: boolean): void {
  configEventDisabled = value;
}
ConfigEvent.subscribe((eventKey) => {
  if (eventKey === "fullConfigChange") setEventDisabled(true);
  if (eventKey === "fullConfigChangeFinished") {
    setEventDisabled(false);
  }
  if (configEventDisabled || eventKey === "saveToLocalStorage") return;
  if (ActivePage.get() === "settings" && eventKey !== "theme") {
    update();
  }
});

export const page = new Page(
  "settings",
  $(".page.pageSettings"),
  "/settings",
  async () => {
    //
  },
  async () => {
    Skeleton.remove("pageSettings");
    reset();
  },
  async () => {
    Skeleton.append("pageSettings", "middle");
    await fillSettingsPage();
    await update(false);
  },
  async () => {
    //
  }
);

$(() => {
  Skeleton.save("pageSettings");
});<|MERGE_RESOLUTION|>--- conflicted
+++ resolved
@@ -388,21 +388,17 @@
     "customBackgroundSize",
     UpdateConfig.setCustomBackgroundSize,
     "button"
-<<<<<<< HEAD
-  );
+  ) as SettingsGroup<MonkeyTypes.ConfigValues>;
   groups["tribeDelta"] = new SettingsGroup(
     "tribeDelta",
     UpdateConfig.setTribeDelta,
     "button"
-  );
+  ) as SettingsGroup<MonkeyTypes.ConfigValues>;
   groups["tribeCarets"] = new SettingsGroup(
     "tribeCarets",
     UpdateConfig.setTribeCarets,
     "button"
-  );
-=======
-  ) as SettingsGroup<MonkeyTypes.ConfigValues>;
->>>>>>> e19ba58d
+  ) as SettingsGroup<MonkeyTypes.ConfigValues>;
   // groups.customLayoutfluid = new SettingsGroup(
   //   "customLayoutfluid",
   //   UpdateConfig.setCustomLayoutfluid
