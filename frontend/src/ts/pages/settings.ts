--- conflicted
+++ resolved
@@ -402,8 +402,7 @@
     "customBackgroundSize",
     UpdateConfig.setCustomBackgroundSize,
     "button"
-<<<<<<< HEAD
-  ) as SettingsGroup<SharedTypes.ConfigValue>;
+  ) as SettingsGroup<ConfigValue>;
   groups["tribeDelta"] = new SettingsGroup(
     "tribeDelta",
     UpdateConfig.setTribeDelta,
@@ -414,9 +413,6 @@
     UpdateConfig.setTribeCarets,
     "button"
   ) as SettingsGroup<SharedTypes.ConfigValues>;
-=======
-  ) as SettingsGroup<ConfigValue>;
->>>>>>> f92e6397
   // groups.customLayoutfluid = new SettingsGroup(
   //   "customLayoutfluid",
   //   UpdateConfig.setCustomLayoutfluid
