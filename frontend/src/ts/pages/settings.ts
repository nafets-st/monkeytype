--- conflicted
+++ resolved
@@ -437,7 +437,6 @@
     UpdateConfig.setCustomBackgroundSize,
     "button"
   ) as SettingsGroup<ConfigValue>;
-<<<<<<< HEAD
   groups["tribeDelta"] = new SettingsGroup(
     "tribeDelta",
     UpdateConfig.setTribeDelta,
@@ -448,12 +447,6 @@
     UpdateConfig.setTribeCarets,
     "button"
   ) as SettingsGroup<ConfigValue>;
-  // groups.customLayoutfluid = new SettingsGroup(
-  //   "customLayoutfluid",
-  //   UpdateConfig.setCustomLayoutfluid
-  // );
-=======
->>>>>>> c7ac9ad6
 }
 
 function reset(): void {
