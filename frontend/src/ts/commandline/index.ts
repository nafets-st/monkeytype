--- conflicted
+++ resolved
@@ -18,12 +18,9 @@
 import { update as updateCustomThemesList } from "./lists/custom-themes-list";
 import { update as updateTagsCommands } from "./lists/tags";
 import * as Skeleton from "../popups/skeleton";
-<<<<<<< HEAD
+import * as ManualRestart from "../test/manual-restart-tracker";
 import * as TribeState from "../tribe/tribe-state";
 import * as CustomTextPopup from "../popups/custom-text-popup";
-=======
-import * as ManualRestart from "../test/manual-restart-tracker";
->>>>>>> 27ff20da
 
 const wrapperId = "commandLineWrapper";
 
