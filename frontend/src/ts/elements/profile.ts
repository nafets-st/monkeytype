import * as DB from "../db";
import format from "date-fns/format";
import differenceInDays from "date-fns/differenceInDays";
import * as Misc from "../utils/misc";
import * as Numbers from "../utils/numbers";
import * as Levels from "../utils/levels";
import * as DateTime from "../utils/date-and-time";
import { getHTMLById } from "../controllers/badge-controller";
import { throttle } from "throttle-debounce";
import * as ActivePage from "../states/active-page";
import formatDistanceToNowStrict from "date-fns/formatDistanceToNowStrict";
import { getHtmlByUserFlags } from "../controllers/user-flag-controller";
import Format from "../utils/format";

type ProfileViewPaths = "profile" | "account";
type UserProfileOrSnapshot = SharedTypes.UserProfile | MonkeyTypes.Snapshot;

//this is probably the dirtiest code ive ever written

export async function update(
  where: ProfileViewPaths,
  profile: UserProfileOrSnapshot
): Promise<void> {
  const elementClass = where.charAt(0).toUpperCase() + where.slice(1);
  const profileElement = $(`.page${elementClass} .profile`);
  const details = $(`.page${elementClass} .profile .details`);

  profileElement.attr("uid", profile.uid ?? "");
  profileElement.attr("name", profile.name ?? "");

  // ============================================================================
  // DO FREAKING NOT USE .HTML OR .APPEND HERE - USER INPUT!!!!!!
  // ============================================================================

  const banned = profile.banned === true;

  if (
    details === undefined ||
    profile === undefined ||
    profile.name === undefined ||
    profile.addedAt === undefined
  )
    return;

  details.find(".placeholderAvatar").removeClass("hidden");
  if (
    profile.discordAvatar !== undefined &&
    profile.discordId !== undefined &&
    !banned
  ) {
    void Misc.getDiscordAvatarUrl(
      profile.discordId,
      profile.discordAvatar,
      256
    ).then((avatarUrl) => {
      if (avatarUrl !== null) {
        details.find(".placeholderAvatar").addClass("hidden");
        details.find(".avatar").css("background-image", `url(${avatarUrl})`);
      }
    });
  } else {
    details.find(".avatar").removeAttr("style");
  }

  if (profile.inventory?.badges && !banned) {
    let mainHtml = "";
    let restHtml = "";

    for (const badge of profile.inventory.badges) {
      if (badge.selected === true) {
        mainHtml = getHTMLById(badge.id);
      } else {
        restHtml += getHTMLById(badge.id, true);
      }
    }

    details.find(".badges").empty().append(mainHtml);
    details.find(".allBadges").empty().append(restHtml);
  }

  details.find(".name").text(profile.name);
  details.find(".userFlags").html(getHtmlByUserFlags(profile));

  if (profile.lbOptOut === true) {
    if (where === "profile") {
      profileElement
        .find(".lbOptOutReminder")
        .removeClass("hidden")
        .text(
          "Note: This account has opted out of the leaderboards, meaning their results aren't verified by the anticheat system and may not be legitimate."
        );
    } else {
      profileElement.find(".lbOptOutReminder").addClass("hidden");
    }
  }

  setTimeout(() => {
    updateNameFontSize(where);
  }, 10);

  const joinedText = "Joined " + format(profile.addedAt ?? 0, "dd MMM yyyy");
  const creationDate = new Date(profile.addedAt);
  const diffDays = differenceInDays(new Date(), creationDate);
  const balloonText = `${diffDays} day${diffDays !== 1 ? "s" : ""} ago`;
  details.find(".joined").text(joinedText).attr("aria-label", balloonText);

  let hoverText = "";

  if (profile.streak && profile?.streak > 1) {
    details
      .find(".streak")
      .text(
        `Current streak: ${profile.streak} ${
          profile.streak === 1 ? "day" : "days"
        }`
      );
    hoverText = `Longest streak: ${profile.maxStreak} ${
      profile.maxStreak === 1 ? "day" : "days"
    }`;
  } else {
    details.find(".streak").text("");
    hoverText = "";
  }

  if (where === "account") {
    const results = DB.getSnapshot()?.results;
    const lastResult = results?.[0];

    const streakOffset = (profile as MonkeyTypes.Snapshot).streakHourOffset;

    const dayInMilis = 1000 * 60 * 60 * 24;

    let target = DateTime.getCurrentDayTimestamp(streakOffset) + dayInMilis;
    if (target < Date.now()) {
      target += dayInMilis;
    }
    const timeDif = formatDistanceToNowStrict(target);

    console.debug("Streak hour offset");
    console.debug("date.now()", Date.now(), new Date(Date.now()));
    console.debug("dayInMilis", dayInMilis);
    console.debug(
      "difTarget",
      new Date(DateTime.getCurrentDayTimestamp(streakOffset) + dayInMilis)
    );
    console.debug("timeDif", timeDif);
    console.debug(
      "DateTime.getCurrentDayTimestamp()",
      DateTime.getCurrentDayTimestamp(),
      new Date(DateTime.getCurrentDayTimestamp())
    );
    console.debug("profile.streakHourOffset", streakOffset);

    if (lastResult) {
      //check if the last result is from today
      const isToday = DateTime.isToday(lastResult.timestamp, streakOffset);
      const isYesterday = DateTime.isYesterday(
        lastResult.timestamp,
        streakOffset
      );

      console.debug(
        "lastResult.timestamp",
        lastResult.timestamp,
        new Date(lastResult.timestamp)
      );
      console.debug("isToday", isToday);
      console.debug("isYesterday", isYesterday);

      const offsetString = streakOffset
        ? `(${streakOffset > 0 ? "+" : ""}${streakOffset} offset)`
        : "";

      if (isToday) {
        hoverText += `\nClaimed today: yes`;
        hoverText += `\nCome back in: ${timeDif} ${offsetString}`;
      } else if (isYesterday) {
        hoverText += `\nClaimed today: no`;
        hoverText += `\nStreak lost in: ${timeDif} ${offsetString}`;
      } else {
        hoverText += `\nStreak lost ${timeDif} ${offsetString} ago`;
        hoverText += `\nIt will be removed from your profile on the next result save`;
      }

      console.debug(hoverText);

      if (streakOffset === undefined) {
        hoverText += `\n\nIf the streak reset time doesn't line up with your timezone, you can change it in Settings > Danger zone > Update streak hour offset.`;
      }
    }
  }

  details
    .find(".streak")
    .attr("aria-label", hoverText)
    .attr("data-balloon-break", "");

  let completedPercentage = "";
  let restartRatio = "";
  if (
    profile.typingStats.completedTests !== undefined &&
    profile.typingStats.startedTests !== undefined
  ) {
    completedPercentage = Math.floor(
      (profile.typingStats.completedTests / profile.typingStats.startedTests) *
        100
    ).toString();
    restartRatio = (
      (profile.typingStats.startedTests - profile.typingStats.completedTests) /
      profile.typingStats.completedTests
    ).toFixed(1);
  }

  const typingStatsEl = details.find(".typingStats");
  typingStatsEl
    .find(".started .value")
    .text(profile.typingStats?.startedTests ?? 0);
  typingStatsEl
    .find(".completed .value")
    .text(profile.typingStats?.completedTests ?? 0)
    .attr("data-balloon-pos", "up")
    .attr(
      "aria-label",
      `${completedPercentage}% (${restartRatio} restarts per completed test)`
    );
  typingStatsEl
    .find(".timeTyping .value")
    .text(
      DateTime.secondsToString(
        Math.round(profile.typingStats?.timeTyping ?? 0),
        true,
        true
      )
    );

  let bio = false;
  let keyboard = false;
  let socials = false;

  if (!banned) {
    bio = profile.details?.bio ?? "" ? true : false;
    details.find(".bio .value").text(profile.details?.bio ?? "");

    keyboard = profile.details?.keyboard ?? "" ? true : false;
    details.find(".keyboard .value").text(profile.details?.keyboard ?? "");

    if (
      profile.details?.socialProfiles.github !== undefined ||
      profile.details?.socialProfiles.twitter !== undefined ||
      profile.details?.socialProfiles.website !== undefined
    ) {
      socials = true;
      const socialsEl = details.find(".socials .value");
      socialsEl.empty();

      const git = profile.details?.socialProfiles.github ?? "";
      if (git) {
        socialsEl.append(
          `<a href='https://github.com/${Misc.escapeHTML(
            git
          )}/' target="_blank" rel="nofollow me" aria-label="${Misc.escapeHTML(
            git
          )}" data-balloon-pos="up" class="textButton"><i class="fab fa-fw fa-github"></i></a>`
        );
      }

      const twitter = profile.details?.socialProfiles.twitter ?? "";
      if (twitter) {
        socialsEl.append(
          `<a href='https://twitter.com/${Misc.escapeHTML(
            twitter
          )}' target="_blank" rel="nofollow me" aria-label="${Misc.escapeHTML(
            twitter
          )}" data-balloon-pos="up" class="textButton"><i class="fab fa-fw fa-twitter"></i></a>`
        );
      }

      const website = profile.details?.socialProfiles.website ?? "";

      //regular expression to get website name from url
      const regex = /^https?:\/\/(?:www\.)?([^/]+)/;
      const websiteName = website?.match(regex)?.[1] ?? website;

      if (website) {
        socialsEl.append(
          `<a href='${Misc.escapeHTML(
            website
          )}' target="_blank" rel="nofollow me" aria-label="${Misc.escapeHTML(
            websiteName ?? ""
          )}" data-balloon-pos="up" class="textButton"><i class="fas fa-fw fa-globe"></i></a>`
        );
      }
    }
  }

  const xp = profile.xp ?? 0;
  const levelFraction = Levels.getLevel(xp);
  const level = Math.floor(levelFraction);
  const xpForLevel = Levels.getXpForLevel(level);
  const xpToDisplay = Math.round(xpForLevel * (levelFraction % 1));
  details
    .find(".level")
    .text(level)
    .attr("aria-label", `${Numbers.abbreviateNumber(xp)} total xp`);
  details
    .find(".xp")
    .text(
      `${Numbers.abbreviateNumber(xpToDisplay)}/${Numbers.abbreviateNumber(
        xpForLevel
      )}`
    )
    .attr(
      "aria-label",
      `${Numbers.abbreviateNumber(
        xpForLevel - xpToDisplay
      )} xp until next level`
    );
  details
    .find(".xpBar .bar")
    .css("width", `${(xpToDisplay / xpForLevel) * 100}%`);
  details
<<<<<<< HEAD
    .find(".xp")
    .attr(
      "aria-label",
      `${Numbers.abbreviateNumber(
        xpForLevel - xpToDisplay
      )} xp until next level`
    );

=======
    .find(".xpBar")
    .attr("aria-label", `${((xpToDisplay / xpForLevel) * 100).toFixed(2)}%`);
>>>>>>> b2e56342
  //lbs

  if (banned) {
    profileElement.find(".leaderboardsPositions").addClass("hidden");
  } else {
    profileElement.find(".leaderboardsPositions").removeClass("hidden");

    const t15 = profile.allTimeLbs.time?.["15"]?.["english"] ?? null;
    const t60 = profile.allTimeLbs.time?.["60"]?.["english"] ?? null;

    if (t15 === null && t60 === null) {
      profileElement.find(".leaderboardsPositions").addClass("hidden");
    } else {
      if (t15 !== null) {
        profileElement
          .find(".leaderboardsPositions .group.t15 .pos")
          .text(Format.rank(t15?.rank));
        profileElement
          .find(".leaderboardsPositions .group.t15 .topPercentage")
          .text(formatTopPercentage(t15));
      }

      if (t60 !== null) {
        profileElement
          .find(".leaderboardsPositions .group.t60 .pos")
          .text(Format.rank(t60?.rank));

        profileElement
          .find(".leaderboardsPositions .group.t60 .topPercentage")
          .text(formatTopPercentage(t60));
      }
    }
  }

  //structure

  const bioAndKey = bio || keyboard;

  if (!bio) {
    details.find(".bio").addClass("hidden");
  } else {
    details.find(".bio").removeClass("hidden");
  }

  if (!keyboard) {
    details.find(".keyboard").addClass("hidden");
  } else {
    details.find(".keyboard").removeClass("hidden");
  }

  if (!bioAndKey) {
    details.find(".bioAndKeyboard").addClass("hidden");
    details.find(".sep2").addClass("hidden");
  } else {
    details.find(".bioAndKeyboard").removeClass("hidden");
    details.find(".sep2").removeClass("hidden");
  }

  if (!socials) {
    details.find(".socials").addClass("hidden");
    details.find(".sep3").addClass("hidden");
  } else {
    details.find(".socials").removeClass("hidden");
    details.find(".sep3").removeClass("hidden");
  }

  details.removeClass("none");
  details.removeClass("bioAndKey");
  details.removeClass("soc");
  details.removeClass("both");
  if (!socials && !bioAndKey) {
    details.addClass("none");
  } else if (socials && !bioAndKey) {
    details.addClass("soc");
  } else if (!socials && bioAndKey) {
    details.addClass("bioAndKey");
  } else if (socials && bioAndKey) {
    details.addClass("both");
  }
}

export function updateNameFontSize(where: ProfileViewPaths): void {
  //dont run this function in safari because OH MY GOD IT IS SO SLOW
  const isSafari = /^((?!chrome|android).)*safari/i.test(navigator.userAgent);
  if (isSafari) return;

  let details;
  if (where === "account") {
    details = $(".pageAccount .profile .details");
  } else if (where === "profile") {
    details = $(".pageProfile .profile .details");
  }
  if (!details) return;
  const nameFieldjQ = details.find(".user");
  const nameFieldParent = nameFieldjQ.parent()[0];
  const nameField = nameFieldjQ[0];
  const upperLimit = Numbers.convertRemToPixels(2);

  if (!nameField || !nameFieldParent) return;

  nameField.style.fontSize = `10px`;
  const parentWidth = nameFieldParent.clientWidth;
  const widthAt10 = nameField.clientWidth;
  const ratioAt10 = parentWidth / widthAt10;
  const fittedFontSize = ratioAt10 * 10;
  const finalFontSize = Math.min(Math.max(fittedFontSize, 10), upperLimit);
  nameField.style.fontSize = `${finalFontSize}px`;
}

const throttledEvent = throttle(1000, () => {
  const activePage = ActivePage.get();
  if (activePage && ["account", "profile"].includes(activePage)) {
    updateNameFontSize(activePage as ProfileViewPaths);
  }
});

$(window).on("resize", () => {
  throttledEvent();
});

function formatTopPercentage(lbRank: SharedTypes.RankAndCount): string {
  if (lbRank.rank === undefined) return "-";
  if (lbRank.rank === 1) return "GOAT";
  return "Top " + Numbers.roundTo2((lbRank.rank / lbRank.count) * 100) + "%";
}<|MERGE_RESOLUTION|>--- conflicted
+++ resolved
@@ -319,19 +319,8 @@
     .find(".xpBar .bar")
     .css("width", `${(xpToDisplay / xpForLevel) * 100}%`);
   details
-<<<<<<< HEAD
-    .find(".xp")
-    .attr(
-      "aria-label",
-      `${Numbers.abbreviateNumber(
-        xpForLevel - xpToDisplay
-      )} xp until next level`
-    );
-
-=======
     .find(".xpBar")
     .attr("aria-label", `${((xpToDisplay / xpForLevel) * 100).toFixed(2)}%`);
->>>>>>> b2e56342
   //lbs
 
   if (banned) {
