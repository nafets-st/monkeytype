import * as DB from "./db";
import * as OutOfFocus from "./test/out-of-focus";
import * as Notifications from "./elements/notifications";
import {
  isConfigValueValidBoolean,
  isConfigValueValid,
} from "./config-validation";
import * as ConfigEvent from "./observables/config-event";
import { isAuthenticated } from "./firebase";
import * as AccountButton from "./elements/account-button";
import { debounce } from "throttle-debounce";
import {
  canSetConfigWithCurrentFunboxes,
  canSetFunboxWithConfig,
} from "./test/funbox/funbox-validation";
import {
  createErrorMessage,
  isDevEnvironment,
  isObject,
  promiseWithResolvers,
  reloadAfter,
  typedKeys,
} from "./utils/misc";
import * as ConfigSchemas from "@monkeytype/contracts/schemas/configs";
import { Config, FunboxName } from "@monkeytype/contracts/schemas/configs";
import { Mode, ModeSchema } from "@monkeytype/contracts/schemas/shared";
import {
  Language,
  LanguageSchema,
} from "@monkeytype/contracts/schemas/languages";
import { LocalStorageWithSchema } from "./utils/local-storage-with-schema";
import { migrateConfig } from "./utils/config";
import { roundTo1 } from "@monkeytype/util/numbers";
import { getDefaultConfig } from "./constants/default-config";
import { parseWithSchema as parseJsonWithSchema } from "@monkeytype/util/json";
<<<<<<< HEAD
import { z, ZodSchema } from "zod";
=======
import * as TestState from "./test/test-state";
>>>>>>> 5e4478c9

const configLS = new LocalStorageWithSchema({
  key: "config",
  schema: ConfigSchemas.ConfigSchema,
  fallback: getDefaultConfig(),
  migrate: (value, _issues) => {
    if (!isObject(value)) {
      return getDefaultConfig();
    }
    //todo maybe send a full config to db so that it removes legacy values

    return migrateConfig(value);
  },
});

const config = {
  ...getDefaultConfig(),
};

let configToSend = {} as Config;
const saveToDatabase = debounce(1000, () => {
  if (Object.keys(configToSend).length > 0) {
    AccountButton.loading(true);
    void DB.saveConfig(configToSend).then(() => {
      AccountButton.loading(false);
    });
  }
  configToSend = {} as Config;
});

function saveToLocalStorage(
  key: keyof Config,
  nosave = false,
  noDbCheck = false
): void {
  if (nosave) return;
  configLS.set(config);
  if (!noDbCheck) {
    //@ts-expect-error this is fine
    configToSend[key] = config[key];
    saveToDatabase();
  }
  const localToSaveStringified = JSON.stringify(config);
  ConfigEvent.dispatch("saveToLocalStorage", localToSaveStringified);
}

export function saveFullConfigToLocalStorage(noDbCheck = false): void {
  console.log("saving full config to localStorage");
  configLS.set(config);
  if (!noDbCheck) {
    AccountButton.loading(true);
    void DB.saveConfig(config);
    AccountButton.loading(false);
  }
  const stringified = JSON.stringify(config);
  ConfigEvent.dispatch("saveToLocalStorage", stringified);
}

<<<<<<< HEAD
// type ConfigMetadata = Partial<
//   Record<
//     ConfigSchemas.ConfigKey,
//     {
//       configKey: ConfigSchemas.ConfigKey;
//       schema: z.ZodTypeAny;
//       displayString?: string;
//       preventSet: (
//         value: ConfigSchemas.Config[keyof ConfigSchemas.Config]
//       ) => boolean;
//     }
//   >
// >;

type ConfigMetadata = {
  [K in keyof ConfigSchemas.Config]?: {
    configKey: K;
    schema: ZodSchema;
    displayString?: string;
    preventSet?: (value: ConfigSchemas.Config[K]) => boolean;
  };
};

const configMetadata: ConfigMetadata = {
  numbers: {
    configKey: "numbers",
    schema: z.number(),
    preventSet: () => {
      if (config.mode === "quote") return true;
      return false;
    },
  },
};

export function genericSet<T extends keyof ConfigSchemas.Config>(
  key: T,
  value: ConfigSchemas.Config[T],
  nosave?: boolean
): boolean {
  if (configMetadata[key] === undefined) {
    throw new Error(`Config metadata for key "${key}" is not defined.`);
  }
  const metadata = configMetadata[key];

  if (
    !isConfigValueValid(metadata.displayString ?? key, value, metadata.schema)
  ) {
    return false;
  }
=======
function isConfigChangeBlocked(): boolean {
  if (TestState.isActive && config.funbox.includes("no_quit")) {
    Notifications.add("No quit funbox is active. Please finish the test.", 0, {
      important: true,
    });
    return true;
  }
  return false;
}

//numbers
export function setNumbers(numb: boolean, nosave?: boolean): boolean {
  if (isConfigChangeBlocked()) return false;

  if (!isConfigValueValidBoolean("numbers", numb)) return false;
>>>>>>> 5e4478c9

  if (
    !canSetConfigWithCurrentFunboxes(metadata.configKey, value, config.funbox)
  ) {
    return false;
  }

  if (metadata.preventSet && metadata.preventSet(value)) {
    return false;
  }

  config[key] = value;
  saveToLocalStorage(key, nosave);
  ConfigEvent.dispatch(key, value, nosave);
  return true;
}

//numbers
export function setNumbers(numb: boolean, nosave?: boolean): boolean {
  return genericSet("numbers", numb, nosave);
}

//punctuation
export function setPunctuation(punc: boolean, nosave?: boolean): boolean {
  if (isConfigChangeBlocked()) return false;

  if (!isConfigValueValidBoolean("punctuation", punc)) return false;

  if (!canSetConfigWithCurrentFunboxes("punctuation", punc, config.funbox)) {
    return false;
  }

  if (config.mode === "quote") {
    punc = false;
  }
  config.punctuation = punc;
  saveToLocalStorage("punctuation", nosave);
  ConfigEvent.dispatch("punctuation", config.punctuation);

  return true;
}

export function setMode(mode: Mode, nosave?: boolean): boolean {
  if (isConfigChangeBlocked()) return false;

  if (!isConfigValueValid("mode", mode, ModeSchema)) {
    return false;
  }

  if (!canSetConfigWithCurrentFunboxes("mode", mode, config.funbox)) {
    return false;
  }

  const previous = config.mode;
  config.mode = mode;
  if (config.mode === "custom") {
    setPunctuation(false, true);
    setNumbers(false, true);
  } else if (config.mode === "quote") {
    setPunctuation(false, true);
    setNumbers(false, true);
  } else if (config.mode === "zen") {
    if (config.paceCaret !== "off") {
      Notifications.add(`Pace caret will not work with zen mode.`, 0);
    }
  }
  saveToLocalStorage("mode", nosave);
  ConfigEvent.dispatch("mode", config.mode, nosave, previous);

  return true;
}

export function setPlaySoundOnError(
  val: ConfigSchemas.PlaySoundOnError,
  nosave?: boolean
): boolean {
  if (
    !isConfigValueValid(
      "play sound on error",
      val,
      ConfigSchemas.PlaySoundOnErrorSchema
    )
  ) {
    return false;
  }

  config.playSoundOnError = val;
  saveToLocalStorage("playSoundOnError", nosave);
  ConfigEvent.dispatch("playSoundOnError", config.playSoundOnError);

  return true;
}

export function setPlaySoundOnClick(
  val: ConfigSchemas.PlaySoundOnClick,
  nosave?: boolean
): boolean {
  if (
    !isConfigValueValid(
      "play sound on click",
      val,
      ConfigSchemas.PlaySoundOnClickSchema
    )
  ) {
    return false;
  }

  config.playSoundOnClick = val;
  saveToLocalStorage("playSoundOnClick", nosave);
  ConfigEvent.dispatch("playSoundOnClick", config.playSoundOnClick);

  return true;
}

export function setSoundVolume(
  val: ConfigSchemas.SoundVolume,
  nosave?: boolean
): boolean {
  if (val < 0 || val > 1) {
    Notifications.add("Sound volume must be between 0 and 1", 0);
    val = 0.5;
  }

  if (
    !isConfigValueValid("sound volume", val, ConfigSchemas.SoundVolumeSchema)
  ) {
    return false;
  }

  config.soundVolume = val;
  saveToLocalStorage("soundVolume", nosave);
  ConfigEvent.dispatch("soundVolume", config.soundVolume);

  return true;
}

//difficulty
export function setDifficulty(
  diff: ConfigSchemas.Difficulty,
  nosave?: boolean
): boolean {
  if (isConfigChangeBlocked()) return false;

  if (!isConfigValueValid("difficulty", diff, ConfigSchemas.DifficultySchema)) {
    return false;
  }

  config.difficulty = diff;
  saveToLocalStorage("difficulty", nosave);
  ConfigEvent.dispatch("difficulty", config.difficulty, nosave);

  return true;
}

//set fav themes
export function setFavThemes(
  themes: ConfigSchemas.FavThemes,
  nosave?: boolean
): boolean {
  if (
    !isConfigValueValid(
      "favorite themes",
      themes,
      ConfigSchemas.FavThemesSchema
    )
  ) {
    return false;
  }
  config.favThemes = themes;
  saveToLocalStorage("favThemes", nosave);
  ConfigEvent.dispatch("favThemes", config.favThemes);

  return true;
}

export function setFunbox(
  funbox: ConfigSchemas.Funbox,
  nosave?: boolean
): boolean {
  if (isConfigChangeBlocked()) return false;

  if (!isConfigValueValid("funbox", funbox, ConfigSchemas.FunboxSchema))
    return false;

  for (const funbox of config.funbox) {
    if (!canSetFunboxWithConfig(funbox, config)) {
      return false;
    }
  }

  config.funbox = funbox;
  saveToLocalStorage("funbox", nosave);
  ConfigEvent.dispatch("funbox", config.funbox);

  return true;
}

export function toggleFunbox(funbox: FunboxName, nosave?: boolean): boolean {
  if (isConfigChangeBlocked()) return false;

  if (!canSetFunboxWithConfig(funbox, config)) {
    return false;
  }

  let newConfig: FunboxName[] = config.funbox;

  if (newConfig.includes(funbox)) {
    newConfig = newConfig.filter((it) => it !== funbox);
  } else {
    newConfig.push(funbox);
    newConfig.sort();
  }

  if (!isConfigValueValid("funbox", newConfig, ConfigSchemas.FunboxSchema)) {
    return false;
  }

  config.funbox = newConfig;
  saveToLocalStorage("funbox", nosave);
  ConfigEvent.dispatch("funbox", config.funbox);

  return true;
}

export function setBlindMode(blind: boolean, nosave?: boolean): boolean {
  if (!isConfigValueValidBoolean("blind mode", blind)) return false;

  config.blindMode = blind;
  saveToLocalStorage("blindMode", nosave);
  ConfigEvent.dispatch("blindMode", config.blindMode, nosave);

  return true;
}

export function setAccountChart(
  array: ConfigSchemas.AccountChart,
  nosave?: boolean
): boolean {
  if (array.length !== 4) {
    array = ["on", "on", "on", "on"];
  }

  if (
    !isConfigValueValid(
      "account chart",
      array,
      ConfigSchemas.AccountChartSchema
    )
  ) {
    return false;
  }

  // if both speed and accuracy are off, set speed to on
  // i dedicate this fix to AshesOfAFallen and our 2 collective brain cells
  if (array[0] === "off" && array[1] === "off") {
    array[0] = "on";
  }

  config.accountChart = array;
  saveToLocalStorage("accountChart", nosave);
  ConfigEvent.dispatch("accountChart", config.accountChart);

  return true;
}

export function setStopOnError(
  soe: ConfigSchemas.StopOnError,
  nosave?: boolean
): boolean {
  if (isConfigChangeBlocked()) return false;

  if (
    !isConfigValueValid("stop on error", soe, ConfigSchemas.StopOnErrorSchema)
  ) {
    return false;
  }

  config.stopOnError = soe;
  if (config.stopOnError !== "off") {
    config.confidenceMode = "off";
    saveToLocalStorage("confidenceMode", nosave);
  }
  saveToLocalStorage("stopOnError", nosave);
  ConfigEvent.dispatch("stopOnError", config.stopOnError, nosave);

  return true;
}

export function setAlwaysShowDecimalPlaces(
  val: boolean,
  nosave?: boolean
): boolean {
  if (!isConfigValueValidBoolean("always show decimal places", val)) {
    return false;
  }

  config.alwaysShowDecimalPlaces = val;
  saveToLocalStorage("alwaysShowDecimalPlaces", nosave);
  ConfigEvent.dispatch(
    "alwaysShowDecimalPlaces",
    config.alwaysShowDecimalPlaces
  );

  return true;
}

export function setTypingSpeedUnit(
  val: ConfigSchemas.TypingSpeedUnit,
  nosave?: boolean
): boolean {
  if (
    !isConfigValueValid(
      "typing speed unit",
      val,
      ConfigSchemas.TypingSpeedUnitSchema
    )
  ) {
    return false;
  }
  config.typingSpeedUnit = val;
  saveToLocalStorage("typingSpeedUnit", nosave);
  ConfigEvent.dispatch("typingSpeedUnit", config.typingSpeedUnit, nosave);

  return true;
}

export function setShowOutOfFocusWarning(
  val: boolean,
  nosave?: boolean
): boolean {
  if (!isConfigValueValidBoolean("show out of focus warning", val)) {
    return false;
  }

  config.showOutOfFocusWarning = val;
  if (!config.showOutOfFocusWarning) {
    OutOfFocus.hide();
  }
  saveToLocalStorage("showOutOfFocusWarning", nosave);
  ConfigEvent.dispatch("showOutOfFocusWarning", config.showOutOfFocusWarning);

  return true;
}

//pace caret
export function setPaceCaret(
  val: ConfigSchemas.PaceCaret,
  nosave?: boolean
): boolean {
  if (!isConfigValueValid("pace caret", val, ConfigSchemas.PaceCaretSchema)) {
    return false;
  }

  if (document.readyState === "complete") {
    if ((val === "pb" || val === "tagPb") && !isAuthenticated()) {
      Notifications.add(
        `Pace caret "pb" and "tag pb" are unavailable without an account`,
        0
      );
      return false;
    }
  }
  // if (config.mode === "zen" && val !== "off") {
  //   Notifications.add(`Can't use pace caret with zen mode.`, 0);
  //   val = "off";
  // }
  config.paceCaret = val;
  saveToLocalStorage("paceCaret", nosave);
  ConfigEvent.dispatch("paceCaret", config.paceCaret, nosave);

  return true;
}

export function setPaceCaretCustomSpeed(
  val: ConfigSchemas.PaceCaretCustomSpeed,
  nosave?: boolean
): boolean {
  if (
    !isConfigValueValid(
      "pace caret custom speed",
      val,
      ConfigSchemas.PaceCaretCustomSpeedSchema
    )
  ) {
    return false;
  }

  config.paceCaretCustomSpeed = val;
  saveToLocalStorage("paceCaretCustomSpeed", nosave);
  ConfigEvent.dispatch("paceCaretCustomSpeed", config.paceCaretCustomSpeed);

  return true;
}

export function setRepeatedPace(pace: boolean, nosave?: boolean): boolean {
  if (!isConfigValueValidBoolean("repeated pace", pace)) return false;

  config.repeatedPace = pace;
  saveToLocalStorage("repeatedPace", nosave);
  ConfigEvent.dispatch("repeatedPace", config.repeatedPace);

  return true;
}

//min wpm
export function setMinWpm(
  minwpm: ConfigSchemas.MinimumWordsPerMinute,
  nosave?: boolean
): boolean {
  if (isConfigChangeBlocked()) return false;

  if (
    !isConfigValueValid(
      "min speed",
      minwpm,
      ConfigSchemas.MinimumWordsPerMinuteSchema
    )
  ) {
    return false;
  }

  config.minWpm = minwpm;
  saveToLocalStorage("minWpm", nosave);
  ConfigEvent.dispatch("minWpm", config.minWpm, nosave);

  return true;
}

export function setMinWpmCustomSpeed(
  val: ConfigSchemas.MinWpmCustomSpeed,
  nosave?: boolean
): boolean {
  if (isConfigChangeBlocked()) return false;

  if (
    !isConfigValueValid(
      "min speed custom",
      val,
      ConfigSchemas.MinWpmCustomSpeedSchema
    )
  ) {
    return false;
  }

  config.minWpmCustomSpeed = val;
  saveToLocalStorage("minWpmCustomSpeed", nosave);
  ConfigEvent.dispatch("minWpmCustomSpeed", config.minWpmCustomSpeed);

  return true;
}

//min acc
export function setMinAcc(
  min: ConfigSchemas.MinimumAccuracy,
  nosave?: boolean
): boolean {
  if (isConfigChangeBlocked()) return false;

  if (!isConfigValueValid("min acc", min, ConfigSchemas.MinimumAccuracySchema))
    return false;

  config.minAcc = min;
  saveToLocalStorage("minAcc", nosave);
  ConfigEvent.dispatch("minAcc", config.minAcc, nosave);

  return true;
}

export function setMinAccCustom(
  val: ConfigSchemas.MinimumAccuracyCustom,
  nosave?: boolean
): boolean {
  if (isConfigChangeBlocked()) return false;

  //migrate legacy configs
  if (val > 100) val = 100;
  if (
    !isConfigValueValid(
      "min acc custom",
      val,
      ConfigSchemas.MinimumAccuracyCustomSchema
    )
  )
    return false;

  config.minAccCustom = val;
  saveToLocalStorage("minAccCustom", nosave);
  ConfigEvent.dispatch("minAccCustom", config.minAccCustom);

  return true;
}

//min burst
export function setMinBurst(
  min: ConfigSchemas.MinimumBurst,
  nosave?: boolean
): boolean {
  if (isConfigChangeBlocked()) return false;

  if (!isConfigValueValid("min burst", min, ConfigSchemas.MinimumBurstSchema)) {
    return false;
  }

  config.minBurst = min;
  saveToLocalStorage("minBurst", nosave);
  ConfigEvent.dispatch("minBurst", config.minBurst, nosave);

  return true;
}

export function setMinBurstCustomSpeed(
  val: ConfigSchemas.MinimumBurstCustomSpeed,
  nosave?: boolean
): boolean {
  if (isConfigChangeBlocked()) return false;

  if (
    !isConfigValueValid(
      "min burst custom speed",
      val,
      ConfigSchemas.MinimumBurstCustomSpeedSchema
    )
  ) {
    return false;
  }

  config.minBurstCustomSpeed = val;
  saveToLocalStorage("minBurstCustomSpeed", nosave);
  ConfigEvent.dispatch("minBurstCustomSpeed", config.minBurstCustomSpeed);

  return true;
}

//always show words history
export function setAlwaysShowWordsHistory(
  val: boolean,
  nosave?: boolean
): boolean {
  if (!isConfigValueValidBoolean("always show words history", val)) {
    return false;
  }

  config.alwaysShowWordsHistory = val;
  saveToLocalStorage("alwaysShowWordsHistory", nosave);
  ConfigEvent.dispatch("alwaysShowWordsHistory", config.alwaysShowWordsHistory);

  return true;
}

//single list command line
export function setSingleListCommandLine(
  option: ConfigSchemas.SingleListCommandLine,
  nosave?: boolean
): boolean {
  if (
    !isConfigValueValid(
      "single list command line",
      option,
      ConfigSchemas.SingleListCommandLineSchema
    )
  ) {
    return false;
  }

  config.singleListCommandLine = option;
  saveToLocalStorage("singleListCommandLine", nosave);
  ConfigEvent.dispatch("singleListCommandLine", config.singleListCommandLine);

  return true;
}

//caps lock warning
export function setCapsLockWarning(val: boolean, nosave?: boolean): boolean {
  if (!isConfigValueValidBoolean("caps lock warning", val)) return false;

  config.capsLockWarning = val;
  saveToLocalStorage("capsLockWarning", nosave);
  ConfigEvent.dispatch("capsLockWarning", config.capsLockWarning);

  return true;
}

export function setShowAllLines(sal: boolean, nosave?: boolean): boolean {
  if (!isConfigValueValidBoolean("show all lines", sal)) return false;

  if (sal && config.tapeMode !== "off") {
    Notifications.add("Show all lines doesn't support tape mode", 0);
    return false;
  }

  config.showAllLines = sal;
  saveToLocalStorage("showAllLines", nosave);
  ConfigEvent.dispatch("showAllLines", config.showAllLines, nosave);

  return true;
}

export function setQuickEnd(qe: boolean, nosave?: boolean): boolean {
  if (!isConfigValueValidBoolean("quick end", qe)) return false;

  config.quickEnd = qe;
  saveToLocalStorage("quickEnd", nosave);
  ConfigEvent.dispatch("quickEnd", config.quickEnd);

  return true;
}

export function setAds(val: ConfigSchemas.Ads, nosave?: boolean): boolean {
  if (!isConfigValueValid("ads", val, ConfigSchemas.AdsSchema)) {
    return false;
  }

  if (isDevEnvironment()) {
    val = "off";
    console.debug("Ads are disabled in dev environment");
  }

  config.ads = val;
  saveToLocalStorage("ads", nosave);
  if (!nosave && !isDevEnvironment()) {
    reloadAfter(3);
    Notifications.add("Ad settings changed. Refreshing...", 0);
  }
  ConfigEvent.dispatch("ads", config.ads);

  return true;
}

export function setRepeatQuotes(
  val: ConfigSchemas.RepeatQuotes,
  nosave?: boolean
): boolean {
  if (
    !isConfigValueValid("repeat quotes", val, ConfigSchemas.RepeatQuotesSchema)
  ) {
    return false;
  }

  config.repeatQuotes = val;
  saveToLocalStorage("repeatQuotes", nosave);
  ConfigEvent.dispatch("repeatQuotes", config.repeatQuotes);

  return true;
}

//flip colors
export function setFlipTestColors(flip: boolean, nosave?: boolean): boolean {
  if (!isConfigValueValidBoolean("flip test colors", flip)) return false;

  config.flipTestColors = flip;
  saveToLocalStorage("flipTestColors", nosave);
  ConfigEvent.dispatch("flipTestColors", config.flipTestColors);

  return true;
}

//extra color
export function setColorfulMode(extra: boolean, nosave?: boolean): boolean {
  if (!isConfigValueValidBoolean("colorful mode", extra)) return false;

  config.colorfulMode = extra;
  saveToLocalStorage("colorfulMode", nosave);
  ConfigEvent.dispatch("colorfulMode", config.colorfulMode);

  return true;
}

//strict space
export function setStrictSpace(val: boolean, nosave?: boolean): boolean {
  if (isConfigChangeBlocked()) return false;

  if (!isConfigValueValidBoolean("strict space", val)) return false;

  config.strictSpace = val;
  saveToLocalStorage("strictSpace", nosave);
  ConfigEvent.dispatch("strictSpace", config.strictSpace);

  return true;
}

//opposite shift space
export function setOppositeShiftMode(
  val: ConfigSchemas.OppositeShiftMode,
  nosave?: boolean
): boolean {
  if (
    !isConfigValueValid(
      "opposite shift mode",
      val,
      ConfigSchemas.OppositeShiftModeSchema
    )
  ) {
    return false;
  }

  config.oppositeShiftMode = val;
  saveToLocalStorage("oppositeShiftMode", nosave);
  ConfigEvent.dispatch("oppositeShiftMode", config.oppositeShiftMode);

  return true;
}

export function setCaretStyle(
  caretStyle: ConfigSchemas.CaretStyle,
  nosave?: boolean
): boolean {
  if (
    !isConfigValueValid(
      "caret style",
      caretStyle,
      ConfigSchemas.CaretStyleSchema
    )
  ) {
    return false;
  }

  config.caretStyle = caretStyle;
  $("#caret").removeClass("off");
  $("#caret").removeClass("default");
  $("#caret").removeClass("underline");
  $("#caret").removeClass("outline");
  $("#caret").removeClass("block");
  $("#caret").removeClass("carrot");
  $("#caret").removeClass("banana");

  if (caretStyle === "off") {
    $("#caret").addClass("off");
  } else if (caretStyle === "default") {
    $("#caret").addClass("default");
  } else if (caretStyle === "block") {
    $("#caret").addClass("block");
  } else if (caretStyle === "outline") {
    $("#caret").addClass("outline");
  } else if (caretStyle === "underline") {
    $("#caret").addClass("underline");
  } else if (caretStyle === "carrot") {
    $("#caret").addClass("carrot");
  } else if (caretStyle === "banana") {
    $("#caret").addClass("banana");
  }
  saveToLocalStorage("caretStyle", nosave);
  ConfigEvent.dispatch("caretStyle", config.caretStyle);

  return true;
}

export function setPaceCaretStyle(
  caretStyle: ConfigSchemas.CaretStyle,
  nosave?: boolean
): boolean {
  if (
    !isConfigValueValid(
      "pace caret style",
      caretStyle,
      ConfigSchemas.CaretStyleSchema
    )
  ) {
    return false;
  }

  config.paceCaretStyle = caretStyle;
  $("#paceCaret").removeClass("off");
  $("#paceCaret").removeClass("default");
  $("#paceCaret").removeClass("underline");
  $("#paceCaret").removeClass("outline");
  $("#paceCaret").removeClass("block");
  $("#paceCaret").removeClass("carrot");
  $("#paceCaret").removeClass("banana");

  if (caretStyle === "default") {
    $("#paceCaret").addClass("default");
  } else if (caretStyle === "block") {
    $("#paceCaret").addClass("block");
  } else if (caretStyle === "outline") {
    $("#paceCaret").addClass("outline");
  } else if (caretStyle === "underline") {
    $("#paceCaret").addClass("underline");
  } else if (caretStyle === "carrot") {
    $("#paceCaret").addClass("carrot");
  } else if (caretStyle === "banana") {
    $("#paceCaret").addClass("banana");
  }
  saveToLocalStorage("paceCaretStyle", nosave);
  ConfigEvent.dispatch("paceCaretStyle", config.paceCaretStyle);

  return true;
}

export function setShowAverage(
  value: ConfigSchemas.ShowAverage,
  nosave?: boolean
): boolean {
  if (
    !isConfigValueValid("show average", value, ConfigSchemas.ShowAverageSchema)
  ) {
    return false;
  }

  config.showAverage = value;
  saveToLocalStorage("showAverage", nosave);
  ConfigEvent.dispatch("showAverage", config.showAverage, nosave);

  return true;
}

export function setHighlightMode(
  mode: ConfigSchemas.HighlightMode,
  nosave?: boolean
): boolean {
  if (
    !isConfigValueValid(
      "highlight mode",
      mode,
      ConfigSchemas.HighlightModeSchema
    )
  ) {
    return false;
  }

  if (!canSetConfigWithCurrentFunboxes("highlightMode", mode, config.funbox)) {
    return false;
  }

  config.highlightMode = mode;
  saveToLocalStorage("highlightMode", nosave);
  ConfigEvent.dispatch("highlightMode", config.highlightMode);

  return true;
}

export function setTapeMode(
  mode: ConfigSchemas.TapeMode,
  nosave?: boolean
): boolean {
  if (!isConfigValueValid("tape mode", mode, ConfigSchemas.TapeModeSchema)) {
    return false;
  }

  if (mode !== "off" && config.showAllLines) {
    setShowAllLines(false, true);
  }

  config.tapeMode = mode;
  saveToLocalStorage("tapeMode", nosave);
  ConfigEvent.dispatch("tapeMode", config.tapeMode);

  return true;
}

export function setTapeMargin(
  value: ConfigSchemas.TapeMargin,
  nosave?: boolean
): boolean {
  if (value < 10) {
    value = 10;
  }
  if (value > 90) {
    value = 90;
  }

  if (
    !isConfigValueValid("tape margin", value, ConfigSchemas.TapeMarginSchema)
  ) {
    return false;
  }

  config.tapeMargin = value;

  saveToLocalStorage("tapeMargin", nosave);
  ConfigEvent.dispatch("tapeMargin", config.tapeMargin, nosave);

  // trigger a resize event to update the layout - handled in ui.ts:108
  $(window).trigger("resize");

  return true;
}

export function setHideExtraLetters(val: boolean, nosave?: boolean): boolean {
  if (!isConfigValueValidBoolean("hide extra letters", val)) return false;

  config.hideExtraLetters = val;
  saveToLocalStorage("hideExtraLetters", nosave);
  ConfigEvent.dispatch("hideExtraLetters", config.hideExtraLetters);

  return true;
}

export function setTimerStyle(
  style: ConfigSchemas.TimerStyle,
  nosave?: boolean
): boolean {
  if (
    !isConfigValueValid("timer style", style, ConfigSchemas.TimerStyleSchema)
  ) {
    return false;
  }

  config.timerStyle = style;
  saveToLocalStorage("timerStyle", nosave);
  ConfigEvent.dispatch("timerStyle", config.timerStyle);

  return true;
}

export function setLiveSpeedStyle(
  style: ConfigSchemas.LiveSpeedAccBurstStyle,
  nosave?: boolean
): boolean {
  if (
    !isConfigValueValid(
      "live speed style",
      style,
      ConfigSchemas.LiveSpeedAccBurstStyleSchema
    )
  ) {
    return false;
  }

  config.liveSpeedStyle = style;
  saveToLocalStorage("liveSpeedStyle", nosave);
  ConfigEvent.dispatch("liveSpeedStyle", config.timerStyle);

  return true;
}

export function setLiveAccStyle(
  style: ConfigSchemas.LiveSpeedAccBurstStyle,
  nosave?: boolean
): boolean {
  if (
    !isConfigValueValid(
      "live acc style",
      style,
      ConfigSchemas.LiveSpeedAccBurstStyleSchema
    )
  ) {
    return false;
  }

  config.liveAccStyle = style;
  saveToLocalStorage("liveAccStyle", nosave);
  ConfigEvent.dispatch("liveAccStyle", config.timerStyle);

  return true;
}

export function setLiveBurstStyle(
  style: ConfigSchemas.LiveSpeedAccBurstStyle,
  nosave?: boolean
): boolean {
  if (
    !isConfigValueValid(
      "live burst style",
      style,
      ConfigSchemas.LiveSpeedAccBurstStyleSchema
    )
  ) {
    return false;
  }

  config.liveBurstStyle = style;
  saveToLocalStorage("liveBurstStyle", nosave);
  ConfigEvent.dispatch("liveBurstStyle", config.timerStyle);

  return true;
}

export function setTimerColor(
  color: ConfigSchemas.TimerColor,
  nosave?: boolean
): boolean {
  if (
    !isConfigValueValid("timer color", color, ConfigSchemas.TimerColorSchema)
  ) {
    return false;
  }

  config.timerColor = color;

  saveToLocalStorage("timerColor", nosave);
  ConfigEvent.dispatch("timerColor", config.timerColor);

  return true;
}
export function setTimerOpacity(
  opacity: ConfigSchemas.TimerOpacity,
  nosave?: boolean
): boolean {
  if (
    !isConfigValueValid(
      "timer opacity",
      opacity,
      ConfigSchemas.TimerOpacitySchema
    )
  ) {
    return false;
  }

  config.timerOpacity = opacity;
  saveToLocalStorage("timerOpacity", nosave);
  ConfigEvent.dispatch("timerOpacity", config.timerOpacity);

  return true;
}

//key tips
export function setKeyTips(keyTips: boolean, nosave?: boolean): boolean {
  if (!isConfigValueValidBoolean("key tips", keyTips)) return false;

  config.showKeyTips = keyTips;
  if (config.showKeyTips) {
    $("footer .keyTips").removeClass("hidden");
  } else {
    $("footer .keyTips").addClass("hidden");
  }
  saveToLocalStorage("showKeyTips", nosave);
  ConfigEvent.dispatch("showKeyTips", config.showKeyTips);

  return true;
}

//mode
export function setTimeConfig(
  time: ConfigSchemas.TimeConfig,
  nosave?: boolean
): boolean {
  if (isConfigChangeBlocked()) return false;

  time = isNaN(time) || time < 0 ? getDefaultConfig().time : time;
  if (!isConfigValueValid("time", time, ConfigSchemas.TimeConfigSchema))
    return false;

  if (!canSetConfigWithCurrentFunboxes("words", time, config.funbox)) {
    return false;
  }

  config.time = time;
  saveToLocalStorage("time", nosave);
  ConfigEvent.dispatch("time", config.time);

  return true;
}

export function setQuoteLength(
  len: ConfigSchemas.QuoteLength[] | ConfigSchemas.QuoteLength,
  nosave?: boolean,
  multipleMode?: boolean
): boolean {
  if (isConfigChangeBlocked()) return false;

  if (Array.isArray(len)) {
    if (
      !isConfigValueValid(
        "quote length",
        len,
        ConfigSchemas.QuoteLengthConfigSchema
      )
    ) {
      return false;
    }

    //config load
    if (len.length === 1 && len[0] === -1) len = [1];
    config.quoteLength = len;
  } else {
    if (
      !isConfigValueValid("quote length", len, ConfigSchemas.QuoteLengthSchema)
    ) {
      return false;
    }

    if (!Array.isArray(config.quoteLength)) config.quoteLength = [];
    if (len === null || isNaN(len) || len < -3 || len > 3) {
      len = 1;
    }
    len = parseInt(len.toString()) as ConfigSchemas.QuoteLength;

    if (len === -1) {
      config.quoteLength = [0, 1, 2, 3];
    } else if (multipleMode && len >= 0) {
      if (!config.quoteLength.includes(len)) {
        config.quoteLength.push(len);
      } else {
        if (config.quoteLength.length > 1) {
          config.quoteLength = config.quoteLength.filter((ql) => ql !== len);
        }
      }
    } else {
      config.quoteLength = [len];
    }
  }
  // if (!nosave) setMode("quote", nosave);
  saveToLocalStorage("quoteLength", nosave);
  ConfigEvent.dispatch("quoteLength", config.quoteLength);

  return true;
}

export function setWordCount(
  wordCount: ConfigSchemas.WordCount,
  nosave?: boolean
): boolean {
  if (isConfigChangeBlocked()) return false;

  wordCount =
    wordCount < 0 || wordCount > 100000 ? getDefaultConfig().words : wordCount;

  if (!isConfigValueValid("words", wordCount, ConfigSchemas.WordCountSchema))
    return false;

  if (!canSetConfigWithCurrentFunboxes("words", wordCount, config.funbox)) {
    return false;
  }

  config.words = wordCount;

  saveToLocalStorage("words", nosave);
  ConfigEvent.dispatch("words", config.words);

  return true;
}

//caret
export function setSmoothCaret(
  mode: ConfigSchemas.SmoothCaret,
  nosave?: boolean
): boolean {
  if (
    !isConfigValueValid("smooth caret", mode, ConfigSchemas.SmoothCaretSchema)
  ) {
    return false;
  }
  config.smoothCaret = mode;
  if (mode === "off") {
    $("#caret").css("animation-name", "caretFlashHard");
  } else {
    $("#caret").css("animation-name", "caretFlashSmooth");
  }

  saveToLocalStorage("smoothCaret", nosave);
  ConfigEvent.dispatch("smoothCaret", config.smoothCaret);

  return true;
}

export function setCodeUnindentOnBackspace(
  mode: boolean,
  nosave?: boolean
): boolean {
  if (!isConfigValueValidBoolean("code unindent on backspace", mode)) {
    return false;
  }
  config.codeUnindentOnBackspace = mode;

  saveToLocalStorage("codeUnindentOnBackspace", nosave);
  ConfigEvent.dispatch(
    "codeUnindentOnBackspace",
    config.codeUnindentOnBackspace,
    nosave
  );
  return true;
}

export function setStartGraphsAtZero(mode: boolean, nosave?: boolean): boolean {
  if (!isConfigValueValidBoolean("start graphs at zero", mode)) {
    return false;
  }

  config.startGraphsAtZero = mode;
  saveToLocalStorage("startGraphsAtZero", nosave);
  ConfigEvent.dispatch("startGraphsAtZero", config.startGraphsAtZero);

  return true;
}

//linescroll
export function setSmoothLineScroll(mode: boolean, nosave?: boolean): boolean {
  if (!isConfigValueValidBoolean("smooth line scroll", mode)) {
    return false;
  }

  config.smoothLineScroll = mode;
  saveToLocalStorage("smoothLineScroll", nosave);
  ConfigEvent.dispatch("smoothLineScroll", config.smoothLineScroll);

  return true;
}

//quick restart
export function setQuickRestartMode(
  mode: ConfigSchemas.QuickRestart,
  nosave?: boolean
): boolean {
  if (
    !isConfigValueValid(
      "quick restart mode",
      mode,
      ConfigSchemas.QuickRestartSchema
    )
  ) {
    return false;
  }

  config.quickRestart = mode;
  saveToLocalStorage("quickRestart", nosave);
  ConfigEvent.dispatch("quickRestart", config.quickRestart);

  return true;
}

//font family
export function setFontFamily(
  font: ConfigSchemas.FontFamily,
  nosave?: boolean
): boolean {
  if (!isConfigValueValid("font family", font, ConfigSchemas.FontFamilySchema))
    return false;

  if (font === "") {
    font = "roboto_mono";
    Notifications.add(
      "Empty input received, reverted to the default font.",
      0,
      {
        customTitle: "Custom font",
      }
    );
  }
  if (!font || !/^[0-9a-zA-Z_.\-#+()]+$/.test(font)) {
    Notifications.add(`Invalid font name value: "${font}".`, -1, {
      customTitle: "Custom font",
      duration: 3,
    });
    return false;
  }
  config.fontFamily = font;
  document.documentElement.style.setProperty(
    "--font",
    `"${font.replace(/_/g, " ")}", "Roboto Mono", "Vazirmatn", monospace`
  );
  saveToLocalStorage("fontFamily", nosave);
  ConfigEvent.dispatch("fontFamily", config.fontFamily);

  return true;
}

//freedom
export function setFreedomMode(freedom: boolean, nosave?: boolean): boolean {
  if (!isConfigValueValidBoolean("freedom mode", freedom)) return false;

  if (freedom === null || freedom === undefined) {
    freedom = false;
  }
  config.freedomMode = freedom;
  if (config.freedomMode && config.confidenceMode !== "off") {
    config.confidenceMode = "off";
  }
  saveToLocalStorage("freedomMode", nosave);
  ConfigEvent.dispatch("freedomMode", config.freedomMode);

  return true;
}

export function setConfidenceMode(
  cm: ConfigSchemas.ConfidenceMode,
  nosave?: boolean
): boolean {
  if (
    !isConfigValueValid(
      "confidence mode",
      cm,
      ConfigSchemas.ConfidenceModeSchema
    )
  ) {
    return false;
  }

  config.confidenceMode = cm;
  if (config.confidenceMode !== "off") {
    config.freedomMode = false;
    config.stopOnError = "off";
    saveToLocalStorage("freedomMode", nosave);
    saveToLocalStorage("stopOnError", nosave);
  }
  saveToLocalStorage("confidenceMode", nosave);
  ConfigEvent.dispatch("confidenceMode", config.confidenceMode, nosave);

  return true;
}

export function setIndicateTypos(
  value: ConfigSchemas.IndicateTypos,
  nosave?: boolean
): boolean {
  if (
    !isConfigValueValid(
      "indicate typos",
      value,
      ConfigSchemas.IndicateTyposSchema
    )
  ) {
    return false;
  }

  config.indicateTypos = value;
  saveToLocalStorage("indicateTypos", nosave);
  ConfigEvent.dispatch("indicateTypos", config.indicateTypos);

  return true;
}

export function setAutoSwitchTheme(
  boolean: boolean,
  nosave?: boolean
): boolean {
  if (!isConfigValueValidBoolean("auto switch theme", boolean)) {
    return false;
  }

  boolean = boolean ?? getDefaultConfig().autoSwitchTheme;
  config.autoSwitchTheme = boolean;
  saveToLocalStorage("autoSwitchTheme", nosave);
  ConfigEvent.dispatch("autoSwitchTheme", config.autoSwitchTheme);

  return true;
}

export function setCustomTheme(boolean: boolean, nosave?: boolean): boolean {
  if (!isConfigValueValidBoolean("custom theme", boolean)) return false;

  config.customTheme = boolean;
  saveToLocalStorage("customTheme", nosave);
  ConfigEvent.dispatch("customTheme", config.customTheme);

  return true;
}

export function setTheme(
  name: ConfigSchemas.ThemeName,
  nosave?: boolean
): boolean {
  if (!isConfigValueValid("theme", name, ConfigSchemas.ThemeNameSchema))
    return false;

  config.theme = name;
  if (config.customTheme) setCustomTheme(false);
  saveToLocalStorage("theme", nosave);
  ConfigEvent.dispatch("theme", config.theme);

  return true;
}

export function setThemeLight(
  name: ConfigSchemas.ThemeName,
  nosave?: boolean
): boolean {
  if (!isConfigValueValid("theme light", name, ConfigSchemas.ThemeNameSchema))
    return false;

  config.themeLight = name;
  saveToLocalStorage("themeLight", nosave);
  ConfigEvent.dispatch("themeLight", config.themeLight, nosave);

  return true;
}

export function setThemeDark(
  name: ConfigSchemas.ThemeName,
  nosave?: boolean
): boolean {
  if (!isConfigValueValid("theme dark", name, ConfigSchemas.ThemeNameSchema))
    return false;

  config.themeDark = name;
  saveToLocalStorage("themeDark", nosave);
  ConfigEvent.dispatch("themeDark", config.themeDark, nosave);

  return true;
}

function setThemes(
  theme: ConfigSchemas.ThemeName,
  customState: boolean,
  customThemeColors: ConfigSchemas.CustomThemeColors,
  autoSwitchTheme: boolean,
  nosave?: boolean
): boolean {
  if (!isConfigValueValid("themes", theme, ConfigSchemas.ThemeNameSchema))
    return false;

  //@ts-expect-error config used to have 9
  if (customThemeColors.length === 9) {
    //color missing
    if (customState) {
      Notifications.add(
        "Missing sub alt color. Please edit it in the custom theme settings and save your changes.",
        0,
        {
          duration: 7,
        }
      );
    }
    customThemeColors.splice(4, 0, "#000000");
  }

  config.customThemeColors = customThemeColors;
  config.theme = theme;
  config.customTheme = customState;
  config.autoSwitchTheme = autoSwitchTheme;
  saveToLocalStorage("theme", nosave);
  ConfigEvent.dispatch("setThemes", customState);

  return true;
}

export function setRandomTheme(
  val: ConfigSchemas.RandomTheme,
  nosave?: boolean
): boolean {
  if (
    !isConfigValueValid("random theme", val, ConfigSchemas.RandomThemeSchema)
  ) {
    return false;
  }

  if (val === "custom") {
    if (!isAuthenticated()) {
      config.randomTheme = val;
      return false;
    }
    if (!DB.getSnapshot()) return true;
    if (DB.getSnapshot()?.customThemes?.length === 0) {
      Notifications.add("You need to create a custom theme first", 0);
      config.randomTheme = "off";
      return false;
    }
  }

  config.randomTheme = val;
  saveToLocalStorage("randomTheme", nosave);
  ConfigEvent.dispatch("randomTheme", config.randomTheme);

  return true;
}

export function setBritishEnglish(val: boolean, nosave?: boolean): boolean {
  if (isConfigChangeBlocked()) return false;

  if (!isConfigValueValidBoolean("british english", val)) return false;

  if (!val) {
    val = false;
  }
  config.britishEnglish = val;
  saveToLocalStorage("britishEnglish", nosave);
  ConfigEvent.dispatch("britishEnglish", config.britishEnglish);

  return true;
}

export function setLazyMode(val: boolean, nosave?: boolean): boolean {
  if (isConfigChangeBlocked()) return false;

  if (!isConfigValueValidBoolean("lazy mode", val)) return false;

  if (!val) {
    val = false;
  }
  config.lazyMode = val;
  saveToLocalStorage("lazyMode", nosave);
  ConfigEvent.dispatch("lazyMode", config.lazyMode, nosave);

  return true;
}

export function setCustomThemeColors(
  colors: ConfigSchemas.CustomThemeColors,
  nosave?: boolean
): boolean {
  // migrate existing configs missing sub alt color
  // @ts-expect-error legacy configs
  if (colors.length === 9) {
    //color missing
    Notifications.add(
      "Missing sub alt color. Please edit it in the custom theme settings and save your changes.",
      0,
      {
        duration: 7,
      }
    );
    colors.splice(4, 0, "#000000");
  }

  if (
    !isConfigValueValid(
      "custom theme colors",
      colors,
      ConfigSchemas.CustomThemeColorsSchema
    )
  ) {
    return false;
  }

  if (colors !== undefined) {
    config.customThemeColors = colors;
    // ThemeController.set("custom");
    // applyCustomThemeColors();
  }
  saveToLocalStorage("customThemeColors", nosave);
  ConfigEvent.dispatch("customThemeColors", config.customThemeColors, nosave);

  return true;
}

export function setLanguage(language: Language, nosave?: boolean): boolean {
  if (isConfigChangeBlocked()) return false;

  if (!isConfigValueValid("language", language, LanguageSchema)) return false;

  config.language = language;
  saveToLocalStorage("language", nosave);
  ConfigEvent.dispatch("language", config.language);

  return true;
}

export function setMonkey(monkey: boolean, nosave?: boolean): boolean {
  if (!isConfigValueValidBoolean("monkey", monkey)) return false;

  config.monkey = monkey;
  saveToLocalStorage("monkey", nosave);
  ConfigEvent.dispatch("monkey", config.monkey);

  return true;
}

export function setKeymapMode(
  mode: ConfigSchemas.KeymapMode,
  nosave?: boolean
): boolean {
  if (
    !isConfigValueValid("keymap mode", mode, ConfigSchemas.KeymapModeSchema)
  ) {
    return false;
  }

  $(".activeKey").removeClass("activeKey");
  $(".keymapKey").attr("style", "");
  config.keymapMode = mode;
  saveToLocalStorage("keymapMode", nosave);
  ConfigEvent.dispatch("keymapMode", config.keymapMode, nosave);

  return true;
}

export function setKeymapLegendStyle(
  style: ConfigSchemas.KeymapLegendStyle,
  nosave?: boolean
): boolean {
  if (
    !isConfigValueValid(
      "keymap legend style",
      style,
      ConfigSchemas.KeymapLegendStyleSchema
    )
  ) {
    return false;
  }

  // Remove existing styles
  const keymapLegendStyles = ["lowercase", "uppercase", "blank", "dynamic"];
  keymapLegendStyles.forEach((name) => {
    $(".keymapLegendStyle").removeClass(name);
  });

  style = style || "lowercase";

  // Mutate the keymap in the DOM, if it exists.
  // 1. Remove everything
  $(".keymapKey > .letter").css("display", "");
  $(".keymapKey > .letter").css("text-transform", "");

  // 2. Append special styles onto the DOM elements
  if (style === "uppercase") {
    $(".keymapKey > .letter").css("text-transform", "capitalize");
  }
  if (style === "blank") {
    $(".keymapKey > .letter").css("display", "none");
  }

  // Update and save to cookie for persistence
  $(".keymapLegendStyle").addClass(style);
  config.keymapLegendStyle = style;
  saveToLocalStorage("keymapLegendStyle", nosave);
  ConfigEvent.dispatch("keymapLegendStyle", config.keymapLegendStyle);

  return true;
}

export function setKeymapStyle(
  style: ConfigSchemas.KeymapStyle,
  nosave?: boolean
): boolean {
  if (
    !isConfigValueValid("keymap style", style, ConfigSchemas.KeymapStyleSchema)
  ) {
    return false;
  }

  style = style || "staggered";
  config.keymapStyle = style;
  saveToLocalStorage("keymapStyle", nosave);
  ConfigEvent.dispatch("keymapStyle", config.keymapStyle);

  return true;
}

export function setKeymapLayout(
  layout: ConfigSchemas.KeymapLayout,
  nosave?: boolean
): boolean {
  if (
    !isConfigValueValid(
      "keymap layout",
      layout,
      ConfigSchemas.KeymapLayoutSchema
    )
  )
    return false;

  config.keymapLayout = layout;
  saveToLocalStorage("keymapLayout", nosave);
  ConfigEvent.dispatch("keymapLayout", config.keymapLayout);

  return true;
}

export function setKeymapShowTopRow(
  show: ConfigSchemas.KeymapShowTopRow,
  nosave?: boolean
): boolean {
  if (
    !isConfigValueValid(
      "keymapShowTopRow",
      show,
      ConfigSchemas.KeymapShowTopRowSchema
    )
  ) {
    return false;
  }

  config.keymapShowTopRow = show;
  saveToLocalStorage("keymapShowTopRow", nosave);
  ConfigEvent.dispatch("keymapShowTopRow", config.keymapShowTopRow);

  return true;
}

export function setKeymapSize(
  keymapSize: ConfigSchemas.KeymapSize,
  nosave?: boolean
): boolean {
  //auto-fix values to avoid validation errors
  if (keymapSize < 0.5) keymapSize = 0.5;
  if (keymapSize > 3.5) keymapSize = 3.5;
  keymapSize = roundTo1(keymapSize);

  if (
    !isConfigValueValid(
      "keymap size",
      keymapSize,
      ConfigSchemas.KeymapSizeSchema
    )
  ) {
    return false;
  }

  config.keymapSize = keymapSize;

  $("#keymap").css("zoom", keymapSize);

  saveToLocalStorage("keymapSize", nosave);
  ConfigEvent.dispatch("keymapSize", config.keymapSize, nosave);

  // trigger a resize event to update the layout - handled in ui.ts:108
  $(window).trigger("resize");

  return true;
}

export function setLayout(
  layout: ConfigSchemas.Layout,
  nosave?: boolean
): boolean {
  if (isConfigChangeBlocked()) return false;

  if (!isConfigValueValid("layout", layout, ConfigSchemas.LayoutSchema))
    return false;

  config.layout = layout;
  saveToLocalStorage("layout", nosave);
  ConfigEvent.dispatch("layout", config.layout, nosave);

  return true;
}

// export function setSavedLayout(layout: string, nosave?: boolean): boolean {
//   if (layout === null || layout === undefined) {
//     layout = "qwerty";
//   }
//   config.savedLayout = layout;
//   setLayout(layout, nosave);

//   return true;
// }

export function setFontSize(
  fontSize: ConfigSchemas.FontSize,
  nosave?: boolean
): boolean {
  if (fontSize < 0) {
    fontSize = 1;
  }

  if (
    !isConfigValueValid("font size", fontSize, ConfigSchemas.FontSizeSchema)
  ) {
    return false;
  }

  config.fontSize = fontSize;

  $("#caret, #paceCaret, #liveStatsMini, #typingTest, #wordsInput").css(
    "fontSize",
    fontSize + "rem"
  );

  saveToLocalStorage("fontSize", nosave);
  ConfigEvent.dispatch("fontSize", config.fontSize, nosave);

  // trigger a resize event to update the layout - handled in ui.ts:108
  if (!nosave) $(window).trigger("resize");

  return true;
}

export function setMaxLineWidth(
  maxLineWidth: ConfigSchemas.MaxLineWidth,
  nosave?: boolean
): boolean {
  if (maxLineWidth < 20 && maxLineWidth !== 0) {
    maxLineWidth = 20;
  }
  if (maxLineWidth > 1000) {
    maxLineWidth = 1000;
  }

  if (
    !isConfigValueValid(
      "max line width",
      maxLineWidth,
      ConfigSchemas.MaxLineWidthSchema
    )
  ) {
    return false;
  }

  config.maxLineWidth = maxLineWidth;

  saveToLocalStorage("maxLineWidth", nosave);
  ConfigEvent.dispatch("maxLineWidth", config.maxLineWidth, nosave);

  // trigger a resize event to update the layout - handled in ui.ts:108
  $(window).trigger("resize");

  return true;
}

export function setCustomBackground(
  value: ConfigSchemas.CustomBackground,
  nosave?: boolean
): boolean {
  value = value.trim();
  if (
    !isConfigValueValid(
      "custom background",
      value,
      ConfigSchemas.CustomBackgroundSchema
    )
  )
    return false;

  config.customBackground = value;
  saveToLocalStorage("customBackground", nosave);
  ConfigEvent.dispatch("customBackground", config.customBackground);

  return true;
}

export function setCustomLayoutfluid(
  value: ConfigSchemas.CustomLayoutFluid,
  nosave?: boolean
): boolean {
  if (isConfigChangeBlocked()) return false;

  // Remove duplicates
  const deduped = Array.from(new Set(value));
  if (
    !isConfigValueValid(
      "layoutfluid",
      deduped,
      ConfigSchemas.CustomLayoutFluidSchema
    )
  ) {
    return false;
  }

  config.customLayoutfluid = deduped;
  saveToLocalStorage("customLayoutfluid", nosave);
  ConfigEvent.dispatch("customLayoutfluid", config.customLayoutfluid);

  return true;
}

export function setCustomPolyglot(
  value: ConfigSchemas.CustomPolyglot,
  nosave?: boolean
): boolean {
  if (isConfigChangeBlocked()) return false;

  // remove duplicates
  const deduped = Array.from(new Set(value));
  if (
    !isConfigValueValid(
      "customPolyglot",
      deduped,
      ConfigSchemas.CustomPolyglotSchema
    )
  )
    return false;

  config.customPolyglot = deduped;
  saveToLocalStorage("customPolyglot", nosave);
  ConfigEvent.dispatch("customPolyglot", config.customPolyglot);

  return true;
}

export function setCustomBackgroundSize(
  value: ConfigSchemas.CustomBackgroundSize,
  nosave?: boolean
): boolean {
  if (
    !isConfigValueValid(
      "custom background size",
      value,
      ConfigSchemas.CustomBackgroundSizeSchema
    )
  ) {
    return false;
  }

  config.customBackgroundSize = value;
  saveToLocalStorage("customBackgroundSize", nosave);
  ConfigEvent.dispatch("customBackgroundSize", config.customBackgroundSize);

  return true;
}

export function setCustomBackgroundFilter(
  array: ConfigSchemas.CustomBackgroundFilter,
  nosave?: boolean
): boolean {
  // @ts-expect-error this used to be 5
  // need to convert existing configs using five values down to four
  if (array.length === 5) {
    array = [array[0], array[1], array[2], array[3]];
  }

  if (
    !isConfigValueValid(
      "custom background filter",
      array,
      ConfigSchemas.CustomBackgroundFilterSchema
    )
  ) {
    return false;
  }

  config.customBackgroundFilter = array;
  saveToLocalStorage("customBackgroundFilter", nosave);
  ConfigEvent.dispatch("customBackgroundFilter", config.customBackgroundFilter);

  return true;
}
export function setMonkeyPowerLevel(
  level: ConfigSchemas.MonkeyPowerLevel,
  nosave?: boolean
): boolean {
  if (
    !isConfigValueValid(
      "monkey power level",
      level,
      ConfigSchemas.MonkeyPowerLevelSchema
    )
  ) {
    return false;
  }
  config.monkeyPowerLevel = level;
  saveToLocalStorage("monkeyPowerLevel", nosave);
  ConfigEvent.dispatch("monkeyPowerLevel", config.monkeyPowerLevel);

  return true;
}

export function setBurstHeatmap(value: boolean, nosave?: boolean): boolean {
  if (!isConfigValueValidBoolean("burst heatmap", value)) return false;

  if (!value) {
    value = false;
  }
  config.burstHeatmap = value;
  saveToLocalStorage("burstHeatmap", nosave);
  ConfigEvent.dispatch("burstHeatmap", config.burstHeatmap);

  return true;
}

export async function apply(
  configToApply: Config | Partial<Config>
): Promise<void> {
  if (configToApply === undefined) return;

  ConfigEvent.dispatch("fullConfigChange");

  const configObj = configToApply as Config;
  (Object.keys(getDefaultConfig()) as (keyof Config)[]).forEach((configKey) => {
    if (configObj[configKey] === undefined) {
      const newValue = getDefaultConfig()[configKey];
      (configObj[configKey] as typeof newValue) = newValue;
    }
  });
  if (configObj !== undefined && configObj !== null) {
    setAds(configObj.ads, true);
    setThemeLight(configObj.themeLight, true);
    setThemeDark(configObj.themeDark, true);
    setThemes(
      configObj.theme,
      configObj.customTheme,
      configObj.customThemeColors,
      configObj.autoSwitchTheme,
      true
    );
    setCustomLayoutfluid(configObj.customLayoutfluid, true);
    setCustomPolyglot(configObj.customPolyglot, true);
    setCustomBackground(configObj.customBackground, true);
    setCustomBackgroundSize(configObj.customBackgroundSize, true);
    setCustomBackgroundFilter(configObj.customBackgroundFilter, true);
    setQuickRestartMode(configObj.quickRestart, true);
    setKeyTips(configObj.showKeyTips, true);
    setTimeConfig(configObj.time, true);
    setQuoteLength(configObj.quoteLength, true);
    setWordCount(configObj.words, true);
    setLanguage(configObj.language, true);
    setLayout(configObj.layout, true);
    setFontSize(configObj.fontSize, true);
    setMaxLineWidth(configObj.maxLineWidth, true);
    setFreedomMode(configObj.freedomMode, true);
    setCaretStyle(configObj.caretStyle, true);
    setPaceCaretStyle(configObj.paceCaretStyle, true);
    setDifficulty(configObj.difficulty, true);
    setBlindMode(configObj.blindMode, true);
    setQuickEnd(configObj.quickEnd, true);
    setFlipTestColors(configObj.flipTestColors, true);
    setColorfulMode(configObj.colorfulMode, true);
    setConfidenceMode(configObj.confidenceMode, true);
    setIndicateTypos(configObj.indicateTypos, true);
    setTimerStyle(configObj.timerStyle, true);
    setLiveSpeedStyle(configObj.liveSpeedStyle, true);
    setLiveAccStyle(configObj.liveAccStyle, true);
    setLiveBurstStyle(configObj.liveBurstStyle, true);
    setTimerColor(configObj.timerColor, true);
    setTimerOpacity(configObj.timerOpacity, true);
    setKeymapMode(configObj.keymapMode, true);
    setKeymapStyle(configObj.keymapStyle, true);
    setKeymapLegendStyle(configObj.keymapLegendStyle, true);
    setKeymapLayout(configObj.keymapLayout, true);
    setKeymapShowTopRow(configObj.keymapShowTopRow, true);
    setKeymapSize(configObj.keymapSize, true);
    setFontFamily(configObj.fontFamily, true);
    setSmoothCaret(configObj.smoothCaret, true);
    setCodeUnindentOnBackspace(configObj.codeUnindentOnBackspace, true);
    setSmoothLineScroll(configObj.smoothLineScroll, true);
    setAlwaysShowDecimalPlaces(configObj.alwaysShowDecimalPlaces, true);
    setAlwaysShowWordsHistory(configObj.alwaysShowWordsHistory, true);
    setSingleListCommandLine(configObj.singleListCommandLine, true);
    setCapsLockWarning(configObj.capsLockWarning, true);
    setPlaySoundOnError(configObj.playSoundOnError, true);
    setPlaySoundOnClick(configObj.playSoundOnClick, true);
    setSoundVolume(configObj.soundVolume, true);
    setStopOnError(configObj.stopOnError, true);
    setFavThemes(configObj.favThemes, true);
    setFunbox(configObj.funbox, true);
    setRandomTheme(configObj.randomTheme, true);
    setShowAllLines(configObj.showAllLines, true);
    setShowOutOfFocusWarning(configObj.showOutOfFocusWarning, true);
    setPaceCaret(configObj.paceCaret, true);
    setPaceCaretCustomSpeed(configObj.paceCaretCustomSpeed, true);
    setRepeatedPace(configObj.repeatedPace, true);
    setAccountChart(configObj.accountChart, true);
    setMinBurst(configObj.minBurst, true);
    setMinBurstCustomSpeed(configObj.minBurstCustomSpeed, true);
    setMinWpm(configObj.minWpm, true);
    setMinWpmCustomSpeed(configObj.minWpmCustomSpeed, true);
    setMinAcc(configObj.minAcc, true);
    setMinAccCustom(configObj.minAccCustom, true);
    setHighlightMode(configObj.highlightMode, true);
    setTypingSpeedUnit(configObj.typingSpeedUnit, true);
    setHideExtraLetters(configObj.hideExtraLetters, true);
    setStartGraphsAtZero(configObj.startGraphsAtZero, true);
    setStrictSpace(configObj.strictSpace, true);
    setOppositeShiftMode(configObj.oppositeShiftMode, true);
    setMode(configObj.mode, true);
    setNumbers(configObj.numbers, true);
    setPunctuation(configObj.punctuation, true);
    setMonkey(configObj.monkey, true);
    setRepeatQuotes(configObj.repeatQuotes, true);
    setMonkeyPowerLevel(configObj.monkeyPowerLevel, true);
    setBurstHeatmap(configObj.burstHeatmap, true);
    setBritishEnglish(configObj.britishEnglish, true);
    setLazyMode(configObj.lazyMode, true);
    setShowAverage(configObj.showAverage, true);
    setTapeMode(configObj.tapeMode, true);
    setTapeMargin(configObj.tapeMargin, true);

    ConfigEvent.dispatch(
      "configApplied",
      undefined,
      undefined,
      undefined,
      config
    );
  }
  ConfigEvent.dispatch("fullConfigChangeFinished");
}

export async function reset(): Promise<void> {
  await apply(getDefaultConfig());
  await DB.resetConfig();
  saveFullConfigToLocalStorage(true);
}

export async function loadFromLocalStorage(): Promise<void> {
  console.log("loading localStorage config");
  const newConfig = configLS.get();
  if (newConfig === undefined) {
    await reset();
  } else {
    await apply(newConfig);
    saveFullConfigToLocalStorage(true);
  }
  loadDone();
}

export function getConfigChanges(): Partial<Config> {
  const configChanges: Partial<Config> = {};
  typedKeys(config)
    .filter((key) => {
      return config[key] !== getDefaultConfig()[key];
    })
    .forEach((key) => {
      //@ts-expect-error this is fine
      configChanges[key] = config[key];
    });
  return configChanges;
}

export async function applyFromJson(json: string): Promise<void> {
  try {
    const parsedConfig = parseJsonWithSchema(
      json,
      ConfigSchemas.PartialConfigSchema.strip(),
      {
        migrate: (value) => {
          if (Array.isArray(value)) {
            throw new Error("Invalid config");
          }
          return migrateConfig(value);
        },
      }
    );
    await apply(parsedConfig);
    saveFullConfigToLocalStorage();
    Notifications.add("Done", 1);
  } catch (e) {
    const msg = createErrorMessage(e, "Failed to import settings");
    console.error(msg);
    Notifications.add(msg, -1);
  }
}

const { promise: loadPromise, resolve: loadDone } = promiseWithResolvers();

export { loadPromise };
export default config;<|MERGE_RESOLUTION|>--- conflicted
+++ resolved
@@ -33,11 +33,8 @@
 import { roundTo1 } from "@monkeytype/util/numbers";
 import { getDefaultConfig } from "./constants/default-config";
 import { parseWithSchema as parseJsonWithSchema } from "@monkeytype/util/json";
-<<<<<<< HEAD
 import { z, ZodSchema } from "zod";
-=======
 import * as TestState from "./test/test-state";
->>>>>>> 5e4478c9
 
 const configLS = new LocalStorageWithSchema({
   key: "config",
@@ -96,7 +93,6 @@
   ConfigEvent.dispatch("saveToLocalStorage", stringified);
 }
 
-<<<<<<< HEAD
 // type ConfigMetadata = Partial<
 //   Record<
 //     ConfigSchemas.ConfigKey,
@@ -111,12 +107,25 @@
 //   >
 // >;
 
+function isConfigChangeBlocked(): boolean {
+  if (TestState.isActive && config.funbox.includes("no_quit")) {
+    Notifications.add("No quit funbox is active. Please finish the test.", 0, {
+      important: true,
+    });
+    return true;
+  }
+  return false;
+}
+
+type ConfigMetadataProperty = "blockedByNoQuit";
+
 type ConfigMetadata = {
   [K in keyof ConfigSchemas.Config]?: {
     configKey: K;
     schema: ZodSchema;
     displayString?: string;
     preventSet?: (value: ConfigSchemas.Config[K]) => boolean;
+    properties?: ConfigMetadataProperty[];
   };
 };
 
@@ -124,6 +133,7 @@
   numbers: {
     configKey: "numbers",
     schema: z.number(),
+    properties: ["blockedByNoQuit"],
     preventSet: () => {
       if (config.mode === "quote") return true;
       return false;
@@ -142,27 +152,21 @@
   const metadata = configMetadata[key];
 
   if (
-    !isConfigValueValid(metadata.displayString ?? key, value, metadata.schema)
-  ) {
-    return false;
-  }
-=======
-function isConfigChangeBlocked(): boolean {
-  if (TestState.isActive && config.funbox.includes("no_quit")) {
+    metadata.properties?.includes("blockedByNoQuit") &&
+    TestState.isActive &&
+    config.funbox.includes("no_quit")
+  ) {
     Notifications.add("No quit funbox is active. Please finish the test.", 0, {
       important: true,
     });
-    return true;
-  }
-  return false;
-}
-
-//numbers
-export function setNumbers(numb: boolean, nosave?: boolean): boolean {
-  if (isConfigChangeBlocked()) return false;
-
-  if (!isConfigValueValidBoolean("numbers", numb)) return false;
->>>>>>> 5e4478c9
+    return false;
+  }
+
+  if (
+    !isConfigValueValid(metadata.displayString ?? key, value, metadata.schema)
+  ) {
+    return false;
+  }
 
   if (
     !canSetConfigWithCurrentFunboxes(metadata.configKey, value, config.funbox)
