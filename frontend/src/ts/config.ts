import * as DB from "./db";
import * as OutOfFocus from "./test/out-of-focus";
import * as Notifications from "./elements/notifications";
import {
  isConfigValueValidBoolean,
  isConfigValueValid,
} from "./config-validation";
import * as ConfigEvent from "./observables/config-event";
import { isAuthenticated } from "./firebase";
import * as AccountButton from "./elements/account-button";
import { debounce } from "throttle-debounce";
import {
  canSetConfigWithCurrentFunboxes,
  canSetFunboxWithConfig,
} from "./test/funbox/funbox-validation";
import * as TribeState from "./tribe/tribe-state";
import * as TribeConfigSyncEvent from "./observables/tribe-config-sync-event";
import {
  createErrorMessage,
  isDevEnvironment,
  isObject,
  promiseWithResolvers,
  reloadAfter,
  typedKeys,
} from "./utils/misc";
import * as ConfigSchemas from "@monkeytype/contracts/schemas/configs";
import { Config, FunboxName } from "@monkeytype/contracts/schemas/configs";
import { Mode, ModeSchema } from "@monkeytype/contracts/schemas/shared";
import {
  Language,
  LanguageSchema,
} from "@monkeytype/contracts/schemas/languages";
import { LocalStorageWithSchema } from "./utils/local-storage-with-schema";
import { migrateConfig } from "./utils/config";
import { roundTo1 } from "@monkeytype/util/numbers";
import { getDefaultConfig } from "./constants/default-config";
import { parseWithSchema as parseJsonWithSchema } from "@monkeytype/util/json";
import * as TestState from "./test/test-state";

const configLS = new LocalStorageWithSchema({
  key: "config",
  schema: ConfigSchemas.ConfigSchema,
  fallback: getDefaultConfig(),
  migrate: (value, _issues) => {
    if (!isObject(value)) {
      return getDefaultConfig();
    }
    //todo maybe send a full config to db so that it removes legacy values

    return migrateConfig(value);
  },
});

const config = {
  ...getDefaultConfig(),
};

let configToSend = {} as Config;
const saveToDatabase = debounce(1000, () => {
  if (Object.keys(configToSend).length > 0) {
    AccountButton.loading(true);
    void DB.saveConfig(configToSend).then(() => {
      AccountButton.loading(false);
    });
  }
  configToSend = {} as Config;
});

function saveToLocalStorage(
  key: keyof Config,
  nosave = false,
  noDbCheck = false
): void {
  if (nosave) return;
  configLS.set(config);
  if (!noDbCheck) {
    //@ts-expect-error this is fine
    configToSend[key] = config[key];
    saveToDatabase();
  }
  const localToSaveStringified = JSON.stringify(config);
  ConfigEvent.dispatch("saveToLocalStorage", localToSaveStringified);
}

export function saveFullConfigToLocalStorage(noDbCheck = false): void {
  console.log("saving full config to localStorage");
  configLS.set(config);
  if (!noDbCheck) {
    AccountButton.loading(true);
    void DB.saveConfig(config);
    AccountButton.loading(false);
  }
  const stringified = JSON.stringify(config);
  ConfigEvent.dispatch("saveToLocalStorage", stringified);
}

function isConfigChangeBlocked(): boolean {
  if (TestState.isActive && config.funbox.includes("no_quit")) {
    Notifications.add("No quit funbox is active. Please finish the test.", 0, {
      important: true,
    });
    return true;
  }
  return false;
}

//numbers
<<<<<<< HEAD
export function setNumbers(
  numb: boolean,
  nosave?: boolean,
  tribeOverride = false
): boolean {
=======
export function setNumbers(numb: boolean, nosave?: boolean): boolean {
  if (isConfigChangeBlocked()) return false;

>>>>>>> 255fd7f4
  if (!isConfigValueValidBoolean("numbers", numb)) return false;

  if (!canSetConfigWithCurrentFunboxes("numbers", numb, config.funbox)) {
    return false;
  }
  if (!TribeState.canChangeConfig(tribeOverride)) return false;

  if (config.mode === "quote") {
    numb = false;
  }
  config.numbers = numb;
  saveToLocalStorage("numbers", nosave);
  if (!tribeOverride) TribeConfigSyncEvent.dispatch();
  ConfigEvent.dispatch("numbers", config.numbers);

  return true;
}

//punctuation
<<<<<<< HEAD
export function setPunctuation(
  punc: boolean,
  nosave?: boolean,
  tribeOverride = false
): boolean {
=======
export function setPunctuation(punc: boolean, nosave?: boolean): boolean {
  if (isConfigChangeBlocked()) return false;

>>>>>>> 255fd7f4
  if (!isConfigValueValidBoolean("punctuation", punc)) return false;

  if (!canSetConfigWithCurrentFunboxes("punctuation", punc, config.funbox)) {
    return false;
  }
  if (!TribeState.canChangeConfig(tribeOverride)) return false;

  if (config.mode === "quote") {
    punc = false;
  }
  config.punctuation = punc;
  saveToLocalStorage("punctuation", nosave);
  if (!tribeOverride) TribeConfigSyncEvent.dispatch();
  ConfigEvent.dispatch("punctuation", config.punctuation);

  return true;
}

<<<<<<< HEAD
export function setMode(
  mode: Mode,
  nosave?: boolean,
  tribeOverride = false
): boolean {
=======
export function setMode(mode: Mode, nosave?: boolean): boolean {
  if (isConfigChangeBlocked()) return false;

>>>>>>> 255fd7f4
  if (!isConfigValueValid("mode", mode, ModeSchema)) {
    return false;
  }
  if (!TribeState.canChangeConfig(tribeOverride)) return false;

  if (!canSetConfigWithCurrentFunboxes("mode", mode, config.funbox)) {
    return false;
  }

  const previous = config.mode;
  config.mode = mode;
  if (config.mode === "custom") {
    setPunctuation(false, true, tribeOverride);
    setNumbers(false, true, tribeOverride);
  } else if (config.mode === "quote") {
    setPunctuation(false, true, tribeOverride);
    setNumbers(false, true, tribeOverride);
  } else if (config.mode === "zen") {
    if (config.paceCaret !== "off") {
      Notifications.add(`Pace caret will not work with zen mode.`, 0);
    }
  }
  saveToLocalStorage("mode", nosave);
  if (!tribeOverride) TribeConfigSyncEvent.dispatch();
  ConfigEvent.dispatch("mode", config.mode, nosave, previous);

  return true;
}

export function setPlaySoundOnError(
  val: ConfigSchemas.PlaySoundOnError,
  nosave?: boolean
): boolean {
  if (
    !isConfigValueValid(
      "play sound on error",
      val,
      ConfigSchemas.PlaySoundOnErrorSchema
    )
  ) {
    return false;
  }

  config.playSoundOnError = val;
  saveToLocalStorage("playSoundOnError", nosave);
  ConfigEvent.dispatch("playSoundOnError", config.playSoundOnError);

  return true;
}

export function setPlaySoundOnClick(
  val: ConfigSchemas.PlaySoundOnClick,
  nosave?: boolean
): boolean {
  if (
    !isConfigValueValid(
      "play sound on click",
      val,
      ConfigSchemas.PlaySoundOnClickSchema
    )
  ) {
    return false;
  }

  config.playSoundOnClick = val;
  saveToLocalStorage("playSoundOnClick", nosave);
  ConfigEvent.dispatch("playSoundOnClick", config.playSoundOnClick);

  return true;
}

export function setSoundVolume(
  val: ConfigSchemas.SoundVolume,
  nosave?: boolean
): boolean {
  if (val < 0 || val > 1) {
    Notifications.add("Sound volume must be between 0 and 1", 0);
    val = 0.5;
  }

  if (
    !isConfigValueValid("sound volume", val, ConfigSchemas.SoundVolumeSchema)
  ) {
    return false;
  }

  config.soundVolume = val;
  saveToLocalStorage("soundVolume", nosave);
  ConfigEvent.dispatch("soundVolume", config.soundVolume);

  return true;
}

//difficulty
export function setDifficulty(
  diff: ConfigSchemas.Difficulty,
  nosave?: boolean,
  tribeOverride = false
): boolean {
  if (isConfigChangeBlocked()) return false;

  if (!isConfigValueValid("difficulty", diff, ConfigSchemas.DifficultySchema)) {
    return false;
  }
  if (!TribeState.canChangeConfig(tribeOverride)) return false;

  config.difficulty = diff;
  saveToLocalStorage("difficulty", nosave);
  if (!tribeOverride) TribeConfigSyncEvent.dispatch();
  ConfigEvent.dispatch("difficulty", config.difficulty, nosave);

  return true;
}

//set fav themes
export function setFavThemes(
  themes: ConfigSchemas.FavThemes,
  nosave?: boolean
): boolean {
  if (
    !isConfigValueValid(
      "favorite themes",
      themes,
      ConfigSchemas.FavThemesSchema
    )
  ) {
    return false;
  }
  config.favThemes = themes;
  saveToLocalStorage("favThemes", nosave);
  ConfigEvent.dispatch("favThemes", config.favThemes);

  return true;
}

export function setFunbox(
  funbox: ConfigSchemas.Funbox,
  nosave?: boolean,
  tribeOverride = false
): boolean {
  if (isConfigChangeBlocked()) return false;

  if (!isConfigValueValid("funbox", funbox, ConfigSchemas.FunboxSchema))
    return false;
  if (!TribeState.canChangeConfig(tribeOverride)) return false;

  for (const funbox of config.funbox) {
    if (!canSetFunboxWithConfig(funbox, config)) {
      return false;
    }
  }

  config.funbox = funbox;
  saveToLocalStorage("funbox", nosave);
  if (!tribeOverride) TribeConfigSyncEvent.dispatch();
  ConfigEvent.dispatch("funbox", config.funbox);

  return true;
}

<<<<<<< HEAD
export function toggleFunbox(funbox: FunboxName, nosave?: boolean,
  tribeOverride = false): boolean {
=======
export function toggleFunbox(funbox: FunboxName, nosave?: boolean): boolean {
  if (isConfigChangeBlocked()) return false;

>>>>>>> 255fd7f4
  if (!canSetFunboxWithConfig(funbox, config)) {
    return false;
  }
  if (!TribeState.canChangeConfig(tribeOverride)) return false;


  let newConfig: FunboxName[] = config.funbox;

  if (newConfig.includes(funbox)) {
    newConfig = newConfig.filter((it) => it !== funbox);
  } else {
    newConfig.push(funbox);
    newConfig.sort();
  }

  if (!isConfigValueValid("funbox", newConfig, ConfigSchemas.FunboxSchema)) {
    return false;
  }

  config.funbox = newConfig;
  saveToLocalStorage("funbox", nosave);
  if (!tribeOverride) TribeConfigSyncEvent.dispatch();
  ConfigEvent.dispatch("funbox", config.funbox);

  return true;
}

export function setBlindMode(blind: boolean, nosave?: boolean): boolean {
  if (!isConfigValueValidBoolean("blind mode", blind)) return false;

  config.blindMode = blind;
  saveToLocalStorage("blindMode", nosave);
  ConfigEvent.dispatch("blindMode", config.blindMode, nosave);

  return true;
}

export function setAccountChart(
  array: ConfigSchemas.AccountChart,
  nosave?: boolean
): boolean {
  if (array.length !== 4) {
    array = ["on", "on", "on", "on"];
  }

  if (
    !isConfigValueValid(
      "account chart",
      array,
      ConfigSchemas.AccountChartSchema
    )
  ) {
    return false;
  }

  // if both speed and accuracy are off, set speed to on
  // i dedicate this fix to AshesOfAFallen and our 2 collective brain cells
  if (array[0] === "off" && array[1] === "off") {
    array[0] = "on";
  }

  config.accountChart = array;
  saveToLocalStorage("accountChart", nosave);
  ConfigEvent.dispatch("accountChart", config.accountChart);

  return true;
}

export function setStopOnError(
  soe: ConfigSchemas.StopOnError,
  nosave?: boolean,
  tribeOverride = false
): boolean {
  if (isConfigChangeBlocked()) return false;

  if (
    !isConfigValueValid("stop on error", soe, ConfigSchemas.StopOnErrorSchema)
  ) {
    return false;
  }
  if (!TribeState.canChangeConfig(tribeOverride)) return false;

  config.stopOnError = soe;
  if (config.stopOnError !== "off") {
    config.confidenceMode = "off";
    saveToLocalStorage("confidenceMode", nosave);
  }
  saveToLocalStorage("stopOnError", nosave);
  if (!tribeOverride) TribeConfigSyncEvent.dispatch();
  ConfigEvent.dispatch("stopOnError", config.stopOnError, nosave);

  return true;
}

export function setAlwaysShowDecimalPlaces(
  val: boolean,
  nosave?: boolean
): boolean {
  if (!isConfigValueValidBoolean("always show decimal places", val)) {
    return false;
  }

  config.alwaysShowDecimalPlaces = val;
  saveToLocalStorage("alwaysShowDecimalPlaces", nosave);
  ConfigEvent.dispatch(
    "alwaysShowDecimalPlaces",
    config.alwaysShowDecimalPlaces
  );

  return true;
}

export function setTypingSpeedUnit(
  val: ConfigSchemas.TypingSpeedUnit,
  nosave?: boolean
): boolean {
  if (
    !isConfigValueValid(
      "typing speed unit",
      val,
      ConfigSchemas.TypingSpeedUnitSchema
    )
  ) {
    return false;
  }
  config.typingSpeedUnit = val;
  saveToLocalStorage("typingSpeedUnit", nosave);
  ConfigEvent.dispatch("typingSpeedUnit", config.typingSpeedUnit, nosave);

  return true;
}

export function setShowOutOfFocusWarning(
  val: boolean,
  nosave?: boolean
): boolean {
  if (!isConfigValueValidBoolean("show out of focus warning", val)) {
    return false;
  }

  config.showOutOfFocusWarning = val;
  if (!config.showOutOfFocusWarning) {
    OutOfFocus.hide();
  }
  saveToLocalStorage("showOutOfFocusWarning", nosave);
  ConfigEvent.dispatch("showOutOfFocusWarning", config.showOutOfFocusWarning);

  return true;
}

//pace caret
export function setPaceCaret(
  val: ConfigSchemas.PaceCaret,
  nosave?: boolean
): boolean {
  if (!isConfigValueValid("pace caret", val, ConfigSchemas.PaceCaretSchema)) {
    return false;
  }

  if (document.readyState === "complete") {
    if ((val === "pb" || val === "tagPb") && !isAuthenticated()) {
      Notifications.add(
        `Pace caret "pb" and "tag pb" are unavailable without an account`,
        0
      );
      return false;
    }
  }
  // if (config.mode === "zen" && val !== "off") {
  //   Notifications.add(`Can't use pace caret with zen mode.`, 0);
  //   val = "off";
  // }
  config.paceCaret = val;
  saveToLocalStorage("paceCaret", nosave);
  ConfigEvent.dispatch("paceCaret", config.paceCaret, nosave);

  return true;
}

export function setPaceCaretCustomSpeed(
  val: ConfigSchemas.PaceCaretCustomSpeed,
  nosave?: boolean
): boolean {
  if (
    !isConfigValueValid(
      "pace caret custom speed",
      val,
      ConfigSchemas.PaceCaretCustomSpeedSchema
    )
  ) {
    return false;
  }

  config.paceCaretCustomSpeed = val;
  saveToLocalStorage("paceCaretCustomSpeed", nosave);
  ConfigEvent.dispatch("paceCaretCustomSpeed", config.paceCaretCustomSpeed);

  return true;
}

export function setRepeatedPace(pace: boolean, nosave?: boolean): boolean {
  if (!isConfigValueValidBoolean("repeated pace", pace)) return false;

  config.repeatedPace = pace;
  saveToLocalStorage("repeatedPace", nosave);
  ConfigEvent.dispatch("repeatedPace", config.repeatedPace);

  return true;
}

//min wpm
export function setMinWpm(
  minwpm: ConfigSchemas.MinimumWordsPerMinute,
  nosave?: boolean,
  tribeOverride = false
): boolean {
  if (isConfigChangeBlocked()) return false;

  if (
    !isConfigValueValid(
      "min speed",
      minwpm,
      ConfigSchemas.MinimumWordsPerMinuteSchema
    )
  ) {
    return false;
  }
  if (!TribeState.canChangeConfig(tribeOverride)) return false;

  config.minWpm = minwpm;
  saveToLocalStorage("minWpm", nosave);
  if (!tribeOverride) TribeConfigSyncEvent.dispatch();
  ConfigEvent.dispatch("minWpm", config.minWpm, nosave);

  return true;
}

export function setMinWpmCustomSpeed(
  val: ConfigSchemas.MinWpmCustomSpeed,
  nosave?: boolean,
  tribeOverride = false
): boolean {
  if (isConfigChangeBlocked()) return false;

  if (
    !isConfigValueValid(
      "min speed custom",
      val,
      ConfigSchemas.MinWpmCustomSpeedSchema
    )
  ) {
    return false;
  }
  if (!TribeState.canChangeConfig(tribeOverride)) return false;

  config.minWpmCustomSpeed = val;
  saveToLocalStorage("minWpmCustomSpeed", nosave);
  if (!tribeOverride) TribeConfigSyncEvent.dispatch();
  ConfigEvent.dispatch("minWpmCustomSpeed", config.minWpmCustomSpeed);

  return true;
}

//min acc
export function setMinAcc(
  min: ConfigSchemas.MinimumAccuracy,
  nosave?: boolean,
  tribeOverride = false
): boolean {
  if (isConfigChangeBlocked()) return false;

  if (!isConfigValueValid("min acc", min, ConfigSchemas.MinimumAccuracySchema))
    return false;
  if (!TribeState.canChangeConfig(tribeOverride)) return false;

  config.minAcc = min;
  saveToLocalStorage("minAcc", nosave);
  if (!tribeOverride) TribeConfigSyncEvent.dispatch();
  ConfigEvent.dispatch("minAcc", config.minAcc, nosave);

  return true;
}

export function setMinAccCustom(
  val: ConfigSchemas.MinimumAccuracyCustom,
  nosave?: boolean,
  tribeOverride = false
): boolean {
<<<<<<< HEAD
  if (!TribeState.canChangeConfig(tribeOverride)) return false;
=======
  if (isConfigChangeBlocked()) return false;

>>>>>>> 255fd7f4
  //migrate legacy configs
  if (val > 100) val = 100;
  if (
    !isConfigValueValid(
      "min acc custom",
      val,
      ConfigSchemas.MinimumAccuracyCustomSchema
    )
  )
    return false;

  config.minAccCustom = val;
  saveToLocalStorage("minAccCustom", nosave);
  if (!tribeOverride) TribeConfigSyncEvent.dispatch();
  ConfigEvent.dispatch("minAccCustom", config.minAccCustom);

  return true;
}

//min burst
export function setMinBurst(
  min: ConfigSchemas.MinimumBurst,
  nosave?: boolean,
  tribeOverride = false
): boolean {
  if (isConfigChangeBlocked()) return false;

  if (!isConfigValueValid("min burst", min, ConfigSchemas.MinimumBurstSchema)) {
    return false;
  }
  if (!TribeState.canChangeConfig(tribeOverride)) return false;

  config.minBurst = min;
  saveToLocalStorage("minBurst", nosave);
  if (!tribeOverride) TribeConfigSyncEvent.dispatch();
  ConfigEvent.dispatch("minBurst", config.minBurst, nosave);

  return true;
}

export function setMinBurstCustomSpeed(
  val: ConfigSchemas.MinimumBurstCustomSpeed,
  nosave?: boolean,
  tribeOverride = false
): boolean {
  if (isConfigChangeBlocked()) return false;

  if (
    !isConfigValueValid(
      "min burst custom speed",
      val,
      ConfigSchemas.MinimumBurstCustomSpeedSchema
    )
  ) {
    return false;
  }
  if (!TribeState.canChangeConfig(tribeOverride)) return false;

  config.minBurstCustomSpeed = val;
  saveToLocalStorage("minBurstCustomSpeed", nosave);
  if (!tribeOverride) TribeConfigSyncEvent.dispatch();
  ConfigEvent.dispatch("minBurstCustomSpeed", config.minBurstCustomSpeed);

  return true;
}

//always show words history
export function setAlwaysShowWordsHistory(
  val: boolean,
  nosave?: boolean
): boolean {
  if (!isConfigValueValidBoolean("always show words history", val)) {
    return false;
  }

  config.alwaysShowWordsHistory = val;
  saveToLocalStorage("alwaysShowWordsHistory", nosave);
  ConfigEvent.dispatch("alwaysShowWordsHistory", config.alwaysShowWordsHistory);

  return true;
}

//single list command line
export function setSingleListCommandLine(
  option: ConfigSchemas.SingleListCommandLine,
  nosave?: boolean
): boolean {
  if (
    !isConfigValueValid(
      "single list command line",
      option,
      ConfigSchemas.SingleListCommandLineSchema
    )
  ) {
    return false;
  }

  config.singleListCommandLine = option;
  saveToLocalStorage("singleListCommandLine", nosave);
  ConfigEvent.dispatch("singleListCommandLine", config.singleListCommandLine);

  return true;
}

//caps lock warning
export function setCapsLockWarning(val: boolean, nosave?: boolean): boolean {
  if (!isConfigValueValidBoolean("caps lock warning", val)) return false;

  config.capsLockWarning = val;
  saveToLocalStorage("capsLockWarning", nosave);
  ConfigEvent.dispatch("capsLockWarning", config.capsLockWarning);

  return true;
}

export function setShowAllLines(sal: boolean, nosave?: boolean): boolean {
  if (!isConfigValueValidBoolean("show all lines", sal)) return false;

  if (sal && config.tapeMode !== "off") {
    Notifications.add("Show all lines doesn't support tape mode", 0);
    return false;
  }

  config.showAllLines = sal;
  saveToLocalStorage("showAllLines", nosave);
  ConfigEvent.dispatch("showAllLines", config.showAllLines, nosave);

  return true;
}

export function setQuickEnd(qe: boolean, nosave?: boolean): boolean {
  if (!isConfigValueValidBoolean("quick end", qe)) return false;

  config.quickEnd = qe;
  saveToLocalStorage("quickEnd", nosave);
  ConfigEvent.dispatch("quickEnd", config.quickEnd);

  return true;
}

export function setAds(val: ConfigSchemas.Ads, nosave?: boolean): boolean {
  if (!isConfigValueValid("ads", val, ConfigSchemas.AdsSchema)) {
    return false;
  }

  if (isDevEnvironment()) {
    val = "off";
    console.debug("Ads are disabled in dev environment");
  }

  config.ads = val;
  saveToLocalStorage("ads", nosave);
  if (!nosave && !isDevEnvironment()) {
    reloadAfter(3);
    Notifications.add("Ad settings changed. Refreshing...", 0);
  }
  ConfigEvent.dispatch("ads", config.ads);

  return true;
}

export function setRepeatQuotes(
  val: ConfigSchemas.RepeatQuotes,
  nosave?: boolean
): boolean {
  if (
    !isConfigValueValid("repeat quotes", val, ConfigSchemas.RepeatQuotesSchema)
  ) {
    return false;
  }

  config.repeatQuotes = val;
  saveToLocalStorage("repeatQuotes", nosave);
  ConfigEvent.dispatch("repeatQuotes", config.repeatQuotes);

  return true;
}

//flip colors
export function setFlipTestColors(flip: boolean, nosave?: boolean): boolean {
  if (!isConfigValueValidBoolean("flip test colors", flip)) return false;

  config.flipTestColors = flip;
  saveToLocalStorage("flipTestColors", nosave);
  ConfigEvent.dispatch("flipTestColors", config.flipTestColors);

  return true;
}

//extra color
export function setColorfulMode(extra: boolean, nosave?: boolean): boolean {
  if (!isConfigValueValidBoolean("colorful mode", extra)) return false;

  config.colorfulMode = extra;
  saveToLocalStorage("colorfulMode", nosave);
  ConfigEvent.dispatch("colorfulMode", config.colorfulMode);

  return true;
}

//strict space
export function setStrictSpace(val: boolean, nosave?: boolean): boolean {
  if (isConfigChangeBlocked()) return false;

  if (!isConfigValueValidBoolean("strict space", val)) return false;

  config.strictSpace = val;
  saveToLocalStorage("strictSpace", nosave);
  ConfigEvent.dispatch("strictSpace", config.strictSpace);

  return true;
}

//opposite shift space
export function setOppositeShiftMode(
  val: ConfigSchemas.OppositeShiftMode,
  nosave?: boolean
): boolean {
  if (
    !isConfigValueValid(
      "opposite shift mode",
      val,
      ConfigSchemas.OppositeShiftModeSchema
    )
  ) {
    return false;
  }

  config.oppositeShiftMode = val;
  saveToLocalStorage("oppositeShiftMode", nosave);
  ConfigEvent.dispatch("oppositeShiftMode", config.oppositeShiftMode);

  return true;
}

export function setCaretStyle(
  caretStyle: ConfigSchemas.CaretStyle,
  nosave?: boolean
): boolean {
  if (
    !isConfigValueValid(
      "caret style",
      caretStyle,
      ConfigSchemas.CaretStyleSchema
    )
  ) {
    return false;
  }

  config.caretStyle = caretStyle;
  $("#caret").removeClass("off");
  $("#caret").removeClass("default");
  $("#caret").removeClass("underline");
  $("#caret").removeClass("outline");
  $("#caret").removeClass("block");
  $("#caret").removeClass("carrot");
  $("#caret").removeClass("banana");

  if (caretStyle === "off") {
    $("#caret").addClass("off");
  } else if (caretStyle === "default") {
    $("#caret").addClass("default");
  } else if (caretStyle === "block") {
    $("#caret").addClass("block");
  } else if (caretStyle === "outline") {
    $("#caret").addClass("outline");
  } else if (caretStyle === "underline") {
    $("#caret").addClass("underline");
  } else if (caretStyle === "carrot") {
    $("#caret").addClass("carrot");
  } else if (caretStyle === "banana") {
    $("#caret").addClass("banana");
  }
  saveToLocalStorage("caretStyle", nosave);
  ConfigEvent.dispatch("caretStyle", config.caretStyle);

  return true;
}

export function setPaceCaretStyle(
  caretStyle: ConfigSchemas.CaretStyle,
  nosave?: boolean
): boolean {
  if (
    !isConfigValueValid(
      "pace caret style",
      caretStyle,
      ConfigSchemas.CaretStyleSchema
    )
  ) {
    return false;
  }

  config.paceCaretStyle = caretStyle;
  $("#paceCaret").removeClass("off");
  $("#paceCaret").removeClass("default");
  $("#paceCaret").removeClass("underline");
  $("#paceCaret").removeClass("outline");
  $("#paceCaret").removeClass("block");
  $("#paceCaret").removeClass("carrot");
  $("#paceCaret").removeClass("banana");

  if (caretStyle === "default") {
    $("#paceCaret").addClass("default");
  } else if (caretStyle === "block") {
    $("#paceCaret").addClass("block");
  } else if (caretStyle === "outline") {
    $("#paceCaret").addClass("outline");
  } else if (caretStyle === "underline") {
    $("#paceCaret").addClass("underline");
  } else if (caretStyle === "carrot") {
    $("#paceCaret").addClass("carrot");
  } else if (caretStyle === "banana") {
    $("#paceCaret").addClass("banana");
  }
  saveToLocalStorage("paceCaretStyle", nosave);
  ConfigEvent.dispatch("paceCaretStyle", config.paceCaretStyle);

  return true;
}

export function setShowAverage(
  value: ConfigSchemas.ShowAverage,
  nosave?: boolean
): boolean {
  if (
    !isConfigValueValid("show average", value, ConfigSchemas.ShowAverageSchema)
  ) {
    return false;
  }

  config.showAverage = value;
  saveToLocalStorage("showAverage", nosave);
  ConfigEvent.dispatch("showAverage", config.showAverage, nosave);

  return true;
}

export function setHighlightMode(
  mode: ConfigSchemas.HighlightMode,
  nosave?: boolean
): boolean {
  if (
    !isConfigValueValid(
      "highlight mode",
      mode,
      ConfigSchemas.HighlightModeSchema
    )
  ) {
    return false;
  }

  if (!canSetConfigWithCurrentFunboxes("highlightMode", mode, config.funbox)) {
    return false;
  }

  config.highlightMode = mode;
  saveToLocalStorage("highlightMode", nosave);
  ConfigEvent.dispatch("highlightMode", config.highlightMode);

  return true;
}

export function setTapeMode(
  mode: ConfigSchemas.TapeMode,
  nosave?: boolean
): boolean {
  if (!isConfigValueValid("tape mode", mode, ConfigSchemas.TapeModeSchema)) {
    return false;
  }

  if (mode !== "off" && config.showAllLines) {
    setShowAllLines(false, true);
  }

  config.tapeMode = mode;
  saveToLocalStorage("tapeMode", nosave);
  ConfigEvent.dispatch("tapeMode", config.tapeMode);

  return true;
}

export function setTapeMargin(
  value: ConfigSchemas.TapeMargin,
  nosave?: boolean
): boolean {
  if (value < 10) {
    value = 10;
  }
  if (value > 90) {
    value = 90;
  }

  if (
    !isConfigValueValid("tape margin", value, ConfigSchemas.TapeMarginSchema)
  ) {
    return false;
  }

  config.tapeMargin = value;

  saveToLocalStorage("tapeMargin", nosave);
  ConfigEvent.dispatch("tapeMargin", config.tapeMargin, nosave);

  // trigger a resize event to update the layout - handled in ui.ts:108
  $(window).trigger("resize");

  return true;
}

export function setHideExtraLetters(val: boolean, nosave?: boolean): boolean {
  if (!isConfigValueValidBoolean("hide extra letters", val)) return false;

  config.hideExtraLetters = val;
  saveToLocalStorage("hideExtraLetters", nosave);
  ConfigEvent.dispatch("hideExtraLetters", config.hideExtraLetters);

  return true;
}

export function setTimerStyle(
  style: ConfigSchemas.TimerStyle,
  nosave?: boolean
): boolean {
  if (
    !isConfigValueValid("timer style", style, ConfigSchemas.TimerStyleSchema)
  ) {
    return false;
  }

  config.timerStyle = style;
  saveToLocalStorage("timerStyle", nosave);
  ConfigEvent.dispatch("timerStyle", config.timerStyle);

  return true;
}

export function setLiveSpeedStyle(
  style: ConfigSchemas.LiveSpeedAccBurstStyle,
  nosave?: boolean
): boolean {
  if (
    !isConfigValueValid(
      "live speed style",
      style,
      ConfigSchemas.LiveSpeedAccBurstStyleSchema
    )
  ) {
    return false;
  }

  config.liveSpeedStyle = style;
  saveToLocalStorage("liveSpeedStyle", nosave);
  ConfigEvent.dispatch("liveSpeedStyle", config.timerStyle);

  return true;
}

export function setLiveAccStyle(
  style: ConfigSchemas.LiveSpeedAccBurstStyle,
  nosave?: boolean
): boolean {
  if (
    !isConfigValueValid(
      "live acc style",
      style,
      ConfigSchemas.LiveSpeedAccBurstStyleSchema
    )
  ) {
    return false;
  }

  config.liveAccStyle = style;
  saveToLocalStorage("liveAccStyle", nosave);
  ConfigEvent.dispatch("liveAccStyle", config.timerStyle);

  return true;
}

export function setLiveBurstStyle(
  style: ConfigSchemas.LiveSpeedAccBurstStyle,
  nosave?: boolean
): boolean {
  if (
    !isConfigValueValid(
      "live burst style",
      style,
      ConfigSchemas.LiveSpeedAccBurstStyleSchema
    )
  ) {
    return false;
  }

  config.liveBurstStyle = style;
  saveToLocalStorage("liveBurstStyle", nosave);
  ConfigEvent.dispatch("liveBurstStyle", config.timerStyle);

  return true;
}

export function setTimerColor(
  color: ConfigSchemas.TimerColor,
  nosave?: boolean
): boolean {
  if (
    !isConfigValueValid("timer color", color, ConfigSchemas.TimerColorSchema)
  ) {
    return false;
  }

  config.timerColor = color;

  saveToLocalStorage("timerColor", nosave);
  ConfigEvent.dispatch("timerColor", config.timerColor);

  return true;
}
export function setTimerOpacity(
  opacity: ConfigSchemas.TimerOpacity,
  nosave?: boolean
): boolean {
  if (
    !isConfigValueValid(
      "timer opacity",
      opacity,
      ConfigSchemas.TimerOpacitySchema
    )
  ) {
    return false;
  }

  config.timerOpacity = opacity;
  saveToLocalStorage("timerOpacity", nosave);
  ConfigEvent.dispatch("timerOpacity", config.timerOpacity);

  return true;
}

//key tips
export function setKeyTips(keyTips: boolean, nosave?: boolean): boolean {
  if (!isConfigValueValidBoolean("key tips", keyTips)) return false;

  config.showKeyTips = keyTips;
  if (config.showKeyTips) {
    $("footer .keyTips").removeClass("hidden");
  } else {
    $("footer .keyTips").addClass("hidden");
  }
  saveToLocalStorage("showKeyTips", nosave);
  ConfigEvent.dispatch("showKeyTips", config.showKeyTips);

  return true;
}

//mode
export function setTimeConfig(
  time: ConfigSchemas.TimeConfig,
  nosave?: boolean,
  tribeOverride = false
): boolean {
  if (isConfigChangeBlocked()) return false;

  time = isNaN(time) || time < 0 ? getDefaultConfig().time : time;
  if (!isConfigValueValid("time", time, ConfigSchemas.TimeConfigSchema))
    return false;

  if (!canSetConfigWithCurrentFunboxes("words", time, config.funbox)) {
    return false;
  }
  if (!TribeState.canChangeConfig(tribeOverride)) return false;

  config.time = time;
  saveToLocalStorage("time", nosave);
  if (!tribeOverride) TribeConfigSyncEvent.dispatch();
  ConfigEvent.dispatch("time", config.time);

  return true;
}

export function setQuoteLength(
  len: ConfigSchemas.QuoteLength[] | ConfigSchemas.QuoteLength,
  nosave?: boolean,
  multipleMode?: boolean,
  tribeOverride = false
): boolean {
<<<<<<< HEAD
  if (!TribeState.canChangeConfig(tribeOverride)) return false;
=======
  if (isConfigChangeBlocked()) return false;

>>>>>>> 255fd7f4
  if (Array.isArray(len)) {
    if (
      !isConfigValueValid(
        "quote length",
        len,
        ConfigSchemas.QuoteLengthConfigSchema
      )
    ) {
      return false;
    }

    //config load
    if (len.length === 1 && len[0] === -1) len = [1];
    config.quoteLength = len;
  } else {
    if (
      !isConfigValueValid("quote length", len, ConfigSchemas.QuoteLengthSchema)
    ) {
      return false;
    }

    if (!Array.isArray(config.quoteLength)) config.quoteLength = [];
    if (len === null || isNaN(len) || len < -3 || len > 3) {
      len = 1;
    }
    len = parseInt(len.toString()) as ConfigSchemas.QuoteLength;

    if (len === -1) {
      config.quoteLength = [0, 1, 2, 3];
    } else if (multipleMode && len >= 0) {
      if (!config.quoteLength.includes(len)) {
        config.quoteLength.push(len);
      } else {
        if (config.quoteLength.length > 1) {
          config.quoteLength = config.quoteLength.filter((ql) => ql !== len);
        }
      }
    } else {
      config.quoteLength = [len];
    }
  }
  // if (!nosave) setMode("quote", nosave);
  saveToLocalStorage("quoteLength", nosave);
  if (!tribeOverride) TribeConfigSyncEvent.dispatch();
  ConfigEvent.dispatch("quoteLength", config.quoteLength);

  return true;
}

export function setWordCount(
  wordCount: ConfigSchemas.WordCount,
  nosave?: boolean,
  tribeOverride = false
): boolean {
  if (isConfigChangeBlocked()) return false;

  wordCount =
    wordCount < 0 || wordCount > 100000 ? getDefaultConfig().words : wordCount;

  if (!isConfigValueValid("words", wordCount, ConfigSchemas.WordCountSchema))
    return false;

  if (!canSetConfigWithCurrentFunboxes("words", wordCount, config.funbox)) {
    return false;
  }
  if (!TribeState.canChangeConfig(tribeOverride)) return false;

  config.words = wordCount;

  saveToLocalStorage("words", nosave);
  if (!tribeOverride) TribeConfigSyncEvent.dispatch();
  ConfigEvent.dispatch("words", config.words);

  return true;
}

//caret
export function setSmoothCaret(
  mode: ConfigSchemas.SmoothCaret,
  nosave?: boolean
): boolean {
  if (
    !isConfigValueValid("smooth caret", mode, ConfigSchemas.SmoothCaretSchema)
  ) {
    return false;
  }
  config.smoothCaret = mode;
  if (mode === "off") {
    $("#caret").css("animation-name", "caretFlashHard");
  } else {
    $("#caret").css("animation-name", "caretFlashSmooth");
  }

  saveToLocalStorage("smoothCaret", nosave);
  ConfigEvent.dispatch("smoothCaret", config.smoothCaret);

  return true;
}

export function setCodeUnindentOnBackspace(
  mode: boolean,
  nosave?: boolean
): boolean {
  if (!isConfigValueValidBoolean("code unindent on backspace", mode)) {
    return false;
  }
  config.codeUnindentOnBackspace = mode;

  saveToLocalStorage("codeUnindentOnBackspace", nosave);
  ConfigEvent.dispatch(
    "codeUnindentOnBackspace",
    config.codeUnindentOnBackspace,
    nosave
  );
  return true;
}

export function setStartGraphsAtZero(mode: boolean, nosave?: boolean): boolean {
  if (!isConfigValueValidBoolean("start graphs at zero", mode)) {
    return false;
  }

  config.startGraphsAtZero = mode;
  saveToLocalStorage("startGraphsAtZero", nosave);
  ConfigEvent.dispatch("startGraphsAtZero", config.startGraphsAtZero);

  return true;
}

//linescroll
export function setSmoothLineScroll(mode: boolean, nosave?: boolean): boolean {
  if (!isConfigValueValidBoolean("smooth line scroll", mode)) {
    return false;
  }

  config.smoothLineScroll = mode;
  saveToLocalStorage("smoothLineScroll", nosave);
  ConfigEvent.dispatch("smoothLineScroll", config.smoothLineScroll);

  return true;
}

//quick restart
export function setQuickRestartMode(
  mode: ConfigSchemas.QuickRestart,
  nosave?: boolean
): boolean {
  if (
    !isConfigValueValid(
      "quick restart mode",
      mode,
      ConfigSchemas.QuickRestartSchema
    )
  ) {
    return false;
  }

  config.quickRestart = mode;
  saveToLocalStorage("quickRestart", nosave);
  ConfigEvent.dispatch("quickRestart", config.quickRestart);

  return true;
}

//font family
export function setFontFamily(
  font: ConfigSchemas.FontFamily,
  nosave?: boolean
): boolean {
  if (!isConfigValueValid("font family", font, ConfigSchemas.FontFamilySchema))
    return false;

  if (font === "") {
    font = "roboto_mono";
    Notifications.add(
      "Empty input received, reverted to the default font.",
      0,
      {
        customTitle: "Custom font",
      }
    );
  }
  if (!font || !/^[0-9a-zA-Z_.\-#+()]+$/.test(font)) {
    Notifications.add(`Invalid font name value: "${font}".`, -1, {
      customTitle: "Custom font",
      duration: 3,
    });
    return false;
  }
  config.fontFamily = font;
  document.documentElement.style.setProperty(
    "--font",
    `"${font.replace(/_/g, " ")}", "Roboto Mono", "Vazirmatn", monospace`
  );
  saveToLocalStorage("fontFamily", nosave);
  ConfigEvent.dispatch("fontFamily", config.fontFamily);

  return true;
}

//freedom
export function setFreedomMode(freedom: boolean, nosave?: boolean): boolean {
  if (!isConfigValueValidBoolean("freedom mode", freedom)) return false;

  if (freedom === null || freedom === undefined) {
    freedom = false;
  }
  config.freedomMode = freedom;
  if (config.freedomMode && config.confidenceMode !== "off") {
    config.confidenceMode = "off";
  }
  saveToLocalStorage("freedomMode", nosave);
  ConfigEvent.dispatch("freedomMode", config.freedomMode);

  return true;
}

export function setConfidenceMode(
  cm: ConfigSchemas.ConfidenceMode,
  nosave?: boolean
): boolean {
  if (
    !isConfigValueValid(
      "confidence mode",
      cm,
      ConfigSchemas.ConfidenceModeSchema
    )
  ) {
    return false;
  }

  config.confidenceMode = cm;
  if (config.confidenceMode !== "off") {
    config.freedomMode = false;
    config.stopOnError = "off";
    saveToLocalStorage("freedomMode", nosave);
    saveToLocalStorage("stopOnError", nosave);
  }
  saveToLocalStorage("confidenceMode", nosave);
  ConfigEvent.dispatch("confidenceMode", config.confidenceMode, nosave);

  return true;
}

export function setIndicateTypos(
  value: ConfigSchemas.IndicateTypos,
  nosave?: boolean
): boolean {
  if (
    !isConfigValueValid(
      "indicate typos",
      value,
      ConfigSchemas.IndicateTyposSchema
    )
  ) {
    return false;
  }

  config.indicateTypos = value;
  saveToLocalStorage("indicateTypos", nosave);
  ConfigEvent.dispatch("indicateTypos", config.indicateTypos);

  return true;
}

export function setAutoSwitchTheme(
  boolean: boolean,
  nosave?: boolean
): boolean {
  if (!isConfigValueValidBoolean("auto switch theme", boolean)) {
    return false;
  }

  boolean = boolean ?? getDefaultConfig().autoSwitchTheme;
  config.autoSwitchTheme = boolean;
  saveToLocalStorage("autoSwitchTheme", nosave);
  ConfigEvent.dispatch("autoSwitchTheme", config.autoSwitchTheme);

  return true;
}

export function setCustomTheme(boolean: boolean, nosave?: boolean): boolean {
  if (!isConfigValueValidBoolean("custom theme", boolean)) return false;

  config.customTheme = boolean;
  saveToLocalStorage("customTheme", nosave);
  ConfigEvent.dispatch("customTheme", config.customTheme);

  return true;
}

export function setTheme(
  name: ConfigSchemas.ThemeName,
  nosave?: boolean
): boolean {
  if (!isConfigValueValid("theme", name, ConfigSchemas.ThemeNameSchema))
    return false;

  config.theme = name;
  if (config.customTheme) setCustomTheme(false);
  saveToLocalStorage("theme", nosave);
  ConfigEvent.dispatch("theme", config.theme);

  return true;
}

export function setThemeLight(
  name: ConfigSchemas.ThemeName,
  nosave?: boolean
): boolean {
  if (!isConfigValueValid("theme light", name, ConfigSchemas.ThemeNameSchema))
    return false;

  config.themeLight = name;
  saveToLocalStorage("themeLight", nosave);
  ConfigEvent.dispatch("themeLight", config.themeLight, nosave);

  return true;
}

export function setThemeDark(
  name: ConfigSchemas.ThemeName,
  nosave?: boolean
): boolean {
  if (!isConfigValueValid("theme dark", name, ConfigSchemas.ThemeNameSchema))
    return false;

  config.themeDark = name;
  saveToLocalStorage("themeDark", nosave);
  ConfigEvent.dispatch("themeDark", config.themeDark, nosave);

  return true;
}

function setThemes(
  theme: ConfigSchemas.ThemeName,
  customState: boolean,
  customThemeColors: ConfigSchemas.CustomThemeColors,
  autoSwitchTheme: boolean,
  nosave?: boolean
): boolean {
  if (!isConfigValueValid("themes", theme, ConfigSchemas.ThemeNameSchema))
    return false;

  //@ts-expect-error config used to have 9
  if (customThemeColors.length === 9) {
    //color missing
    if (customState) {
      Notifications.add(
        "Missing sub alt color. Please edit it in the custom theme settings and save your changes.",
        0,
        {
          duration: 7,
        }
      );
    }
    customThemeColors.splice(4, 0, "#000000");
  }

  config.customThemeColors = customThemeColors;
  config.theme = theme;
  config.customTheme = customState;
  config.autoSwitchTheme = autoSwitchTheme;
  saveToLocalStorage("theme", nosave);
  ConfigEvent.dispatch("setThemes", customState);

  return true;
}

export function setRandomTheme(
  val: ConfigSchemas.RandomTheme,
  nosave?: boolean
): boolean {
  if (
    !isConfigValueValid("random theme", val, ConfigSchemas.RandomThemeSchema)
  ) {
    return false;
  }

  if (val === "custom") {
    if (!isAuthenticated()) {
      config.randomTheme = val;
      return false;
    }
    if (!DB.getSnapshot()) return true;
    if (DB.getSnapshot()?.customThemes?.length === 0) {
      Notifications.add("You need to create a custom theme first", 0);
      config.randomTheme = "off";
      return false;
    }
  }

  config.randomTheme = val;
  saveToLocalStorage("randomTheme", nosave);
  ConfigEvent.dispatch("randomTheme", config.randomTheme);

  return true;
}

export function setBritishEnglish(val: boolean, nosave?: boolean): boolean {
  if (isConfigChangeBlocked()) return false;

  if (!isConfigValueValidBoolean("british english", val)) return false;

  if (!val) {
    val = false;
  }
  config.britishEnglish = val;
  saveToLocalStorage("britishEnglish", nosave);
  ConfigEvent.dispatch("britishEnglish", config.britishEnglish);

  return true;
}

<<<<<<< HEAD
export function setLazyMode(
  val: boolean,
  nosave?: boolean,
  tribeOverride = false
): boolean {
=======
export function setLazyMode(val: boolean, nosave?: boolean): boolean {
  if (isConfigChangeBlocked()) return false;

>>>>>>> 255fd7f4
  if (!isConfigValueValidBoolean("lazy mode", val)) return false;
  if (!TribeState.canChangeConfig(tribeOverride)) return false;

  if (!val) {
    val = false;
  }
  config.lazyMode = val;
  saveToLocalStorage("lazyMode", nosave);
  if (!tribeOverride) TribeConfigSyncEvent.dispatch();
  ConfigEvent.dispatch("lazyMode", config.lazyMode, nosave);

  return true;
}

export function setCustomThemeColors(
  colors: ConfigSchemas.CustomThemeColors,
  nosave?: boolean
): boolean {
  // migrate existing configs missing sub alt color
  // @ts-expect-error legacy configs
  if (colors.length === 9) {
    //color missing
    Notifications.add(
      "Missing sub alt color. Please edit it in the custom theme settings and save your changes.",
      0,
      {
        duration: 7,
      }
    );
    colors.splice(4, 0, "#000000");
  }

  if (
    !isConfigValueValid(
      "custom theme colors",
      colors,
      ConfigSchemas.CustomThemeColorsSchema
    )
  ) {
    return false;
  }

  if (colors !== undefined) {
    config.customThemeColors = colors;
    // ThemeController.set("custom");
    // applyCustomThemeColors();
  }
  saveToLocalStorage("customThemeColors", nosave);
  ConfigEvent.dispatch("customThemeColors", config.customThemeColors, nosave);

  return true;
}

<<<<<<< HEAD
export function setLanguage(
  language: Language,
  nosave?: boolean,
  tribeOverride = false
): boolean {
=======
export function setLanguage(language: Language, nosave?: boolean): boolean {
  if (isConfigChangeBlocked()) return false;

>>>>>>> 255fd7f4
  if (!isConfigValueValid("language", language, LanguageSchema)) return false;
  if (!TribeState.canChangeConfig(tribeOverride)) return false;

  config.language = language;
  saveToLocalStorage("language", nosave);
  if (!tribeOverride) TribeConfigSyncEvent.dispatch();
  ConfigEvent.dispatch("language", config.language);

  return true;
}

export function setMonkey(monkey: boolean, nosave?: boolean): boolean {
  if (!isConfigValueValidBoolean("monkey", monkey)) return false;

  config.monkey = monkey;
  saveToLocalStorage("monkey", nosave);
  ConfigEvent.dispatch("monkey", config.monkey);

  return true;
}

export function setKeymapMode(
  mode: ConfigSchemas.KeymapMode,
  nosave?: boolean
): boolean {
  if (
    !isConfigValueValid("keymap mode", mode, ConfigSchemas.KeymapModeSchema)
  ) {
    return false;
  }

  $(".activeKey").removeClass("activeKey");
  $(".keymapKey").attr("style", "");
  config.keymapMode = mode;
  saveToLocalStorage("keymapMode", nosave);
  ConfigEvent.dispatch("keymapMode", config.keymapMode, nosave);

  return true;
}

export function setKeymapLegendStyle(
  style: ConfigSchemas.KeymapLegendStyle,
  nosave?: boolean
): boolean {
  if (
    !isConfigValueValid(
      "keymap legend style",
      style,
      ConfigSchemas.KeymapLegendStyleSchema
    )
  ) {
    return false;
  }

  // Remove existing styles
  const keymapLegendStyles = ["lowercase", "uppercase", "blank", "dynamic"];
  keymapLegendStyles.forEach((name) => {
    $(".keymapLegendStyle").removeClass(name);
  });

  style = style || "lowercase";

  // Mutate the keymap in the DOM, if it exists.
  // 1. Remove everything
  $(".keymapKey > .letter").css("display", "");
  $(".keymapKey > .letter").css("text-transform", "");

  // 2. Append special styles onto the DOM elements
  if (style === "uppercase") {
    $(".keymapKey > .letter").css("text-transform", "capitalize");
  }
  if (style === "blank") {
    $(".keymapKey > .letter").css("display", "none");
  }

  // Update and save to cookie for persistence
  $(".keymapLegendStyle").addClass(style);
  config.keymapLegendStyle = style;
  saveToLocalStorage("keymapLegendStyle", nosave);
  ConfigEvent.dispatch("keymapLegendStyle", config.keymapLegendStyle);

  return true;
}

export function setKeymapStyle(
  style: ConfigSchemas.KeymapStyle,
  nosave?: boolean
): boolean {
  if (
    !isConfigValueValid("keymap style", style, ConfigSchemas.KeymapStyleSchema)
  ) {
    return false;
  }

  style = style || "staggered";
  config.keymapStyle = style;
  saveToLocalStorage("keymapStyle", nosave);
  ConfigEvent.dispatch("keymapStyle", config.keymapStyle);

  return true;
}

export function setKeymapLayout(
  layout: ConfigSchemas.KeymapLayout,
  nosave?: boolean
): boolean {
  if (
    !isConfigValueValid(
      "keymap layout",
      layout,
      ConfigSchemas.KeymapLayoutSchema
    )
  )
    return false;

  config.keymapLayout = layout;
  saveToLocalStorage("keymapLayout", nosave);
  ConfigEvent.dispatch("keymapLayout", config.keymapLayout);

  return true;
}

export function setKeymapShowTopRow(
  show: ConfigSchemas.KeymapShowTopRow,
  nosave?: boolean
): boolean {
  if (
    !isConfigValueValid(
      "keymapShowTopRow",
      show,
      ConfigSchemas.KeymapShowTopRowSchema
    )
  ) {
    return false;
  }

  config.keymapShowTopRow = show;
  saveToLocalStorage("keymapShowTopRow", nosave);
  ConfigEvent.dispatch("keymapShowTopRow", config.keymapShowTopRow);

  return true;
}

export function setKeymapSize(
  keymapSize: ConfigSchemas.KeymapSize,
  nosave?: boolean
): boolean {
  //auto-fix values to avoid validation errors
  if (keymapSize < 0.5) keymapSize = 0.5;
  if (keymapSize > 3.5) keymapSize = 3.5;
  keymapSize = roundTo1(keymapSize);

  if (
    !isConfigValueValid(
      "keymap size",
      keymapSize,
      ConfigSchemas.KeymapSizeSchema
    )
  ) {
    return false;
  }

  config.keymapSize = keymapSize;

  $("#keymap").css("zoom", keymapSize);

  saveToLocalStorage("keymapSize", nosave);
  ConfigEvent.dispatch("keymapSize", config.keymapSize, nosave);

  // trigger a resize event to update the layout - handled in ui.ts:108
  $(window).trigger("resize");

  return true;
}

export function setLayout(
  layout: ConfigSchemas.Layout,
  nosave?: boolean
): boolean {
  if (isConfigChangeBlocked()) return false;

  if (!isConfigValueValid("layout", layout, ConfigSchemas.LayoutSchema))
    return false;

  config.layout = layout;
  saveToLocalStorage("layout", nosave);
  ConfigEvent.dispatch("layout", config.layout, nosave);

  return true;
}

// export function setSavedLayout(layout: string, nosave?: boolean): boolean {
//   if (layout === null || layout === undefined) {
//     layout = "qwerty";
//   }
//   config.savedLayout = layout;
//   setLayout(layout, nosave);

//   return true;
// }

export function setFontSize(
  fontSize: ConfigSchemas.FontSize,
  nosave?: boolean
): boolean {
  if (fontSize < 0) {
    fontSize = 1;
  }

  if (
    !isConfigValueValid("font size", fontSize, ConfigSchemas.FontSizeSchema)
  ) {
    return false;
  }

  config.fontSize = fontSize;

  $("#caret, #paceCaret, #liveStatsMini, #typingTest, #wordsInput, .tribeCaret").css(
    "fontSize",
    fontSize + "rem"
  );
  $("#typingTest .tribeCountdown").css("font-size", fontSize * 3 + "rem");

  $("#typingTest .tribeBars").css("margin-bottom", fontSize + "rem");

  saveToLocalStorage("fontSize", nosave);
  ConfigEvent.dispatch("fontSize", config.fontSize, nosave);

  // trigger a resize event to update the layout - handled in ui.ts:108
  if (!nosave) $(window).trigger("resize");

  return true;
}

export function setMaxLineWidth(
  maxLineWidth: ConfigSchemas.MaxLineWidth,
  nosave?: boolean
): boolean {
  if (maxLineWidth < 20 && maxLineWidth !== 0) {
    maxLineWidth = 20;
  }
  if (maxLineWidth > 1000) {
    maxLineWidth = 1000;
  }

  if (
    !isConfigValueValid(
      "max line width",
      maxLineWidth,
      ConfigSchemas.MaxLineWidthSchema
    )
  ) {
    return false;
  }

  config.maxLineWidth = maxLineWidth;

  saveToLocalStorage("maxLineWidth", nosave);
  ConfigEvent.dispatch("maxLineWidth", config.maxLineWidth, nosave);

  // trigger a resize event to update the layout - handled in ui.ts:108
  $(window).trigger("resize");

  return true;
}

export function setCustomBackground(
  value: ConfigSchemas.CustomBackground,
  nosave?: boolean
): boolean {
  value = value.trim();
  if (
    !isConfigValueValid(
      "custom background",
      value,
      ConfigSchemas.CustomBackgroundSchema
    )
  )
    return false;

  config.customBackground = value;
  saveToLocalStorage("customBackground", nosave);
  ConfigEvent.dispatch("customBackground", config.customBackground);

  return true;
}

export function setCustomLayoutfluid(
  value: ConfigSchemas.CustomLayoutFluid,
  nosave?: boolean
): boolean {
  if (isConfigChangeBlocked()) return false;

  // Remove duplicates
  const deduped = Array.from(new Set(value));
  if (
    !isConfigValueValid(
      "layoutfluid",
      deduped,
      ConfigSchemas.CustomLayoutFluidSchema
    )
  ) {
    return false;
  }

  config.customLayoutfluid = deduped;
  saveToLocalStorage("customLayoutfluid", nosave);
  ConfigEvent.dispatch("customLayoutfluid", config.customLayoutfluid);

  return true;
}

export function setCustomPolyglot(
  value: ConfigSchemas.CustomPolyglot,
  nosave?: boolean
): boolean {
  if (isConfigChangeBlocked()) return false;

  // remove duplicates
  const deduped = Array.from(new Set(value));
  if (
    !isConfigValueValid(
      "customPolyglot",
      deduped,
      ConfigSchemas.CustomPolyglotSchema
    )
  )
    return false;

  config.customPolyglot = deduped;
  saveToLocalStorage("customPolyglot", nosave);
  ConfigEvent.dispatch("customPolyglot", config.customPolyglot);

  return true;
}

export function setCustomBackgroundSize(
  value: ConfigSchemas.CustomBackgroundSize,
  nosave?: boolean
): boolean {
  if (
    !isConfigValueValid(
      "custom background size",
      value,
      ConfigSchemas.CustomBackgroundSizeSchema
    )
  ) {
    return false;
  }

  config.customBackgroundSize = value;
  saveToLocalStorage("customBackgroundSize", nosave);
  ConfigEvent.dispatch("customBackgroundSize", config.customBackgroundSize);

  return true;
}

export function setCustomBackgroundFilter(
  array: ConfigSchemas.CustomBackgroundFilter,
  nosave?: boolean
): boolean {
  // @ts-expect-error this used to be 5
  // need to convert existing configs using five values down to four
  if (array.length === 5) {
    array = [array[0], array[1], array[2], array[3]];
  }

  if (
    !isConfigValueValid(
      "custom background filter",
      array,
      ConfigSchemas.CustomBackgroundFilterSchema
    )
  ) {
    return false;
  }

  config.customBackgroundFilter = array;
  saveToLocalStorage("customBackgroundFilter", nosave);
  ConfigEvent.dispatch("customBackgroundFilter", config.customBackgroundFilter);

  return true;
}
export function setMonkeyPowerLevel(
  level: ConfigSchemas.MonkeyPowerLevel,
  nosave?: boolean
): boolean {
  if (
    !isConfigValueValid(
      "monkey power level",
      level,
      ConfigSchemas.MonkeyPowerLevelSchema
    )
  ) {
    return false;
  }
  config.monkeyPowerLevel = level;
  saveToLocalStorage("monkeyPowerLevel", nosave);
  ConfigEvent.dispatch("monkeyPowerLevel", config.monkeyPowerLevel);

  return true;
}

export function setBurstHeatmap(value: boolean, nosave?: boolean): boolean {
  if (!isConfigValueValidBoolean("burst heatmap", value)) return false;

  if (!value) {
    value = false;
  }
  config.burstHeatmap = value;
  saveToLocalStorage("burstHeatmap", nosave);
  ConfigEvent.dispatch("burstHeatmap", config.burstHeatmap);

  return true;
}

export function setTribeDelta(
  value: ConfigSchemas.TribeDelta,
  nosave?: boolean
): boolean {
  if (
    !isConfigValueValid("tribe delta", value, ConfigSchemas.TribeDeltaSchema)
  ) {
    return false;
  }

  config.tribeDelta = value;
  saveToLocalStorage("tribeDelta", nosave);
  ConfigEvent.dispatch("tribeDelta", config.tribeDelta, nosave);

  return true;
}

export function setTribeCarets(
  value: ConfigSchemas.TribeCarets,
  nosave?: boolean
): boolean {
  if (
    !isConfigValueValid("tribe carets", value, ConfigSchemas.TribeCaretsSchema)
  ) {
    return false;
  }

  config.tribeCarets = value;
  saveToLocalStorage("tribeCarets", nosave);
  ConfigEvent.dispatch("tribeCarets", config.tribeCarets, nosave);

  return true;
}

export async function apply(
  configToApply: Config | Partial<Config>
): Promise<void> {
  if (configToApply === undefined) return;

  ConfigEvent.dispatch("fullConfigChange");

  const configObj = configToApply as Config;
  (Object.keys(getDefaultConfig()) as (keyof Config)[]).forEach((configKey) => {
    if (configObj[configKey] === undefined) {
      const newValue = getDefaultConfig()[configKey];
      (configObj[configKey] as typeof newValue) = newValue;
    }
  });
  if (configObj !== undefined && configObj !== null) {
    setAds(configObj.ads, true);
    setThemeLight(configObj.themeLight, true);
    setThemeDark(configObj.themeDark, true);
    setThemes(
      configObj.theme,
      configObj.customTheme,
      configObj.customThemeColors,
      configObj.autoSwitchTheme,
      true
    );
    setCustomLayoutfluid(configObj.customLayoutfluid, true);
    setCustomPolyglot(configObj.customPolyglot, true);
    setCustomBackground(configObj.customBackground, true);
    setCustomBackgroundSize(configObj.customBackgroundSize, true);
    setCustomBackgroundFilter(configObj.customBackgroundFilter, true);
    setQuickRestartMode(configObj.quickRestart, true);
    setKeyTips(configObj.showKeyTips, true);
    setTimeConfig(configObj.time, true);
    setQuoteLength(configObj.quoteLength, true);
    setWordCount(configObj.words, true);
    setLanguage(configObj.language, true);
    setLayout(configObj.layout, true);
    setFontSize(configObj.fontSize, true);
    setMaxLineWidth(configObj.maxLineWidth, true);
    setFreedomMode(configObj.freedomMode, true);
    setCaretStyle(configObj.caretStyle, true);
    setPaceCaretStyle(configObj.paceCaretStyle, true);
    setDifficulty(configObj.difficulty, true);
    setBlindMode(configObj.blindMode, true);
    setQuickEnd(configObj.quickEnd, true);
    setFlipTestColors(configObj.flipTestColors, true);
    setColorfulMode(configObj.colorfulMode, true);
    setConfidenceMode(configObj.confidenceMode, true);
    setIndicateTypos(configObj.indicateTypos, true);
    setTimerStyle(configObj.timerStyle, true);
    setLiveSpeedStyle(configObj.liveSpeedStyle, true);
    setLiveAccStyle(configObj.liveAccStyle, true);
    setLiveBurstStyle(configObj.liveBurstStyle, true);
    setTimerColor(configObj.timerColor, true);
    setTimerOpacity(configObj.timerOpacity, true);
    setKeymapMode(configObj.keymapMode, true);
    setKeymapStyle(configObj.keymapStyle, true);
    setKeymapLegendStyle(configObj.keymapLegendStyle, true);
    setKeymapLayout(configObj.keymapLayout, true);
    setKeymapShowTopRow(configObj.keymapShowTopRow, true);
    setKeymapSize(configObj.keymapSize, true);
    setFontFamily(configObj.fontFamily, true);
    setSmoothCaret(configObj.smoothCaret, true);
    setCodeUnindentOnBackspace(configObj.codeUnindentOnBackspace, true);
    setSmoothLineScroll(configObj.smoothLineScroll, true);
    setAlwaysShowDecimalPlaces(configObj.alwaysShowDecimalPlaces, true);
    setAlwaysShowWordsHistory(configObj.alwaysShowWordsHistory, true);
    setSingleListCommandLine(configObj.singleListCommandLine, true);
    setCapsLockWarning(configObj.capsLockWarning, true);
    setPlaySoundOnError(configObj.playSoundOnError, true);
    setPlaySoundOnClick(configObj.playSoundOnClick, true);
    setSoundVolume(configObj.soundVolume, true);
    setStopOnError(configObj.stopOnError, true);
    setFavThemes(configObj.favThemes, true);
    setFunbox(configObj.funbox, true);
    setRandomTheme(configObj.randomTheme, true);
    setShowAllLines(configObj.showAllLines, true);
    setShowOutOfFocusWarning(configObj.showOutOfFocusWarning, true);
    setPaceCaret(configObj.paceCaret, true);
    setPaceCaretCustomSpeed(configObj.paceCaretCustomSpeed, true);
    setRepeatedPace(configObj.repeatedPace, true);
    setAccountChart(configObj.accountChart, true);
    setMinBurst(configObj.minBurst, true);
    setMinBurstCustomSpeed(configObj.minBurstCustomSpeed, true);
    setMinWpm(configObj.minWpm, true);
    setMinWpmCustomSpeed(configObj.minWpmCustomSpeed, true);
    setMinAcc(configObj.minAcc, true);
    setMinAccCustom(configObj.minAccCustom, true);
    setHighlightMode(configObj.highlightMode, true);
    setTypingSpeedUnit(configObj.typingSpeedUnit, true);
    setHideExtraLetters(configObj.hideExtraLetters, true);
    setStartGraphsAtZero(configObj.startGraphsAtZero, true);
    setStrictSpace(configObj.strictSpace, true);
    setOppositeShiftMode(configObj.oppositeShiftMode, true);
    setMode(configObj.mode, true);
    setNumbers(configObj.numbers, true);
    setPunctuation(configObj.punctuation, true);
    setMonkey(configObj.monkey, true);
    setRepeatQuotes(configObj.repeatQuotes, true);
    setMonkeyPowerLevel(configObj.monkeyPowerLevel, true);
    setBurstHeatmap(configObj.burstHeatmap, true);
    setBritishEnglish(configObj.britishEnglish, true);
    setLazyMode(configObj.lazyMode, true);
    setShowAverage(configObj.showAverage, true);
    setTapeMode(configObj.tapeMode, true);
    setTapeMargin(configObj.tapeMargin, true);

    setTribeDelta(configObj.tribeDelta, true);
    setTribeCarets(configObj.tribeCarets, true);

    ConfigEvent.dispatch(
      "configApplied",
      undefined,
      undefined,
      undefined,
      config
    );
  }
  ConfigEvent.dispatch("fullConfigChangeFinished");
}

export async function reset(): Promise<void> {
  await apply(getDefaultConfig());
  await DB.resetConfig();
  saveFullConfigToLocalStorage(true);
}

export async function loadFromLocalStorage(): Promise<void> {
  console.log("loading localStorage config");
  const newConfig = configLS.get();
  if (newConfig === undefined) {
    await reset();
  } else {
    await apply(newConfig);
    saveFullConfigToLocalStorage(true);
  }
  loadDone();
}

export function getConfigChanges(): Partial<Config> {
  const configChanges: Partial<Config> = {};
  typedKeys(config)
    .filter((key) => {
      return config[key] !== getDefaultConfig()[key];
    })
    .forEach((key) => {
      //@ts-expect-error this is fine
      configChanges[key] = config[key];
    });
  return configChanges;
}

export async function applyFromJson(json: string): Promise<void> {
  try {
    const parsedConfig = parseJsonWithSchema(
      json,
      ConfigSchemas.PartialConfigSchema.strip(),
      {
        migrate: (value) => {
          if (Array.isArray(value)) {
            throw new Error("Invalid config");
          }
          return migrateConfig(value);
        },
      }
    );
    await apply(parsedConfig);
    saveFullConfigToLocalStorage();
    Notifications.add("Done", 1);
  } catch (e) {
    const msg = createErrorMessage(e, "Failed to import settings");
    console.error(msg);
    Notifications.add(msg, -1);
  }
}

const { promise: loadPromise, resolve: loadDone } = promiseWithResolvers();

export { loadPromise };
export default config;<|MERGE_RESOLUTION|>--- conflicted
+++ resolved
@@ -105,17 +105,13 @@
 }
 
 //numbers
-<<<<<<< HEAD
 export function setNumbers(
   numb: boolean,
   nosave?: boolean,
   tribeOverride = false
 ): boolean {
-=======
-export function setNumbers(numb: boolean, nosave?: boolean): boolean {
   if (isConfigChangeBlocked()) return false;
 
->>>>>>> 255fd7f4
   if (!isConfigValueValidBoolean("numbers", numb)) return false;
 
   if (!canSetConfigWithCurrentFunboxes("numbers", numb, config.funbox)) {
@@ -135,17 +131,13 @@
 }
 
 //punctuation
-<<<<<<< HEAD
 export function setPunctuation(
   punc: boolean,
   nosave?: boolean,
   tribeOverride = false
 ): boolean {
-=======
-export function setPunctuation(punc: boolean, nosave?: boolean): boolean {
   if (isConfigChangeBlocked()) return false;
 
->>>>>>> 255fd7f4
   if (!isConfigValueValidBoolean("punctuation", punc)) return false;
 
   if (!canSetConfigWithCurrentFunboxes("punctuation", punc, config.funbox)) {
@@ -164,17 +156,13 @@
   return true;
 }
 
-<<<<<<< HEAD
 export function setMode(
   mode: Mode,
   nosave?: boolean,
   tribeOverride = false
 ): boolean {
-=======
-export function setMode(mode: Mode, nosave?: boolean): boolean {
   if (isConfigChangeBlocked()) return false;
 
->>>>>>> 255fd7f4
   if (!isConfigValueValid("mode", mode, ModeSchema)) {
     return false;
   }
@@ -335,19 +323,17 @@
   return true;
 }
 
-<<<<<<< HEAD
-export function toggleFunbox(funbox: FunboxName, nosave?: boolean,
-  tribeOverride = false): boolean {
-=======
-export function toggleFunbox(funbox: FunboxName, nosave?: boolean): boolean {
+export function toggleFunbox(
+  funbox: FunboxName,
+  nosave?: boolean,
+  tribeOverride = false
+): boolean {
   if (isConfigChangeBlocked()) return false;
 
->>>>>>> 255fd7f4
   if (!canSetFunboxWithConfig(funbox, config)) {
     return false;
   }
   if (!TribeState.canChangeConfig(tribeOverride)) return false;
-
 
   let newConfig: FunboxName[] = config.funbox;
 
@@ -631,12 +617,9 @@
   nosave?: boolean,
   tribeOverride = false
 ): boolean {
-<<<<<<< HEAD
   if (!TribeState.canChangeConfig(tribeOverride)) return false;
-=======
   if (isConfigChangeBlocked()) return false;
 
->>>>>>> 255fd7f4
   //migrate legacy configs
   if (val > 100) val = 100;
   if (
@@ -1222,12 +1205,9 @@
   multipleMode?: boolean,
   tribeOverride = false
 ): boolean {
-<<<<<<< HEAD
   if (!TribeState.canChangeConfig(tribeOverride)) return false;
-=======
   if (isConfigChangeBlocked()) return false;
 
->>>>>>> 255fd7f4
   if (Array.isArray(len)) {
     if (
       !isConfigValueValid(
@@ -1642,17 +1622,13 @@
   return true;
 }
 
-<<<<<<< HEAD
 export function setLazyMode(
   val: boolean,
   nosave?: boolean,
   tribeOverride = false
 ): boolean {
-=======
-export function setLazyMode(val: boolean, nosave?: boolean): boolean {
   if (isConfigChangeBlocked()) return false;
 
->>>>>>> 255fd7f4
   if (!isConfigValueValidBoolean("lazy mode", val)) return false;
   if (!TribeState.canChangeConfig(tribeOverride)) return false;
 
@@ -1706,17 +1682,13 @@
   return true;
 }
 
-<<<<<<< HEAD
 export function setLanguage(
   language: Language,
   nosave?: boolean,
   tribeOverride = false
 ): boolean {
-=======
-export function setLanguage(language: Language, nosave?: boolean): boolean {
   if (isConfigChangeBlocked()) return false;
 
->>>>>>> 255fd7f4
   if (!isConfigValueValid("language", language, LanguageSchema)) return false;
   if (!TribeState.canChangeConfig(tribeOverride)) return false;
 
@@ -1934,10 +1906,9 @@
 
   config.fontSize = fontSize;
 
-  $("#caret, #paceCaret, #liveStatsMini, #typingTest, #wordsInput, .tribeCaret").css(
-    "fontSize",
-    fontSize + "rem"
-  );
+  $(
+    "#caret, #paceCaret, #liveStatsMini, #typingTest, #wordsInput, .tribeCaret"
+  ).css("fontSize", fontSize + "rem");
   $("#typingTest .tribeCountdown").css("font-size", fontSize * 3 + "rem");
 
   $("#typingTest .tribeBars").css("margin-bottom", fontSize + "rem");
