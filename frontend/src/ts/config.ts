import * as DB from "./db";
import * as OutOfFocus from "./test/out-of-focus";
import * as Notifications from "./elements/notifications";
import {
  isConfigValueValid,
  isConfigValueValidAsync,
} from "./config-validation";
import * as ConfigEvent from "./observables/config-event";
import DefaultConfig from "./constants/default-config";
import { isAuthenticated } from "./firebase";
import * as AnalyticsController from "./controllers/analytics-controller";
import * as AccountButton from "./elements/account-button";
import { debounce } from "throttle-debounce";
import {
  canSetConfigWithCurrentFunboxes,
  canSetFunboxWithConfig,
} from "./test/funbox/funbox-validation";
import * as TribeState from "./tribe/tribe-state";
import * as TribeConfigSyncEvent from "./observables/tribe-config-sync-event";
import { reloadAfter } from "./utils/misc";

export let localStorageConfig: SharedTypes.Config;

let loadDone: (value?: unknown) => void;

const config = {
  ...DefaultConfig,
};

let configToSend = {} as SharedTypes.Config;
const saveToDatabase = debounce(1000, () => {
  if (Object.keys(configToSend).length > 0) {
    AccountButton.loading(true);
    void DB.saveConfig(configToSend).then(() => {
      AccountButton.loading(false);
    });
  }
  configToSend = {} as SharedTypes.Config;
});

function saveToLocalStorage(
  key: keyof SharedTypes.Config,
  nosave = false,
  noDbCheck = false
): void {
  if (nosave) return;

  const localToSave = config;

  const localToSaveStringified = JSON.stringify(localToSave);
  window.localStorage.setItem("config", localToSaveStringified);
  if (!noDbCheck) {
    (configToSend[key] as typeof config[typeof key]) = config[key];
    saveToDatabase();
  }
  ConfigEvent.dispatch("saveToLocalStorage", localToSaveStringified);
}

export function saveFullConfigToLocalStorage(noDbCheck = false): void {
  console.log("saving full config to localStorage");
  const save = config;
  const stringified = JSON.stringify(save);
  window.localStorage.setItem("config", stringified);
  if (!noDbCheck) {
    AccountButton.loading(true);
    void DB.saveConfig(save);
    AccountButton.loading(false);
  }
  ConfigEvent.dispatch("saveToLocalStorage", stringified);
}

//numbers
export function setNumbers(
  numb: boolean,
  nosave?: boolean,
  tribeOverride = false
): boolean {
  if (!isConfigValueValid("numbers", numb, ["boolean"])) return false;

  if (!canSetConfigWithCurrentFunboxes("numbers", numb, config.funbox)) {
    return false;
  }
  if (!TribeState.canChangeConfig(tribeOverride)) return false;

  if (config.mode === "quote") {
    numb = false;
  }
  config.numbers = numb;
  saveToLocalStorage("numbers", nosave);
  if (!tribeOverride) TribeConfigSyncEvent.dispatch();
  ConfigEvent.dispatch("numbers", config.numbers);

  return true;
}

//punctuation
export function setPunctuation(
  punc: boolean,
  nosave?: boolean,
  tribeOverride = false
): boolean {
  if (!isConfigValueValid("punctuation", punc, ["boolean"])) return false;

  if (!canSetConfigWithCurrentFunboxes("punctuation", punc, config.funbox)) {
    return false;
  }
  if (!TribeState.canChangeConfig(tribeOverride)) return false;

  if (config.mode === "quote") {
    punc = false;
  }
  config.punctuation = punc;
  saveToLocalStorage("punctuation", nosave);
  if (!tribeOverride) TribeConfigSyncEvent.dispatch();
  ConfigEvent.dispatch("punctuation", config.punctuation);

  return true;
}

export function setMode(
  mode: SharedTypes.Config.Mode,
  nosave?: boolean,
  tribeOverride = false
): boolean {
  if (
    !isConfigValueValid("mode", mode, [
      ["time", "words", "quote", "zen", "custom"],
    ])
  ) {
    return false;
  }
  if (!TribeState.canChangeConfig(tribeOverride)) return false;

  if (!canSetConfigWithCurrentFunboxes("mode", mode, config.funbox)) {
    return false;
  }

  const previous = config.mode;
  config.mode = mode;
  if (config.mode === "custom") {
    setPunctuation(false, true, tribeOverride);
    setNumbers(false, true, tribeOverride);
  } else if (config.mode === "quote") {
    setPunctuation(false, true, tribeOverride);
    setNumbers(false, true, tribeOverride);
  } else if (config.mode === "zen") {
    if (config.paceCaret !== "off") {
      Notifications.add(`Pace caret will not work with zen mode.`, 0);
    }
  }
  saveToLocalStorage("mode", nosave);
  if (!tribeOverride) TribeConfigSyncEvent.dispatch();
  ConfigEvent.dispatch("mode", config.mode, nosave, previous);

  return true;
}

export function setPlaySoundOnError(
  val: SharedTypes.Config.PlaySoundOnError,
  nosave?: boolean
): boolean {
  if (
    !isConfigValueValid("play sound on error", val, [
      ["off", "1", "2", "3", "4"],
    ])
  ) {
    return false;
  }

  config.playSoundOnError = val;
  saveToLocalStorage("playSoundOnError", nosave);
  ConfigEvent.dispatch("playSoundOnError", config.playSoundOnError);

  return true;
}

export function setPlaySoundOnClick(
  val: SharedTypes.Config.PlaySoundOnClick,
  nosave?: boolean
): boolean {
  if (
    !isConfigValueValid("play sound on click", val, [
      [
        "off",
        "1",
        "2",
        "3",
        "4",
        "5",
        "6",
        "7",
        "8",
        "9",
        "10",
        "11",
        "12",
        "13",
        "14",
        "15",
      ],
    ])
  ) {
    return false;
  }

  config.playSoundOnClick = val;
  saveToLocalStorage("playSoundOnClick", nosave);
  ConfigEvent.dispatch("playSoundOnClick", config.playSoundOnClick);

  return true;
}

export function setSoundVolume(
  val: SharedTypes.Config.SoundVolume,
  nosave?: boolean
): boolean {
  if (!isConfigValueValid("sound volume", val, [["0.1", "0.5", "1.0"]])) {
    return false;
  }

  config.soundVolume = val;
  saveToLocalStorage("soundVolume", nosave);
  ConfigEvent.dispatch("soundVolume", config.soundVolume);

  return true;
}

//difficulty
export function setDifficulty(
  diff: SharedTypes.Config.Difficulty,
  nosave?: boolean,
  tribeOverride = false
): boolean {
  if (
    !isConfigValueValid("difficulty", diff, [["normal", "expert", "master"]])
  ) {
    return false;
  }
  if (!TribeState.canChangeConfig(tribeOverride)) return false;

  config.difficulty = diff;
  saveToLocalStorage("difficulty", nosave);
  if (!tribeOverride) TribeConfigSyncEvent.dispatch();
  ConfigEvent.dispatch("difficulty", config.difficulty, nosave);

  return true;
}

//set fav themes
export function setFavThemes(themes: string[], nosave?: boolean): boolean {
  if (!isConfigValueValid("favorite themes", themes, ["stringArray"])) {
    return false;
  }
  config.favThemes = themes;
  saveToLocalStorage("favThemes", nosave);
  ConfigEvent.dispatch("favThemes", config.favThemes);

  return true;
}

export function setFunbox(
  funbox: string,
  nosave?: boolean,
  tribeOverride = false
): boolean {
  if (!isConfigValueValid("funbox", funbox, ["string"])) return false;
  if (!TribeState.canChangeConfig(tribeOverride)) return false;

  for (const funbox of config.funbox.split("#")) {
    if (!canSetFunboxWithConfig(funbox, config)) {
      return false;
    }
  }

  const val = funbox ? funbox : "none";
  config.funbox = val;
  saveToLocalStorage("funbox", nosave);
  if (!tribeOverride) TribeConfigSyncEvent.dispatch();
  ConfigEvent.dispatch("funbox", config.funbox);

  return true;
}

export function toggleFunbox(
  funbox: string,
  nosave?: boolean,
  tribeOverride = false
): number | boolean {
  if (!isConfigValueValid("funbox", funbox, ["string"])) return false;
  if (!TribeState.canChangeConfig(tribeOverride)) return false;

  let r;

  const funboxArray = config.funbox.split("#");
  if (funboxArray[0] === "none") funboxArray.splice(0, 1);
  if (!funboxArray.includes(funbox)) {
    if (!canSetFunboxWithConfig(funbox, config)) {
      return false;
    }
    funboxArray.push(funbox);
    config.funbox = funboxArray.sort().join("#");
    r = funboxArray.indexOf(funbox);
  } else {
    r = funboxArray.indexOf(funbox);
    funboxArray.splice(r, 1);
    if (funboxArray.length === 0) {
      config.funbox = "none";
    } else {
      config.funbox = funboxArray.join("#");
    }
    r = -r - 1;
  }
  saveToLocalStorage("funbox", nosave);
  if (!tribeOverride) TribeConfigSyncEvent.dispatch();
  ConfigEvent.dispatch("funbox", config.funbox);

  return r;
}

export function setBlindMode(blind: boolean, nosave?: boolean): boolean {
  if (!isConfigValueValid("blind mode", blind, ["boolean"])) return false;

  config.blindMode = blind;
  saveToLocalStorage("blindMode", nosave);
  ConfigEvent.dispatch("blindMode", config.blindMode, nosave);

  return true;
}

function setAccountChart(
  array: SharedTypes.Config.AccountChart,
  nosave?: boolean
): boolean {
  if (
    !isConfigValueValid("account chart", array, [["on", "off"], "stringArray"])
  ) {
    return false;
  }

  if (array.length !== 4) {
    array = ["on", "on", "on", "on"];
  }

  config.accountChart = array;
  saveToLocalStorage("accountChart", nosave);
  ConfigEvent.dispatch("accountChart", config.accountChart);

  return true;
}

export function setAccountChartResults(
  value: boolean,
  nosave?: boolean
): boolean {
  if (!isConfigValueValid("account chart results", value, ["boolean"])) {
    return false;
  }

  config.accountChart[0] = value ? "on" : "off";
  saveToLocalStorage("accountChart", nosave);
  ConfigEvent.dispatch("accountChart", config.accountChart);

  return true;
}

export function setAccountChartAccuracy(
  value: boolean,
  nosave?: boolean
): boolean {
  if (!isConfigValueValid("account chart accuracy", value, ["boolean"])) {
    return false;
  }

  config.accountChart[1] = value ? "on" : "off";
  saveToLocalStorage("accountChart", nosave);
  ConfigEvent.dispatch("accountChart", config.accountChart);

  return true;
}

export function setAccountChartAvg10(
  value: boolean,
  nosave?: boolean
): boolean {
  if (!isConfigValueValid("account chart avg 10", value, ["boolean"])) {
    return false;
  }

  config.accountChart[2] = value ? "on" : "off";
  saveToLocalStorage("accountChart", nosave);
  ConfigEvent.dispatch("accountChart", config.accountChart);

  return true;
}

export function setAccountChartAvg100(
  value: boolean,
  nosave?: boolean
): boolean {
  if (!isConfigValueValid("account chart avg 100", value, ["boolean"])) {
    return false;
  }

  config.accountChart[3] = value ? "on" : "off";
  saveToLocalStorage("accountChart", nosave);
  ConfigEvent.dispatch("accountChart", config.accountChart);

  return true;
}

export function setStopOnError(
  soe: SharedTypes.Config.StopOnError,
  nosave?: boolean,
  tribeOverride = false
): boolean {
  if (!isConfigValueValid("stop on error", soe, [["off", "word", "letter"]])) {
    return false;
  }
  if (!TribeState.canChangeConfig(tribeOverride)) return false;

  config.stopOnError = soe;
  if (config.stopOnError !== "off") {
    config.confidenceMode = "off";
    saveToLocalStorage("confidenceMode", nosave);
  }
  saveToLocalStorage("stopOnError", nosave);
  if (!tribeOverride) TribeConfigSyncEvent.dispatch();
  ConfigEvent.dispatch("stopOnError", config.stopOnError, nosave);

  return true;
}

export function setAlwaysShowDecimalPlaces(
  val: boolean,
  nosave?: boolean
): boolean {
  if (!isConfigValueValid("always show decimal places", val, ["boolean"])) {
    return false;
  }

  config.alwaysShowDecimalPlaces = val;
  saveToLocalStorage("alwaysShowDecimalPlaces", nosave);
  ConfigEvent.dispatch(
    "alwaysShowDecimalPlaces",
    config.alwaysShowDecimalPlaces
  );

  return true;
}

export function setTypingSpeedUnit(
  val: SharedTypes.Config.TypingSpeedUnit,
  nosave?: boolean
): boolean {
  if (
    !isConfigValueValid("typing speed unit", val, [
      ["wpm", "cpm", "wps", "cps", "wph"],
    ])
  ) {
    return false;
  }
  config.typingSpeedUnit = val;
  saveToLocalStorage("typingSpeedUnit", nosave);
  ConfigEvent.dispatch("typingSpeedUnit", config.typingSpeedUnit, nosave);

  return true;
}

export function setShowOutOfFocusWarning(
  val: boolean,
  nosave?: boolean
): boolean {
  if (!isConfigValueValid("show out of focus warning", val, ["boolean"])) {
    return false;
  }

  config.showOutOfFocusWarning = val;
  if (!config.showOutOfFocusWarning) {
    OutOfFocus.hide();
  }
  saveToLocalStorage("showOutOfFocusWarning", nosave);
  ConfigEvent.dispatch("showOutOfFocusWarning", config.showOutOfFocusWarning);

  return true;
}

//pace caret
export function setPaceCaret(
  val: SharedTypes.Config.PaceCaret,
  nosave?: boolean
): boolean {
  if (
    !isConfigValueValid("pace caret", val, [
      ["custom", "off", "average", "pb", "last", "daily"],
    ])
  ) {
    return false;
  }

  if (document.readyState === "complete") {
    if (val === "pb" && !isAuthenticated()) {
      Notifications.add("PB pace caret is unavailable without an account", 0);
      return false;
    }
  }
  // if (config.mode === "zen" && val !== "off") {
  //   Notifications.add(`Can't use pace caret with zen mode.`, 0);
  //   val = "off";
  // }
  config.paceCaret = val;
  saveToLocalStorage("paceCaret", nosave);
  ConfigEvent.dispatch("paceCaret", config.paceCaret, nosave);

  return true;
}

export function setPaceCaretCustomSpeed(
  val: number,
  nosave?: boolean
): boolean {
  if (!isConfigValueValid("pace caret custom speed", val, ["number"])) {
    return false;
  }

  config.paceCaretCustomSpeed = val;
  saveToLocalStorage("paceCaretCustomSpeed", nosave);
  ConfigEvent.dispatch("paceCaretCustomSpeed", config.paceCaretCustomSpeed);

  return true;
}

export function setRepeatedPace(pace: boolean, nosave?: boolean): boolean {
  if (!isConfigValueValid("repeated pace", pace, ["boolean"])) return false;

  config.repeatedPace = pace;
  saveToLocalStorage("repeatedPace", nosave);
  ConfigEvent.dispatch("repeatedPace", config.repeatedPace);

  return true;
}

//min wpm
export function setMinWpm(
  minwpm: SharedTypes.Config.MinimumWordsPerMinute,
  nosave?: boolean,
  tribeOverride = false
): boolean {
  if (!isConfigValueValid("min speed", minwpm, [["off", "custom"]])) {
    return false;
  }
  if (!TribeState.canChangeConfig(tribeOverride)) return false;

  config.minWpm = minwpm;
  saveToLocalStorage("minWpm", nosave);
  if (!tribeOverride) TribeConfigSyncEvent.dispatch();
  ConfigEvent.dispatch("minWpm", config.minWpm, nosave);

  return true;
}

export function setMinWpmCustomSpeed(
  val: number,
  nosave?: boolean,
  tribeOverride = false
): boolean {
  if (!isConfigValueValid("min speed custom", val, ["number"])) {
    return false;
  }
  if (!TribeState.canChangeConfig(tribeOverride)) return false;

  config.minWpmCustomSpeed = val;
  saveToLocalStorage("minWpmCustomSpeed", nosave);
  if (!tribeOverride) TribeConfigSyncEvent.dispatch();
  ConfigEvent.dispatch("minWpmCustomSpeed", config.minWpmCustomSpeed);

  return true;
}

//min acc
export function setMinAcc(
  min: SharedTypes.Config.MinimumAccuracy,
  nosave?: boolean,
  tribeOverride = false
): boolean {
  if (!isConfigValueValid("min acc", min, [["off", "custom"]])) return false;
  if (!TribeState.canChangeConfig(tribeOverride)) return false;

  config.minAcc = min;
  saveToLocalStorage("minAcc", nosave);
  if (!tribeOverride) TribeConfigSyncEvent.dispatch();
  ConfigEvent.dispatch("minAcc", config.minAcc, nosave);

  return true;
}

export function setMinAccCustom(
  val: number,
  nosave?: boolean,
  tribeOverride = false
): boolean {
  if (!isConfigValueValid("min acc custom", val, ["number"])) return false;
  if (!TribeState.canChangeConfig(tribeOverride)) return false;
  if (val > 100) val = 100;

  config.minAccCustom = val;
  saveToLocalStorage("minAccCustom", nosave);
  if (!tribeOverride) TribeConfigSyncEvent.dispatch();
  ConfigEvent.dispatch("minAccCustom", config.minAccCustom);

  return true;
}

//min burst
export function setMinBurst(
  min: SharedTypes.Config.MinimumBurst,
  nosave?: boolean,
  tribeOverride = false
): boolean {
  if (!isConfigValueValid("min burst", min, [["off", "fixed", "flex"]])) {
    return false;
  }
  if (!TribeState.canChangeConfig(tribeOverride)) return false;

  config.minBurst = min;
  saveToLocalStorage("minBurst", nosave);
  if (!tribeOverride) TribeConfigSyncEvent.dispatch();
  ConfigEvent.dispatch("minBurst", config.minBurst, nosave);

  return true;
}

export function setMinBurstCustomSpeed(
  val: number,
  nosave?: boolean,
  tribeOverride = false
): boolean {
  if (!isConfigValueValid("min burst custom speed", val, ["number"])) {
    return false;
  }
  if (!TribeState.canChangeConfig(tribeOverride)) return false;

  config.minBurstCustomSpeed = val;
  saveToLocalStorage("minBurstCustomSpeed", nosave);
  if (!tribeOverride) TribeConfigSyncEvent.dispatch();
  ConfigEvent.dispatch("minBurstCustomSpeed", config.minBurstCustomSpeed);

  return true;
}

//always show words history
export function setAlwaysShowWordsHistory(
  val: boolean,
  nosave?: boolean
): boolean {
  if (!isConfigValueValid("always show words history", val, ["boolean"])) {
    return false;
  }

  config.alwaysShowWordsHistory = val;
  saveToLocalStorage("alwaysShowWordsHistory", nosave);
  ConfigEvent.dispatch("alwaysShowWordsHistory", config.alwaysShowWordsHistory);

  return true;
}

//single list command line
export function setSingleListCommandLine(
  option: SharedTypes.Config.SingleListCommandLine,
  nosave?: boolean
): boolean {
  if (
    !isConfigValueValid("single list command line", option, [["manual", "on"]])
  ) {
    return false;
  }

  config.singleListCommandLine = option;
  saveToLocalStorage("singleListCommandLine", nosave);
  ConfigEvent.dispatch("singleListCommandLine", config.singleListCommandLine);

  return true;
}

//caps lock warning
export function setCapsLockWarning(val: boolean, nosave?: boolean): boolean {
  if (!isConfigValueValid("caps lock warning", val, ["boolean"])) return false;

  config.capsLockWarning = val;
  saveToLocalStorage("capsLockWarning", nosave);
  ConfigEvent.dispatch("capsLockWarning", config.capsLockWarning);

  return true;
}

export function setShowAllLines(sal: boolean, nosave?: boolean): boolean {
  if (!isConfigValueValid("show all lines", sal, ["boolean"])) return false;

  if (sal && config.tapeMode !== "off") {
    Notifications.add("Show all lines doesn't support tape mode", 0);
    return false;
  }

  config.showAllLines = sal;
  saveToLocalStorage("showAllLines", nosave);
  ConfigEvent.dispatch("showAllLines", config.showAllLines, nosave);

  return true;
}

export function setQuickEnd(qe: boolean, nosave?: boolean): boolean {
  if (!isConfigValueValid("quick end", qe, ["boolean"])) return false;

  config.quickEnd = qe;
  saveToLocalStorage("quickEnd", nosave);
  ConfigEvent.dispatch("quickEnd", config.quickEnd);

  return true;
}

export function setAds(val: SharedTypes.Config.Ads, nosave?: boolean): boolean {
  if (!isConfigValueValid("ads", val, [["off", "result", "on", "sellout"]])) {
    return false;
  }

  config.ads = val;
  saveToLocalStorage("ads", nosave);
  if (!nosave) {
    reloadAfter(3);
    Notifications.add("Ad settings changed. Refreshing...", 0);
  }
  ConfigEvent.dispatch("ads", config.ads);

  return true;
}

export function setRepeatQuotes(
  val: SharedTypes.Config.RepeatQuotes,
  nosave?: boolean
): boolean {
  if (!isConfigValueValid("repeat quotes", val, [["off", "typing"]])) {
    return false;
  }

  config.repeatQuotes = val;
  saveToLocalStorage("repeatQuotes", nosave);
  ConfigEvent.dispatch("repeatQuotes", config.repeatQuotes);

  return true;
}

//flip colors
export function setFlipTestColors(flip: boolean, nosave?: boolean): boolean {
  if (!isConfigValueValid("flip test colors", flip, ["boolean"])) return false;

  config.flipTestColors = flip;
  saveToLocalStorage("flipTestColors", nosave);
  ConfigEvent.dispatch("flipTestColors", config.flipTestColors);

  return true;
}

//extra color
export function setColorfulMode(extra: boolean, nosave?: boolean): boolean {
  if (!isConfigValueValid("colorful mode", extra, ["boolean"])) return false;

  config.colorfulMode = extra;
  saveToLocalStorage("colorfulMode", nosave);
  ConfigEvent.dispatch("colorfulMode", config.colorfulMode);

  return true;
}

//strict space
export function setStrictSpace(val: boolean, nosave?: boolean): boolean {
  if (!isConfigValueValid("strict space", val, ["boolean"])) return false;

  config.strictSpace = val;
  saveToLocalStorage("strictSpace", nosave);
  ConfigEvent.dispatch("strictSpace", config.strictSpace);

  return true;
}

//opposite shift space
export function setOppositeShiftMode(
  val: SharedTypes.Config.OppositeShiftMode,
  nosave?: boolean
): boolean {
  if (
    !isConfigValueValid("opposite shift mode", val, [["off", "on", "keymap"]])
  ) {
    return false;
  }

  config.oppositeShiftMode = val;
  saveToLocalStorage("oppositeShiftMode", nosave);
  ConfigEvent.dispatch("oppositeShiftMode", config.oppositeShiftMode);

  return true;
}

export function setCaretStyle(
  caretStyle: SharedTypes.Config.CaretStyle,
  nosave?: boolean
): boolean {
  if (
    !isConfigValueValid("caret style", caretStyle, [
      ["off", "default", "block", "outline", "underline", "carrot", "banana"],
    ])
  ) {
    return false;
  }

  config.caretStyle = caretStyle;
  $("#caret").removeClass("off");
  $("#caret").removeClass("default");
  $("#caret").removeClass("underline");
  $("#caret").removeClass("outline");
  $("#caret").removeClass("block");
  $("#caret").removeClass("carrot");
  $("#caret").removeClass("banana");

  if (caretStyle === "off") {
    $("#caret").addClass("off");
  } else if (caretStyle === "default") {
    $("#caret").addClass("default");
  } else if (caretStyle === "block") {
    $("#caret").addClass("block");
  } else if (caretStyle === "outline") {
    $("#caret").addClass("outline");
  } else if (caretStyle === "underline") {
    $("#caret").addClass("underline");
  } else if (caretStyle === "carrot") {
    $("#caret").addClass("carrot");
  } else if (caretStyle === "banana") {
    $("#caret").addClass("banana");
  }
  saveToLocalStorage("caretStyle", nosave);
  ConfigEvent.dispatch("caretStyle", config.caretStyle);

  return true;
}

export function setPaceCaretStyle(
  caretStyle: SharedTypes.Config.CaretStyle,
  nosave?: boolean
): boolean {
  if (
    !isConfigValueValid("pace caret style", caretStyle, [
      ["off", "default", "block", "outline", "underline", "carrot", "banana"],
    ])
  ) {
    return false;
  }

  config.paceCaretStyle = caretStyle;
  $("#paceCaret").removeClass("off");
  $("#paceCaret").removeClass("default");
  $("#paceCaret").removeClass("underline");
  $("#paceCaret").removeClass("outline");
  $("#paceCaret").removeClass("block");
  $("#paceCaret").removeClass("carrot");
  $("#paceCaret").removeClass("banana");

  if (caretStyle === "default") {
    $("#paceCaret").addClass("default");
  } else if (caretStyle === "block") {
    $("#paceCaret").addClass("block");
  } else if (caretStyle === "outline") {
    $("#paceCaret").addClass("outline");
  } else if (caretStyle === "underline") {
    $("#paceCaret").addClass("underline");
  } else if (caretStyle === "carrot") {
    $("#paceCaret").addClass("carrot");
  } else if (caretStyle === "banana") {
    $("#paceCaret").addClass("banana");
  }
  saveToLocalStorage("paceCaretStyle", nosave);
  ConfigEvent.dispatch("paceCaretStyle", config.paceCaretStyle);

  return true;
}

export function setShowLiveWpm(live: boolean, nosave?: boolean): boolean {
  if (!isConfigValueValid("show live speed", live, ["boolean"])) return false;

  config.showLiveWpm = live;
  saveToLocalStorage("showLiveWpm", nosave);
  ConfigEvent.dispatch("showLiveWpm", config.showLiveWpm);

  return true;
}

export function setShowLiveAcc(live: boolean, nosave?: boolean): boolean {
  if (!isConfigValueValid("show live acc", live, ["boolean"])) return false;

  config.showLiveAcc = live;
  saveToLocalStorage("showLiveAcc", nosave);
  ConfigEvent.dispatch("showLiveAcc", config.showLiveAcc);

  return true;
}

export function setShowLiveBurst(live: boolean, nosave?: boolean): boolean {
  if (!isConfigValueValid("show live burst", live, ["boolean"])) return false;

  config.showLiveBurst = live;
  saveToLocalStorage("showLiveBurst", nosave);
  ConfigEvent.dispatch("showLiveBurst", config.showLiveBurst);

  return true;
}

export function setShowAverage(
  value: SharedTypes.Config.ShowAverage,
  nosave?: boolean
): boolean {
  if (
    !isConfigValueValid("show average", value, [
      ["off", "speed", "acc", "both"],
    ])
  ) {
    return false;
  }

  config.showAverage = value;
  saveToLocalStorage("showAverage", nosave);
  ConfigEvent.dispatch("showAverage", config.showAverage, nosave);

  return true;
}

export function setHighlightMode(
  mode: SharedTypes.Config.HighlightMode,
  nosave?: boolean
): boolean {
  if (
    !isConfigValueValid("highlight mode", mode, [
      [
        "off",
        "letter",
        "word",
        "next_word",
        "next_two_words",
        "next_three_words",
      ],
    ])
  ) {
    return false;
  }

  if (!canSetConfigWithCurrentFunboxes("highlightMode", mode, config.funbox)) {
    return false;
  }

  config.highlightMode = mode;
  saveToLocalStorage("highlightMode", nosave);
  ConfigEvent.dispatch("highlightMode", config.highlightMode);

  return true;
}

export function setTapeMode(
  mode: SharedTypes.Config.TapeMode,
  nosave?: boolean
): boolean {
  if (!isConfigValueValid("tape mode", mode, [["off", "letter", "word"]])) {
    return false;
  }

  if (mode !== "off" && config.showAllLines) {
    setShowAllLines(false, true);
  }

  config.tapeMode = mode;
  saveToLocalStorage("tapeMode", nosave);
  ConfigEvent.dispatch("tapeMode", config.tapeMode);

  return true;
}

export function setHideExtraLetters(val: boolean, nosave?: boolean): boolean {
  if (!isConfigValueValid("hide extra letters", val, ["boolean"])) return false;

  config.hideExtraLetters = val;
  saveToLocalStorage("hideExtraLetters", nosave);
  ConfigEvent.dispatch("hideExtraLetters", config.hideExtraLetters);

  return true;
}

export function setTimerStyle(
  style: SharedTypes.Config.TimerStyle,
  nosave?: boolean
): boolean {
  if (
    !isConfigValueValid("timer style", style, [["off", "bar", "text", "mini"]])
  ) {
    return false;
  }

  config.timerStyle = style;
  saveToLocalStorage("timerStyle", nosave);
  ConfigEvent.dispatch("timerStyle", config.timerStyle);

  return true;
}

export function setTimerColor(
  color: SharedTypes.Config.TimerColor,
  nosave?: boolean
): boolean {
  if (
    !isConfigValueValid("timer color", color, [
      ["black", "sub", "text", "main"],
    ])
  ) {
    return false;
  }

  config.timerColor = color;

  $("#timer").removeClass("timerSub");
  $("#timer").removeClass("timerText");
  $("#timer").removeClass("timerMain");

  $("#timerNumber").removeClass("timerSub");
  $("#timerNumber").removeClass("timerText");
  $("#timerNumber").removeClass("timerMain");

  $("#largeLiveWpmAndAcc").removeClass("timerSub");
  $("#largeLiveWpmAndAcc").removeClass("timerText");
  $("#largeLiveWpmAndAcc").removeClass("timerMain");

  $("#miniTimerAndLiveWpm").removeClass("timerSub");
  $("#miniTimerAndLiveWpm").removeClass("timerText");
  $("#miniTimerAndLiveWpm").removeClass("timerMain");

  if (color === "main") {
    $("#timer").addClass("timerMain");
    $("#timerNumber").addClass("timerMain");
    $("#largeLiveWpmAndAcc").addClass("timerMain");
    $("#miniTimerAndLiveWpm").addClass("timerMain");
  } else if (color === "sub") {
    $("#timer").addClass("timerSub");
    $("#timerNumber").addClass("timerSub");
    $("#largeLiveWpmAndAcc").addClass("timerSub");
    $("#miniTimerAndLiveWpm").addClass("timerSub");
  } else if (color === "text") {
    $("#timer").addClass("timerText");
    $("#timerNumber").addClass("timerText");
    $("#largeLiveWpmAndAcc").addClass("timerText");
    $("#miniTimerAndLiveWpm").addClass("timerText");
  }

  saveToLocalStorage("timerColor", nosave);
  ConfigEvent.dispatch("timerColor", config.timerColor);

  return true;
}
export function setTimerOpacity(
  opacity: SharedTypes.Config.TimerOpacity,
  nosave?: boolean
): boolean {
  if (
    !isConfigValueValid("timer opacity", opacity, [
      ["0.25", "0.5", "0.75", "1"],
    ])
  ) {
    return false;
  }

  config.timerOpacity = opacity;
  saveToLocalStorage("timerOpacity", nosave);
  ConfigEvent.dispatch("timerOpacity", config.timerOpacity);

  return true;
}

//key tips
export function setKeyTips(keyTips: boolean, nosave?: boolean): boolean {
  if (!isConfigValueValid("key tips", keyTips, ["boolean"])) return false;

  config.showKeyTips = keyTips;
  if (config.showKeyTips) {
    $("footer .keyTips").removeClass("hidden");
  } else {
    $("footer .keyTips").addClass("hidden");
  }
  saveToLocalStorage("showKeyTips", nosave);
  ConfigEvent.dispatch("showKeyTips", config.showKeyTips);

  return true;
}

//mode
export function setTimeConfig(
  time: number,
  nosave?: boolean,
  tribeOverride = false
): boolean {
  if (!isConfigValueValid("time", time, ["number"])) return false;

  if (!canSetConfigWithCurrentFunboxes("words", time, config.funbox)) {
    return false;
  }
  if (!TribeState.canChangeConfig(tribeOverride)) return false;

  const newTime = isNaN(time) || time < 0 ? DefaultConfig.time : time;

  config.time = newTime;

  saveToLocalStorage("time", nosave);
  if (!tribeOverride) TribeConfigSyncEvent.dispatch();
  ConfigEvent.dispatch("time", config.time);

  return true;
}

//quote length
export function setQuoteLength(
  len: SharedTypes.Config.QuoteLength[] | SharedTypes.Config.QuoteLength,
  nosave?: boolean,
  multipleMode?: boolean,
  tribeOverride = false
): boolean {
  if (
    !isConfigValueValid("quote length", len, [
      [-3, -2, -1, 0, 1, 2, 3],
      "numberArray",
    ])
  ) {
    return false;
  }
  if (!TribeState.canChangeConfig(tribeOverride)) return false;

  if (Array.isArray(len)) {
    //config load
    if (len.length === 1 && len[0] === -1) len = [1];
    config.quoteLength = len;
  } else {
    if (!Array.isArray(config.quoteLength)) config.quoteLength = [];
    if (len === null || isNaN(len) || len < -3 || len > 3) {
      len = 1;
    }
    len = parseInt(len.toString()) as SharedTypes.Config.QuoteLength;

    if (len === -1) {
      config.quoteLength = [0, 1, 2, 3];
    } else if (multipleMode && len >= 0) {
      if (!config.quoteLength.includes(len)) {
        config.quoteLength.push(len);
      } else {
        if (config.quoteLength.length > 1) {
          config.quoteLength = config.quoteLength.filter((ql) => ql !== len);
        }
      }
    } else {
      config.quoteLength = [len];
    }
  }
  // if (!nosave) setMode("quote", nosave);
  saveToLocalStorage("quoteLength", nosave);
  if (!tribeOverride) TribeConfigSyncEvent.dispatch();
  ConfigEvent.dispatch("quoteLength", config.quoteLength);

  return true;
}

export function setWordCount(
  wordCount: number,
  nosave?: boolean,
  tribeOverride = false
): boolean {
  if (!isConfigValueValid("words", wordCount, ["number"])) return false;

  if (!canSetConfigWithCurrentFunboxes("words", wordCount, config.funbox)) {
    return false;
  }
  if (!TribeState.canChangeConfig(tribeOverride)) return false;

  const newWordCount =
    wordCount < 0 || wordCount > 100000 ? DefaultConfig.words : wordCount;

  config.words = newWordCount;

  saveToLocalStorage("words", nosave);
  if (!tribeOverride) TribeConfigSyncEvent.dispatch();
  ConfigEvent.dispatch("words", config.words);

  return true;
}

//caret
export function setSmoothCaret(
  mode: SharedTypes.Config["smoothCaret"],
  nosave?: boolean
): boolean {
  if (
    !isConfigValueValid("smooth caret", mode, [
      ["off", "slow", "medium", "fast"],
    ])
  ) {
    return false;
  }
  config.smoothCaret = mode;
  if (mode === "off") {
    $("#caret").css("animation-name", "caretFlashHard");
  } else {
    $("#caret").css("animation-name", "caretFlashSmooth");
  }

  saveToLocalStorage("smoothCaret", nosave);
  ConfigEvent.dispatch("smoothCaret", config.smoothCaret);

  return true;
}

export function setStartGraphsAtZero(mode: boolean, nosave?: boolean): boolean {
  if (!isConfigValueValid("start graphs at zero", mode, ["boolean"])) {
    return false;
  }

  config.startGraphsAtZero = mode;
  saveToLocalStorage("startGraphsAtZero", nosave);
  ConfigEvent.dispatch("startGraphsAtZero", config.startGraphsAtZero);

  return true;
}

//linescroll
export function setSmoothLineScroll(mode: boolean, nosave?: boolean): boolean {
  if (!isConfigValueValid("smooth line scroll", mode, ["boolean"])) {
    return false;
  }

  config.smoothLineScroll = mode;
  saveToLocalStorage("smoothLineScroll", nosave);
  ConfigEvent.dispatch("smoothLineScroll", config.smoothLineScroll);

  return true;
}

//quick restart
export function setQuickRestartMode(
  mode: "off" | "esc" | "tab" | "enter",
  nosave?: boolean
): boolean {
  if (
    !isConfigValueValid("quick restart mode", mode, [
      ["off", "esc", "tab", "enter"],
    ])
  ) {
    return false;
  }

  config.quickRestart = mode;
  saveToLocalStorage("quickRestart", nosave);
  ConfigEvent.dispatch("quickRestart", config.quickRestart);

  return true;
}

//font family
export function setFontFamily(font: string, nosave?: boolean): boolean {
  if (!isConfigValueValid("font family", font, ["string"])) return false;

  if (font === "") {
    font = "roboto_mono";
    Notifications.add(
      "Empty input received, reverted to the default font.",
      0,
      {
        customTitle: "Custom font",
      }
    );
  }
  if (!font || !/^[0-9a-zA-Z_.\-#+()]+$/.test(font)) {
    Notifications.add(`Invalid font name value: "${font}".`, -1, {
      customTitle: "Custom font",
      duration: 3,
    });
    return false;
  }
  config.fontFamily = font;
  document.documentElement.style.setProperty(
    "--font",
    `"${font.replace(/_/g, " ")}", "Roboto Mono", "Vazirmatn", monospace`
  );
  saveToLocalStorage("fontFamily", nosave);
  ConfigEvent.dispatch("fontFamily", config.fontFamily);

  return true;
}

//freedom
export function setFreedomMode(freedom: boolean, nosave?: boolean): boolean {
  if (!isConfigValueValid("freedom mode", freedom, ["boolean"])) return false;

  if (freedom === null || freedom === undefined) {
    freedom = false;
  }
  config.freedomMode = freedom;
  if (config.freedomMode && config.confidenceMode !== "off") {
    config.confidenceMode = "off";
  }
  saveToLocalStorage("freedomMode", nosave);
  ConfigEvent.dispatch("freedomMode", config.freedomMode);

  return true;
}

export function setConfidenceMode(
  cm: SharedTypes.Config.ConfidenceMode,
  nosave?: boolean
): boolean {
  if (!isConfigValueValid("confidence mode", cm, [["off", "on", "max"]])) {
    return false;
  }

  config.confidenceMode = cm;
  if (config.confidenceMode !== "off") {
    config.freedomMode = false;
    config.stopOnError = "off";
    saveToLocalStorage("freedomMode", nosave);
    saveToLocalStorage("stopOnError", nosave);
  }
  saveToLocalStorage("confidenceMode", nosave);
  ConfigEvent.dispatch("confidenceMode", config.confidenceMode, nosave);

  return true;
}

export function setIndicateTypos(
  value: SharedTypes.Config.IndicateTypos,
  nosave?: boolean
): boolean {
  if (
    !isConfigValueValid("indicate typos", value, [["off", "below", "replace"]])
  ) {
    return false;
  }

  config.indicateTypos = value;
  saveToLocalStorage("indicateTypos", nosave);
  ConfigEvent.dispatch("indicateTypos", config.indicateTypos);

  return true;
}

export function setAutoSwitchTheme(
  boolean: boolean,
  nosave?: boolean
): boolean {
  if (!isConfigValueValid("auto switch theme", boolean, ["boolean"])) {
    return false;
  }

  boolean = boolean ?? DefaultConfig.autoSwitchTheme;
  config.autoSwitchTheme = boolean;
  saveToLocalStorage("autoSwitchTheme", nosave);
  ConfigEvent.dispatch("autoSwitchTheme", config.autoSwitchTheme);

  return true;
}

export function setCustomTheme(boolean: boolean, nosave?: boolean): boolean {
  if (!isConfigValueValid("custom theme", boolean, ["boolean"])) return false;

  config.customTheme = boolean;
  saveToLocalStorage("customTheme", nosave);
  ConfigEvent.dispatch("customTheme", config.customTheme);

  return true;
}

export function setTheme(name: string, nosave?: boolean): boolean {
  if (!isConfigValueValid("theme", name, ["string"])) return false;

  config.theme = name;
  if (config.customTheme) setCustomTheme(false);
  saveToLocalStorage("theme", nosave);
  ConfigEvent.dispatch("theme", config.theme);

  return true;
}

export function setThemeLight(name: string, nosave?: boolean): boolean {
  if (!isConfigValueValid("theme light", name, ["string"])) return false;

  config.themeLight = name;
  saveToLocalStorage("themeLight", nosave);
  ConfigEvent.dispatch("themeLight", config.themeLight, nosave);

  return true;
}

export function setThemeDark(name: string, nosave?: boolean): boolean {
  if (!isConfigValueValid("theme dark", name, ["string"])) return false;

  config.themeDark = name;
  saveToLocalStorage("themeDark", nosave);
  ConfigEvent.dispatch("themeDark", config.themeDark, nosave);

  return true;
}

function setThemes(
  theme: string,
  customState: boolean,
  customThemeColors: string[],
  autoSwitchTheme: boolean,
  nosave?: boolean
): boolean {
  if (!isConfigValueValid("themes", theme, ["string"])) return false;

  if (customThemeColors.length === 9) {
    //color missing
    if (customState) {
      Notifications.add(
        "Missing sub alt color. Please edit it in the custom theme settings and save your changes.",
        0,
        {
          duration: 7,
        }
      );
    }
    customThemeColors.splice(4, 0, "#000000");
  }

  config.customThemeColors = customThemeColors;
  config.theme = theme;
  config.customTheme = customState;
  config.autoSwitchTheme = autoSwitchTheme;
  saveToLocalStorage("theme", nosave);
  ConfigEvent.dispatch("setThemes", customState);

  return true;
}

export function setRandomTheme(
  val: SharedTypes.Config.RandomTheme,
  nosave?: boolean
): boolean {
  if (
    !isConfigValueValid("random theme", val, [
      ["off", "on", "fav", "light", "dark", "custom"],
    ])
  ) {
    return false;
  }

  if (val === "custom") {
    if (!isAuthenticated()) {
      config.randomTheme = val;
      return false;
    }
    if (!DB.getSnapshot()) return true;
    if (DB.getSnapshot()?.customThemes?.length === 0) {
      Notifications.add("You need to create a custom theme first", 0);
      config.randomTheme = "off";
      return false;
    }
  }

  config.randomTheme = val;
  saveToLocalStorage("randomTheme", nosave);
  ConfigEvent.dispatch("randomTheme", config.randomTheme);

  return true;
}

export function setBritishEnglish(val: boolean, nosave?: boolean): boolean {
  if (!isConfigValueValid("british english", val, ["boolean"])) return false;

  if (!val) {
    val = false;
  }
  config.britishEnglish = val;
  saveToLocalStorage("britishEnglish", nosave);
  ConfigEvent.dispatch("britishEnglish", config.britishEnglish);

  return true;
}

export function setLazyMode(
  val: boolean,
  nosave?: boolean,
  tribeOverride = false
): boolean {
  if (!isConfigValueValid("lazy mode", val, ["boolean"])) return false;
  if (!TribeState.canChangeConfig(tribeOverride)) return false;

  if (!val) {
    val = false;
  }
  config.lazyMode = val;
  saveToLocalStorage("lazyMode", nosave);
  if (!tribeOverride) TribeConfigSyncEvent.dispatch();
  ConfigEvent.dispatch("lazyMode", config.lazyMode, nosave);

  return true;
}

export function setCustomThemeColors(
  colors: string[],
  nosave?: boolean
): boolean {
  if (!isConfigValueValid("custom theme colors", colors, ["stringArray"])) {
    return false;
  }

  if (colors.length === 9) {
    //color missing
    Notifications.add(
      "Missing sub alt color. Please edit it in the custom theme settings and save your changes.",
      0,
      {
        duration: 7,
      }
    );
    colors.splice(4, 0, "#000000");
  }

  if (colors !== undefined) {
    config.customThemeColors = colors;
    // ThemeController.set("custom");
    // applyCustomThemeColors();
  }
  saveToLocalStorage("customThemeColors", nosave);
  ConfigEvent.dispatch("customThemeColors", config.customThemeColors, nosave);

  return true;
}

export function setLanguage(
  language: string,
  nosave?: boolean,
  tribeOverride = false
): boolean {
  if (!isConfigValueValid("language", language, ["string"])) return false;
  if (!TribeState.canChangeConfig(tribeOverride)) return false;

  config.language = language;
  void AnalyticsController.log("changedLanguage", { language });
  saveToLocalStorage("language", nosave);
  if (!tribeOverride) TribeConfigSyncEvent.dispatch();
  ConfigEvent.dispatch("language", config.language);

  return true;
}

export function setMonkey(monkey: boolean, nosave?: boolean): boolean {
  if (!isConfigValueValid("monkey", monkey, ["boolean"])) return false;

  config.monkey = monkey;
  saveToLocalStorage("monkey", nosave);
  ConfigEvent.dispatch("monkey", config.monkey);

  return true;
}

export function setKeymapMode(
  mode: SharedTypes.Config.KeymapMode,
  nosave?: boolean
): boolean {
  if (
    !isConfigValueValid("keymap mode", mode, [
      ["off", "static", "react", "next"],
    ])
  ) {
    return false;
  }

  $(".activeKey").removeClass("activeKey");
  $(".keymapKey").attr("style", "");
  config.keymapMode = mode;
  saveToLocalStorage("keymapMode", nosave);
  ConfigEvent.dispatch("keymapMode", config.keymapMode, nosave);

  return true;
}

export function setKeymapLegendStyle(
  style: SharedTypes.Config.KeymapLegendStyle,
  nosave?: boolean
): boolean {
  if (
    !isConfigValueValid("keymap legend style", style, [
      ["lowercase", "uppercase", "blank", "dynamic"],
    ])
  ) {
    return false;
  }

  // Remove existing styles
  const keymapLegendStyles = ["lowercase", "uppercase", "blank", "dynamic"];
  keymapLegendStyles.forEach((name) => {
    $(".keymapLegendStyle").removeClass(name);
  });

  style = style || "lowercase";

  // Mutate the keymap in the DOM, if it exists.
  // 1. Remove everything
  $(".keymapKey > .letter").css("display", "");
  $(".keymapKey > .letter").css("text-transform", "");

  // 2. Append special styles onto the DOM elements
  if (style === "uppercase") {
    $(".keymapKey > .letter").css("text-transform", "capitalize");
  }
  if (style === "blank") {
    $(".keymapKey > .letter").css("display", "none");
  }

  // Update and save to cookie for persistence
  $(".keymapLegendStyle").addClass(style);
  config.keymapLegendStyle = style;
  saveToLocalStorage("keymapLegendStyle", nosave);
  ConfigEvent.dispatch("keymapLegendStyle", config.keymapLegendStyle);

  return true;
}

export function setKeymapStyle(
  style: SharedTypes.Config.KeymapStyle,
  nosave?: boolean
): boolean {
  if (
    !isConfigValueValid("keymap style", style, [
      [
        "staggered",
        "alice",
        "matrix",
        "split",
        "split_matrix",
        "steno",
        "steno_matrix",
      ],
    ])
  ) {
    return false;
  }

  style = style || "staggered";
  config.keymapStyle = style;
  saveToLocalStorage("keymapStyle", nosave);
  ConfigEvent.dispatch("keymapStyle", config.keymapStyle);

  return true;
}

export function setKeymapLayout(layout: string, nosave?: boolean): boolean {
  if (!isConfigValueValid("keymap layout", layout, ["string"])) return false;

  config.keymapLayout = layout;
  saveToLocalStorage("keymapLayout", nosave);
  ConfigEvent.dispatch("keymapLayout", config.keymapLayout);

  return true;
}

export function setKeymapShowTopRow(
  show: SharedTypes.Config.KeymapShowTopRow,
  nosave?: boolean
): boolean {
  if (
    !isConfigValueValid("keymapShowTopRow", show, [
      ["always", "layout", "never"],
    ])
  ) {
    return false;
  }

  config.keymapShowTopRow = show;
  saveToLocalStorage("keymapShowTopRow", nosave);
  ConfigEvent.dispatch("keymapShowTopRow", config.keymapShowTopRow);

  return true;
}

export function setLayout(layout: string, nosave?: boolean): boolean {
  if (!isConfigValueValid("layout", layout, ["string"])) return false;

  config.layout = layout;
  saveToLocalStorage("layout", nosave);
  ConfigEvent.dispatch("layout", config.layout, nosave);

  return true;
}

// export function setSavedLayout(layout: string, nosave?: boolean): boolean {
//   if (layout === null || layout === undefined) {
//     layout = "qwerty";
//   }
//   config.savedLayout = layout;
//   setLayout(layout, nosave);

//   return true;
// }

export function setFontSize(fontSize: number, nosave?: boolean): boolean {
  if (
    typeof fontSize === "string" &&
    ["1", "125", "15", "2", "3", "4"].includes(fontSize)
  ) {
    if (fontSize === "125") {
      fontSize = 1.25;
    } else if (fontSize === "15") {
      fontSize = 1.5;
    } else {
      fontSize = parseInt(fontSize);
    }
  }

  if (!isConfigValueValid("font size", fontSize, ["number"])) {
    return false;
  }

  if (fontSize < 0) {
    fontSize = 1;
  }

  // i dont know why the above check is not enough
  // some people are getting font size 15 when it should be converted to 1.5
  // after converting from the string to float system

  // keeping this in for now, if you want a big font go 14.9 or something
  if (fontSize === 15) {
    fontSize = 1.5;
  }

  config.fontSize = fontSize;

<<<<<<< HEAD
  $("#words, #caret, #paceCaret, #miniTimerAndLiveWpm, .tribeCaret").css(
=======
  $("#caret, #paceCaret, #miniTimerAndLiveWpm, #typingTest").css(
>>>>>>> b2e56342
    "fontSize",
    fontSize + "rem"
  );
  $("#typingTest .tribeCountdown").css("font-size", fontSize * 3 + "rem");

  $("#typingTest .tribeBars").css("margin-bottom", fontSize + "rem");

  saveToLocalStorage("fontSize", nosave);
  ConfigEvent.dispatch("fontSize", config.fontSize, nosave);

  // trigger a resize event to update the layout - handled in ui.ts:108
  $(window).trigger("resize");

  return true;
}

export function setMaxLineWidth(
  maxLineWidth: number,
  nosave?: boolean
): boolean {
  if (!isConfigValueValid("max line width", maxLineWidth, ["number"])) {
    return false;
  }

  if (maxLineWidth < 20 && maxLineWidth !== 0) {
    maxLineWidth = 20;
  }
  if (maxLineWidth > 1000) {
    maxLineWidth = 1000;
  }

  config.maxLineWidth = maxLineWidth;

  saveToLocalStorage("maxLineWidth", nosave);
  ConfigEvent.dispatch("maxLineWidth", config.maxLineWidth, nosave);

  // trigger a resize event to update the layout - handled in ui.ts:108
  $(window).trigger("resize");

  return true;
}

export function setCustomBackground(value: string, nosave?: boolean): boolean {
  if (!isConfigValueValid("custom background", value, ["string"])) return false;

  value = value.trim();
  if (
    (/(https|http):\/\/(www\.|).+\..+\/.+(\.png|\.gif|\.jpeg|\.jpg)/gi.test(
      value
    ) &&
      !/[<> "]/.test(value)) ||
    value === ""
  ) {
    config.customBackground = value;
    saveToLocalStorage("customBackground", nosave);
    ConfigEvent.dispatch("customBackground", config.customBackground);
  } else {
    Notifications.add("Invalid custom background URL", 0);
  }

  return true;
}

export async function setCustomLayoutfluid(
  value: MonkeyTypes.CustomLayoutFluidSpaces,
  nosave?: boolean
): Promise<boolean> {
  const trimmed = value.trim();

  if (
    !(await isConfigValueValidAsync("layoutfluid", trimmed, ["layoutfluid"]))
  ) {
    return false;
  }

  const customLayoutfluid = trimmed.replace(
    / /g,
    "#"
  ) as SharedTypes.Config.CustomLayoutFluid;

  config.customLayoutfluid = customLayoutfluid;
  saveToLocalStorage("customLayoutfluid", nosave);
  ConfigEvent.dispatch("customLayoutFluid", config.customLayoutfluid);

  return true;
}

export function setCustomBackgroundSize(
  value: SharedTypes.Config.CustomBackgroundSize,
  nosave?: boolean
): boolean {
  if (
    !isConfigValueValid("custom background size", value, [
      ["max", "cover", "contain"],
    ])
  ) {
    return false;
  }

  config.customBackgroundSize = value;
  saveToLocalStorage("customBackgroundSize", nosave);
  ConfigEvent.dispatch("customBackgroundSize", config.customBackgroundSize);

  return true;
}

export function setCustomBackgroundFilter(
  array: SharedTypes.Config.CustomBackgroundFilter,
  nosave?: boolean
): boolean {
  if (!isConfigValueValid("custom background filter", array, ["numberArray"])) {
    return false;
  }

  config.customBackgroundFilter = array;
  saveToLocalStorage("customBackgroundFilter", nosave);
  ConfigEvent.dispatch("customBackgroundFilter", config.customBackgroundFilter);

  return true;
}

export function setMonkeyPowerLevel(
  level: SharedTypes.Config.MonkeyPowerLevel,
  nosave?: boolean
): boolean {
  if (
    !isConfigValueValid("monkey power level", level, [
      ["off", "1", "2", "3", "4"],
    ])
  ) {
    return false;
  }

  if (!["off", "1", "2", "3", "4"].includes(level)) level = "off";
  config.monkeyPowerLevel = level;
  saveToLocalStorage("monkeyPowerLevel", nosave);
  ConfigEvent.dispatch("monkeyPowerLevel", config.monkeyPowerLevel);

  return true;
}

export function setBurstHeatmap(value: boolean, nosave?: boolean): boolean {
  if (!isConfigValueValid("burst heatmap", value, ["boolean"])) return false;

  if (!value) {
    value = false;
  }
  config.burstHeatmap = value;
  saveToLocalStorage("burstHeatmap", nosave);
  ConfigEvent.dispatch("burstHeatmap", config.burstHeatmap);

  return true;
}

export function setTribeDelta(
  value: MonkeyTypes.TribeDelta,
  nosave?: boolean
): boolean {
  if (!isConfigValueValid("tribe delta", value, [["off", "text", "bar"]])) {
    return false;
  }

  config.tribeDelta = value;
  saveToLocalStorage("tribeDelta", nosave);
  ConfigEvent.dispatch("tribeDelta", config.tribeDelta, nosave);

  return true;
}

export function setTribeCarets(
  value: MonkeyTypes.TribeCarets,
  nosave?: boolean
): boolean {
  if (!isConfigValueValid("tribe carets", value, [["off", "noNames", "on"]])) {
    return false;
  }

  config.tribeCarets = value;
  saveToLocalStorage("tribeCarets", nosave);
  ConfigEvent.dispatch("tribeCarets", config.tribeCarets, nosave);

  return true;
}

export function setTribeDelta(
  value: MonkeyTypes.TribeDelta,
  nosave?: boolean
): boolean {
  if (!isConfigValueValid("tribe delta", value, [["off", "text", "bar"]])) {
    return false;
  }

  config.tribeDelta = value;
  saveToLocalStorage("tribeDelta", nosave);
  ConfigEvent.dispatch("tribeDelta", config.tribeDelta, nosave);

  return true;
}

export function setTribeCarets(
  value: MonkeyTypes.TribeCarets,
  nosave?: boolean
): boolean {
  if (!isConfigValueValid("tribe carets", value, [["off", "noNames", "on"]])) {
    return false;
  }

  config.tribeCarets = value;
  saveToLocalStorage("tribeCarets", nosave);
  ConfigEvent.dispatch("tribeCarets", config.tribeCarets, nosave);

  return true;
}

export async function apply(
  configToApply: SharedTypes.Config | MonkeyTypes.ConfigChanges
): Promise<void> {
  if (configToApply === undefined) return;

  ConfigEvent.dispatch("fullConfigChange");

  configToApply = replaceLegacyValues(configToApply);

  const configObj = configToApply as SharedTypes.Config;
  (Object.keys(DefaultConfig) as (keyof SharedTypes.Config)[]).forEach(
    (configKey) => {
      if (configObj[configKey] === undefined) {
        const newValue = DefaultConfig[configKey];
        (configObj[configKey] as typeof newValue) = newValue;
      }
    }
  );
  if (configObj !== undefined && configObj !== null) {
    setAds(configObj.ads, true);
    setThemeLight(configObj.themeLight, true);
    setThemeDark(configObj.themeDark, true);
    setThemes(
      configObj.theme,
      configObj.customTheme,
      configObj.customThemeColors,
      configObj.autoSwitchTheme,
      true
    );
    await setCustomLayoutfluid(configObj.customLayoutfluid, true);
    setCustomBackground(configObj.customBackground, true);
    setCustomBackgroundSize(configObj.customBackgroundSize, true);
    setCustomBackgroundFilter(configObj.customBackgroundFilter, true);
    setQuickRestartMode(configObj.quickRestart, true);
    setKeyTips(configObj.showKeyTips, true);
    setTimeConfig(configObj.time, true);
    setQuoteLength(configObj.quoteLength, true);
    setWordCount(configObj.words, true);
    setLanguage(configObj.language, true);
    setLayout(configObj.layout, true);
    setFontSize(configObj.fontSize, true);
    setMaxLineWidth(configObj.maxLineWidth, true);
    setFreedomMode(configObj.freedomMode, true);
    setCaretStyle(configObj.caretStyle, true);
    setPaceCaretStyle(configObj.paceCaretStyle, true);
    setDifficulty(configObj.difficulty, true);
    setBlindMode(configObj.blindMode, true);
    setQuickEnd(configObj.quickEnd, true);
    setFlipTestColors(configObj.flipTestColors, true);
    setColorfulMode(configObj.colorfulMode, true);
    setConfidenceMode(configObj.confidenceMode, true);
    setIndicateTypos(configObj.indicateTypos, true);
    setTimerStyle(configObj.timerStyle, true);
    setTimerColor(configObj.timerColor, true);
    setTimerOpacity(configObj.timerOpacity, true);
    setKeymapMode(configObj.keymapMode, true);
    setKeymapStyle(configObj.keymapStyle, true);
    setKeymapLegendStyle(configObj.keymapLegendStyle, true);
    setKeymapLayout(configObj.keymapLayout, true);
    setKeymapShowTopRow(configObj.keymapShowTopRow, true);
    setFontFamily(configObj.fontFamily, true);
    setSmoothCaret(configObj.smoothCaret, true);
    setSmoothLineScroll(configObj.smoothLineScroll, true);
    setShowLiveWpm(configObj.showLiveWpm, true);
    setShowLiveAcc(configObj.showLiveAcc, true);
    setShowLiveBurst(configObj.showLiveBurst, true);
    setAlwaysShowDecimalPlaces(configObj.alwaysShowDecimalPlaces, true);
    setAlwaysShowWordsHistory(configObj.alwaysShowWordsHistory, true);
    setSingleListCommandLine(configObj.singleListCommandLine, true);
    setCapsLockWarning(configObj.capsLockWarning, true);
    setPlaySoundOnError(configObj.playSoundOnError, true);
    setPlaySoundOnClick(configObj.playSoundOnClick, true);
    setSoundVolume(configObj.soundVolume, true);
    setStopOnError(configObj.stopOnError, true);
    setFavThemes(configObj.favThemes, true);
    setFunbox(configObj.funbox, true);
    setRandomTheme(configObj.randomTheme, true);
    setShowAllLines(configObj.showAllLines, true);
    setShowOutOfFocusWarning(configObj.showOutOfFocusWarning, true);
    setPaceCaret(configObj.paceCaret, true);
    setPaceCaretCustomSpeed(configObj.paceCaretCustomSpeed, true);
    setRepeatedPace(configObj.repeatedPace, true);
    setAccountChart(configObj.accountChart, true);
    setMinBurst(configObj.minBurst, true);
    setMinBurstCustomSpeed(configObj.minBurstCustomSpeed, true);
    setMinWpm(configObj.minWpm, true);
    setMinWpmCustomSpeed(configObj.minWpmCustomSpeed, true);
    setMinAcc(configObj.minAcc, true);
    setMinAccCustom(configObj.minAccCustom, true);
    setNumbers(configObj.numbers, true);
    setPunctuation(configObj.punctuation, true);
    setHighlightMode(configObj.highlightMode, true);
    setTypingSpeedUnit(configObj.typingSpeedUnit, true);
    setHideExtraLetters(configObj.hideExtraLetters, true);
    setStartGraphsAtZero(configObj.startGraphsAtZero, true);
    setStrictSpace(configObj.strictSpace, true);
    setOppositeShiftMode(configObj.oppositeShiftMode, true);
    setMode(configObj.mode, true);
    setMonkey(configObj.monkey, true);
    setRepeatQuotes(configObj.repeatQuotes, true);
    setMonkeyPowerLevel(configObj.monkeyPowerLevel, true);
    setBurstHeatmap(configObj.burstHeatmap, true);
    setBritishEnglish(configObj.britishEnglish, true);
    setLazyMode(configObj.lazyMode, true);
    setShowAverage(configObj.showAverage, true);
    setTapeMode(configObj.tapeMode, true);

    setTribeDelta(configObj.tribeDelta, true);
    setTribeCarets(configObj.tribeCarets, true);

    ConfigEvent.dispatch(
      "configApplied",
      undefined,
      undefined,
      undefined,
      config
    );
  }
  ConfigEvent.dispatch("fullConfigChangeFinished");
}

export async function reset(): Promise<void> {
  await apply(DefaultConfig);
  saveFullConfigToLocalStorage();
}

export async function loadFromLocalStorage(): Promise<void> {
  console.log("loading localStorage config");
  const newConfigString = window.localStorage.getItem("config");
  let newConfig: SharedTypes.Config;
  if (
    newConfigString !== undefined &&
    newConfigString !== null &&
    newConfigString !== ""
  ) {
    try {
      newConfig = JSON.parse(newConfigString);
    } catch (e) {
      newConfig = {} as SharedTypes.Config;
    }
    await apply(newConfig);
    localStorageConfig = newConfig;
    saveFullConfigToLocalStorage(true);
  } else {
    await reset();
  }
  // TestLogic.restart(false, true);
  loadDone();
}

function replaceLegacyValues(
  configToApply: SharedTypes.Config | MonkeyTypes.ConfigChanges
): SharedTypes.Config | MonkeyTypes.ConfigChanges {
  const configObj = configToApply as SharedTypes.Config;

  //@ts-expect-error
  if (configObj.quickTab === true) {
    configObj.quickRestart = "tab";
  }

  if (typeof configObj.smoothCaret === "boolean") {
    configObj.smoothCaret = configObj.smoothCaret ? "medium" : "off";
  }

  //@ts-expect-error
  if (configObj.swapEscAndTab === true) {
    configObj.quickRestart = "esc";
  }

  //@ts-expect-error
  if (configObj.alwaysShowCPM === true) {
    configObj.typingSpeedUnit = "cpm";
  }

  //@ts-expect-error
  if (configObj.showAverage === "wpm") {
    configObj.showAverage = "speed";
  }

  if (typeof configObj.playSoundOnError === "boolean") {
    configObj.playSoundOnError = configObj.playSoundOnError ? "1" : "off";
  }

  //@ts-expect-error
  if (configObj.showTimerProgress === false) {
    configObj.timerStyle = "off";
  }

  return configObj;
}

export function getConfigChanges(): MonkeyTypes.PresetConfig {
  const configChanges = {} as MonkeyTypes.PresetConfig;
  (Object.keys(config) as (keyof SharedTypes.Config)[])
    .filter((key) => {
      return config[key] !== DefaultConfig[key];
    })
    .forEach((key) => {
      (configChanges[key] as typeof config[typeof key]) = config[key];
    });
  return configChanges;
}

export const loadPromise = new Promise((v) => {
  loadDone = v;
});

export default config;<|MERGE_RESOLUTION|>--- conflicted
+++ resolved
@@ -1733,11 +1733,7 @@
 
   config.fontSize = fontSize;
 
-<<<<<<< HEAD
-  $("#words, #caret, #paceCaret, #miniTimerAndLiveWpm, .tribeCaret").css(
-=======
-  $("#caret, #paceCaret, #miniTimerAndLiveWpm, #typingTest").css(
->>>>>>> b2e56342
+  $("#caret, #paceCaret, #miniTimerAndLiveWpm, #typingTest, .tribeCaret").css(
     "fontSize",
     fontSize + "rem"
   );
