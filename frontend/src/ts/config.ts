--- conflicted
+++ resolved
@@ -1719,11 +1719,7 @@
 
   config.fontSize = fontSize;
 
-<<<<<<< HEAD
-  $("#caret, #paceCaret, #miniTimerAndLiveWpm, #typingTest, .tribeCaret").css(
-=======
-  $("#caret, #paceCaret, #liveStatsMini, #typingTest").css(
->>>>>>> 21692a11
+  $("#caret, #paceCaret, #liveStatsMini, #typingTest, .tribeCaret").css(
     "fontSize",
     fontSize + "rem"
   );
