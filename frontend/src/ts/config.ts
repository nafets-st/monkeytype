--- conflicted
+++ resolved
@@ -118,14 +118,9 @@
 }
 
 export function setMode(
-<<<<<<< HEAD
-  mode: SharedTypes.Mode,
+  mode: SharedTypes.Config.Mode,
   nosave?: boolean,
   tribeOverride = false
-=======
-  mode: SharedTypes.Config.Mode,
-  nosave?: boolean
->>>>>>> 8f7b82b9
 ): boolean {
   if (
     !isConfigValueValid("mode", mode, [
@@ -232,14 +227,9 @@
 
 //difficulty
 export function setDifficulty(
-<<<<<<< HEAD
-  diff: SharedTypes.Difficulty,
+  diff: SharedTypes.Config.Difficulty,
   nosave?: boolean,
   tribeOverride = false
-=======
-  diff: SharedTypes.Config.Difficulty,
-  nosave?: boolean
->>>>>>> 8f7b82b9
 ): boolean {
   if (
     !isConfigValueValid("difficulty", diff, [["normal", "expert", "master"]])
@@ -419,14 +409,9 @@
 }
 
 export function setStopOnError(
-<<<<<<< HEAD
-  soe: MonkeyTypes.StopOnError,
+  soe: SharedTypes.Config.StopOnError,
   nosave?: boolean,
   tribeOverride = false
-=======
-  soe: SharedTypes.Config.StopOnError,
-  nosave?: boolean
->>>>>>> 8f7b82b9
 ): boolean {
   if (!isConfigValueValid("stop on error", soe, [["off", "word", "letter"]])) {
     return false;
@@ -556,14 +541,9 @@
 
 //min wpm
 export function setMinWpm(
-<<<<<<< HEAD
-  minwpm: MonkeyTypes.MinimumWordsPerMinute,
+  minwpm: SharedTypes.Config.MinimumWordsPerMinute,
   nosave?: boolean,
   tribeOverride = false
-=======
-  minwpm: SharedTypes.Config.MinimumWordsPerMinute,
-  nosave?: boolean
->>>>>>> 8f7b82b9
 ): boolean {
   if (!isConfigValueValid("min speed", minwpm, [["off", "custom"]])) {
     return false;
@@ -598,14 +578,9 @@
 
 //min acc
 export function setMinAcc(
-<<<<<<< HEAD
-  min: MonkeyTypes.MinimumAccuracy,
+  min: SharedTypes.Config.MinimumAccuracy,
   nosave?: boolean,
   tribeOverride = false
-=======
-  min: SharedTypes.Config.MinimumAccuracy,
-  nosave?: boolean
->>>>>>> 8f7b82b9
 ): boolean {
   if (!isConfigValueValid("min acc", min, [["off", "custom"]])) return false;
   if (!TribeState.canChangeConfig(tribeOverride)) return false;
@@ -637,14 +612,9 @@
 
 //min burst
 export function setMinBurst(
-<<<<<<< HEAD
-  min: MonkeyTypes.MinimumBurst,
+  min: SharedTypes.Config.MinimumBurst,
   nosave?: boolean,
   tribeOverride = false
-=======
-  min: SharedTypes.Config.MinimumBurst,
-  nosave?: boolean
->>>>>>> 8f7b82b9
 ): boolean {
   if (!isConfigValueValid("min burst", min, [["off", "fixed", "flex"]])) {
     return false;
@@ -1169,15 +1139,11 @@
 }
 
 //mode
-<<<<<<< HEAD
 export function setTimeConfig(
-  time: MonkeyTypes.TimeModes,
+  time: number,
   nosave?: boolean,
   tribeOverride = false
 ): boolean {
-=======
-export function setTimeConfig(time: number, nosave?: boolean): boolean {
->>>>>>> 8f7b82b9
   if (!isConfigValueValid("time", time, ["number"])) return false;
 
   if (!canSetConfigWithCurrentFunboxes("words", time, config.funbox)) {
@@ -1246,15 +1212,11 @@
   return true;
 }
 
-<<<<<<< HEAD
 export function setWordCount(
-  wordCount: MonkeyTypes.WordsModes,
+  wordCount: number,
   nosave?: boolean,
   tribeOverride = false
 ): boolean {
-=======
-export function setWordCount(wordCount: number, nosave?: boolean): boolean {
->>>>>>> 8f7b82b9
   if (!isConfigValueValid("words", wordCount, ["number"])) return false;
 
   if (!canSetConfigWithCurrentFunboxes("words", wordCount, config.funbox)) {
