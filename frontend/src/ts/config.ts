--- conflicted
+++ resolved
@@ -517,14 +517,10 @@
   nosave?: boolean,
   tribeOverride = false
 ): boolean {
-<<<<<<< HEAD
-  if (!isConfigValueValid("min WPM", minwpm, [["off", "custom"]])) return false;
+  if (!isConfigValueValid("min speed", minwpm, [["off", "custom"]])) {
+    return false;
+  }
   if (!TribeState.canChangeConfig(tribeOverride)) return false;
-=======
-  if (!isConfigValueValid("min speed", minwpm, [["off", "custom"]])) {
-    return false;
-  }
->>>>>>> 00863980
 
   config.minWpm = minwpm;
   saveToLocalStorage("minWpm", nosave);
@@ -534,17 +530,12 @@
   return true;
 }
 
-<<<<<<< HEAD
 export function setMinWpmCustomSpeed(
   val: number,
   nosave?: boolean,
   tribeOverride = false
 ): boolean {
-  if (!isConfigValueValid("min WPM custom speed", val, ["number"])) {
-=======
-export function setMinWpmCustomSpeed(val: number, nosave?: boolean): boolean {
   if (!isConfigValueValid("min speed custom", val, ["number"])) {
->>>>>>> 00863980
     return false;
   }
   if (!TribeState.canChangeConfig(tribeOverride)) return false;
