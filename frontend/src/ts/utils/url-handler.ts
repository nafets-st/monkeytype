--- conflicted
+++ resolved
@@ -11,16 +11,12 @@
 import * as AccountButton from "../elements/account-button";
 import { restart as restartTest } from "../test/test-logic";
 import * as ChallengeController from "../controllers/challenge-controller";
-<<<<<<< HEAD
 import * as Tribe from "../tribe/tribe";
-import { Mode, Mode2 } from "@monkeytype/contracts/schemas/shared";
-=======
 import {
   DifficultySchema,
   Mode2Schema,
   ModeSchema,
 } from "@monkeytype/contracts/schemas/shared";
->>>>>>> a0a09cc1
 import {
   CustomBackgroundFilter,
   CustomBackgroundFilterSchema,
