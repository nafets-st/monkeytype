import * as Misc from "./misc";
import Config, * as UpdateConfig from "../config";
import * as Notifications from "../elements/notifications";
import { decompressFromURI } from "lz-ts";
import * as TestState from "../test/test-state";
import * as ManualRestart from "../test/manual-restart-tracker";
import * as CustomText from "../test/custom-text";
import Ape from "../ape";
import * as Settings from "../pages/settings";
import * as DB from "../db";
import * as Loader from "../elements/loader";
import * as AccountButton from "../elements/account-button";
import { restart as restartTest } from "../test/test-logic";
<<<<<<< HEAD
import * as Tribe from "../tribe/tribe";
=======
import * as ChallengeController from "../controllers/challenge-controller";
>>>>>>> 21692a11

export async function linkDiscord(hashOverride: string): Promise<void> {
  if (!hashOverride) return;
  const fragment = new URLSearchParams(hashOverride.slice(1));
  if (fragment.has("access_token")) {
    history.replaceState(null, "", "/");
    const accessToken = fragment.get("access_token") as string;
    const tokenType = fragment.get("token_type") as string;
    const state = fragment.get("state") as string;

    Loader.show();
    const response = await Ape.users.linkDiscord(tokenType, accessToken, state);
    Loader.hide();

    if (response.status !== 200) {
      return Notifications.add(
        "Failed to link Discord: " + response.message,
        -1
      );
    }

    if (response.data === null) {
      return Notifications.add(
        "Failed to link Discord: data returned was null",
        -1
      );
    }

    Notifications.add(response.message, 1);

    const snapshot = DB.getSnapshot();
    if (!snapshot) return;

    const { discordId, discordAvatar } = response.data;
    if (discordId !== undefined) {
      snapshot.discordId = discordId;
    } else {
      snapshot.discordAvatar = discordAvatar;
    }

    DB.setSnapshot(snapshot);

    void AccountButton.update(undefined, discordId, discordAvatar);

    Settings.updateDiscordSection();
  }
}

export function loadCustomThemeFromUrl(getOverride?: string): void {
  const getValue = Misc.findGetParameter("customTheme", getOverride);
  if (getValue === null) return;

  let decoded = null;
  try {
    decoded = JSON.parse(atob(getValue));
  } catch (e) {
    return Notifications.add("Invalid custom theme ", 0);
  }

  let colorArray = [];
  let image, size, filter;
  if (Array.isArray(decoded.c) && decoded.c.length === 10) {
    colorArray = decoded.c;
    image = decoded.i;
    size = decoded.s;
    filter = decoded.f;
  } else if (Array.isArray(decoded) && decoded.length === 10) {
    // This is for backward compatibility with old format
    colorArray = decoded;
  }

  if (colorArray.length === 0) {
    return Notifications.add("Invalid custom theme ", 0);
  }

  const oldCustomTheme = Config.customTheme;
  const oldCustomThemeColors = Config.customThemeColors;
  try {
    UpdateConfig.setCustomThemeColors(colorArray);
    Notifications.add("Custom theme applied", 1);

    if (image !== undefined) {
      UpdateConfig.setCustomBackground(image);
      UpdateConfig.setCustomBackgroundSize(size);
      UpdateConfig.setCustomBackgroundFilter(filter);
    }

    if (!Config.customTheme) UpdateConfig.setCustomTheme(true);
  } catch (e) {
    Notifications.add("Something went wrong. Reverting to previous state.", 0);
    console.error(e);
    UpdateConfig.setCustomTheme(oldCustomTheme);
    UpdateConfig.setCustomThemeColors(oldCustomThemeColors);
  }
}

type SharedTestSettings = [
  SharedTypes.Config.Mode | null,
  SharedTypes.Config.Mode2<SharedTypes.Config.Mode> | null,
  SharedTypes.CustomTextData | null,
  boolean | null,
  boolean | null,
  string | null,
  SharedTypes.Config.Difficulty | null,
  string | null
];

export function loadTestSettingsFromUrl(getOverride?: string): void {
  const getValue = Misc.findGetParameter("testSettings", getOverride);
  if (getValue === null) return;

  const de: SharedTestSettings = JSON.parse(decompressFromURI(getValue) ?? "");

  const applied: Record<string, string> = {};

  if (de[0] !== null) {
    UpdateConfig.setMode(de[0], true);
    applied["mode"] = de[0];
  }

  if (de[1] !== null) {
    if (Config.mode === "time") {
      UpdateConfig.setTimeConfig(parseInt(de[1], 10), true);
    } else if (Config.mode === "words") {
      UpdateConfig.setWordCount(parseInt(de[1], 10), true);
    } else if (Config.mode === "quote") {
      UpdateConfig.setQuoteLength(-2, false);
      TestState.setSelectedQuoteId(parseInt(de[1], 10));
      ManualRestart.set();
    }
    applied["mode2"] = de[1];
  }

  if (de[2] !== null) {
    const customTextSettings = de[2];
    CustomText.setText(customTextSettings.text);
    CustomText.setLimitMode(customTextSettings.limit.mode);
    CustomText.setLimitValue(customTextSettings.limit.value);
    CustomText.setPipeDelimiter(customTextSettings.pipeDelimiter);

    applied["custom text settings"] = "";
  }

  if (de[3] !== null) {
    UpdateConfig.setPunctuation(de[3], true);
    applied["punctuation"] = de[3] ? "on" : "off";
  }

  if (de[4] !== null) {
    UpdateConfig.setNumbers(de[4], true);
    applied["numbers"] = de[4] ? "on" : "off";
  }

  if (de[5] !== null) {
    UpdateConfig.setLanguage(de[5], true);
    applied["language"] = de[5];
  }

  if (de[6] !== null) {
    UpdateConfig.setDifficulty(de[6], true);
    applied["difficulty"] = de[6];
  }

  if (de[7] !== null) {
    UpdateConfig.setFunbox(de[7], true);
    applied["funbox"] = de[7];
  }

  restartTest({
    nosave: true,
  });

  let appliedString = "";

  Object.keys(applied).forEach((setKey) => {
    const set = applied[setKey];
    if (set !== undefined) {
      appliedString += `${setKey}${Misc.escapeHTML(set ? ": " + set : "")}<br>`;
    }
  });

  if (appliedString !== "") {
    Notifications.add("Settings applied from URL:<br><br>" + appliedString, 1, {
      duration: 10,
      allowHTML: true,
    });
  }
}

<<<<<<< HEAD
export function loadTribeAutoJoinFromUrl(override?: string): void {
  if (window.location.pathname !== "/tribe") return;
  const getValue = Misc.findGetParameter("code", override);
  if (getValue === null) return;
  Tribe.setAutoJoin(getValue);
=======
export function loadChallengeFromUrl(getOverride?: string): void {
  const getValue = (
    Misc.findGetParameter("challenge", getOverride) ?? ""
  ).toLowerCase();
  if (getValue === "") return;

  Notifications.add("Loading challenge", 0);
  ChallengeController.setup(getValue)
    .then((result) => {
      if (result === true) {
        Notifications.add("Challenge loaded", 1);
        restartTest({
          nosave: true,
        });
      }
    })
    .catch((e) => {
      Notifications.add("Failed to load challenge", -1);
      console.error(e);
    });
>>>>>>> 21692a11
}<|MERGE_RESOLUTION|>--- conflicted
+++ resolved
@@ -11,11 +11,8 @@
 import * as Loader from "../elements/loader";
 import * as AccountButton from "../elements/account-button";
 import { restart as restartTest } from "../test/test-logic";
-<<<<<<< HEAD
+import * as ChallengeController from "../controllers/challenge-controller";
 import * as Tribe from "../tribe/tribe";
-=======
-import * as ChallengeController from "../controllers/challenge-controller";
->>>>>>> 21692a11
 
 export async function linkDiscord(hashOverride: string): Promise<void> {
   if (!hashOverride) return;
@@ -205,13 +202,6 @@
   }
 }
 
-<<<<<<< HEAD
-export function loadTribeAutoJoinFromUrl(override?: string): void {
-  if (window.location.pathname !== "/tribe") return;
-  const getValue = Misc.findGetParameter("code", override);
-  if (getValue === null) return;
-  Tribe.setAutoJoin(getValue);
-=======
 export function loadChallengeFromUrl(getOverride?: string): void {
   const getValue = (
     Misc.findGetParameter("challenge", getOverride) ?? ""
@@ -232,5 +222,11 @@
       Notifications.add("Failed to load challenge", -1);
       console.error(e);
     });
->>>>>>> 21692a11
+}
+
+export function loadTribeAutoJoinFromUrl(override?: string): void {
+  if (window.location.pathname !== "/tribe") return;
+  const getValue = Misc.findGetParameter("code", override);
+  if (getValue === null) return;
+  Tribe.setAutoJoin(getValue);
 }