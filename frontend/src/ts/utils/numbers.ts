import { roundTo2 } from "@monkeytype/util/numbers";

/**
 * Converts a value in rem units to pixels based on the root element's font size.
 * https://stackoverflow.com/questions/36532307/rem-px-in-javascript
 * @param rem The value in rem units to convert to pixels.
 * @returns The equivalent value in pixels.
 */
export function convertRemToPixels(rem: number): number {
  return rem * parseFloat(getComputedStyle(document.documentElement).fontSize);
}

/**
 * Formats a number with spaces for thousands separator.
 * @param x The number to format.
 * @returns The formatted number as a string with spaces for thousands separator.
 */
export function numberWithSpaces(x: number): string {
  return x.toString().replace(/\B(?=(\d{3})+(?!\d))/g, " ");
}

/**
<<<<<<< HEAD
 * Gets an integer between min and max, both are inclusive.
 * @param min
 * @param max
 * @returns Random integer betwen min and max.
 */
export function randomIntFromRange(min: number, max: number): number {
  const minNorm = Math.ceil(min);
  const maxNorm = Math.floor(max);
  return Math.floor(Random.get() * (maxNorm - minNorm + 1) + minNorm);
}

/**
=======
>>>>>>> f23ea56f
 * Converts a number into a rounded form with its order of magnitude.
 * @param num The number to convert.
 * @returns An object containing the rounded number, rounded to 2 decimal places,
 * and the order of magnitude (e.g., thousand, million, billion).
 */
export function getNumberWithMagnitude(num: number): {
  rounded: number;
  roundedTo2: number;
  orderOfMagnitude: string;
} {
  const units = [
    "",
    "thousand",
    "million",
    "billion",
    "trillion",
    "quadrillion",
    "quintillion",
    "sextillion",
    "septillion",
    "octillion",
    "nonillion",
    "decillion",
  ];
  let unitIndex = 0;
  let roundedNum = num;

  while (roundedNum >= 1000) {
    roundedNum /= 1000;
    unitIndex++;
  }

  const unit = units[unitIndex] ?? "unknown";

  return {
    rounded: Math.round(roundedNum),
    roundedTo2: roundTo2(roundedNum),
    orderOfMagnitude: unit,
  };
}

/**
 * Abbreviates a large number with a suffix (k, m, b, etc.) representing its order of magnitude.
 * @param num The number to abbreviate.
 * @param decimalPoints The number of decimal points to include in the result. Default is 1.
 * @returns The abbreviated number as a string with the appropriate suffix.
 */
export function abbreviateNumber(num: number, decimalPoints = 1): string {
  if (num < 1000) {
    return num.toFixed(decimalPoints);
  }

  const exp = Math.floor(Math.log(num) / Math.log(1000));
  const pre = "kmbtqQsSond".charAt(exp - 1);
  return (num / Math.pow(1000, exp)).toFixed(decimalPoints) + pre;
}

/**
 * Finds the line of best fit (least squares regression line) for a set of y-values.
 * @param values_y An array of y-values.
 * @returns An array of two points representing the line (start and end points),
 * or null if the array is empty.
 */
export function findLineByLeastSquares(
  values_y: number[]
): [[number, number], [number, number]] | null {
  let sum_x = 0;
  let sum_y = 0;
  let sum_xy = 0;
  let sum_xx = 0;
  let count = 0;

  /*
   * We'll use those letiables for faster read/write access.
   */
  let x = 0;
  let y = 0;
  const values_length = values_y.length;

  /*
   * Nothing to do.
   */
  if (values_length === 0) {
    return null;
  }

  /*
   * Calculate the sum for each of the parts necessary.
   */
  for (let v = 0; v < values_length; v++) {
    x = v + 1;
    y = values_y[v] as number;
    sum_x += x;
    sum_y += y;
    sum_xx += x * x;
    sum_xy += x * y;
    count++;
  }

  /*
   * Calculate m and b for the formula:
   * y = x * m + b
   */
  const m = (count * sum_xy - sum_x * sum_y) / (count * sum_xx - sum_x * sum_x);
  const b = sum_y / count - (m * sum_x) / count;

  const returnpoint1 = [1, 1 * m + b] as [number, number];
  const returnpoint2 = [values_length, values_length * m + b] as [
    number,
    number
  ];
  return [returnpoint1, returnpoint2];
}<|MERGE_RESOLUTION|>--- conflicted
+++ resolved
@@ -20,7 +20,6 @@
 }
 
 /**
-<<<<<<< HEAD
  * Gets an integer between min and max, both are inclusive.
  * @param min
  * @param max
@@ -33,8 +32,6 @@
 }
 
 /**
-=======
->>>>>>> f23ea56f
  * Converts a number into a rounded form with its order of magnitude.
  * @param num The number to convert.
  * @returns An object containing the rounded number, rounded to 2 decimal places,
