import * as Loader from "../elements/loader";
<<<<<<< HEAD
import format from "date-fns/format";
import * as Random from "../utils/random";
=======
>>>>>>> e6cd7326

function hexToHSL(hex: string): {
  hue: number;
  sat: number;
  lgt: number;
  string: string;
} {
  // Convert hex to RGB first
  let r: number;
  let g: number;
  let b: number;
  if (hex.length == 4) {
    r = ("0x" + hex[1] + hex[1]) as unknown as number;
    g = ("0x" + hex[2] + hex[2]) as unknown as number;
    b = ("0x" + hex[3] + hex[3]) as unknown as number;
  } else if (hex.length == 7) {
    r = ("0x" + hex[1] + hex[2]) as unknown as number;
    g = ("0x" + hex[3] + hex[4]) as unknown as number;
    b = ("0x" + hex[5] + hex[6]) as unknown as number;
  } else {
    r = 0x00;
    g = 0x00;
    b = 0x00;
  }
  // Then to HSL
  r /= 255;
  g /= 255;
  b /= 255;
  const cmin = Math.min(r, g, b);
  const cmax = Math.max(r, g, b);
  const delta = cmax - cmin;
  let h = 0;
  let s = 0;
  let l = 0;

  if (delta == 0) h = 0;
  else if (cmax == r) h = ((g - b) / delta) % 6;
  else if (cmax == g) h = (b - r) / delta + 2;
  else h = (r - g) / delta + 4;

  h = Math.round(h * 60);

  if (h < 0) h += 360;

  l = (cmax + cmin) / 2;
  s = delta == 0 ? 0 : delta / (1 - Math.abs(2 * l - 1));
  s = +(s * 100).toFixed(1);
  l = +(l * 100).toFixed(1);

  return {
    hue: h,
    sat: s,
    lgt: l,
    string: "hsl(" + h + "," + s + "%," + l + "%)",
  };
}

export function isColorLight(hex: string): boolean {
  const hsl = hexToHSL(hex);
  return hsl.lgt >= 50;
}

export function isColorDark(hex: string): boolean {
  const hsl = hexToHSL(hex);
  return hsl.lgt < 50;
}

let themesList: MonkeyTypes.Theme[] = [];
export async function getThemesList(): Promise<MonkeyTypes.Theme[]> {
  if (themesList.length == 0) {
    return $.getJSON("/./themes/_list.json", function (data) {
      const list = data.sort(function (
        a: MonkeyTypes.Theme,
        b: MonkeyTypes.Theme
      ) {
        const nameA = a.name.toLowerCase();
        const nameB = b.name.toLowerCase();
        if (nameA < nameB) return -1;
        if (nameA > nameB) return 1;
        return 0;
      });
      themesList = list;
      return themesList;
    });
  } else {
    return themesList;
  }
}

let sortedThemesList: MonkeyTypes.Theme[] = [];
export async function getSortedThemesList(): Promise<MonkeyTypes.Theme[]> {
  if (sortedThemesList.length === 0) {
    if (themesList.length === 0) {
      await getThemesList();
    }
    let sorted = [...themesList];
    sorted = sorted.sort((a, b) => {
      const b1 = hexToHSL(a.bgColor);
      const b2 = hexToHSL(b.bgColor);
      return b2.lgt - b1.lgt;
    });
    sortedThemesList = sorted;
    return sortedThemesList;
  } else {
    return sortedThemesList;
  }
}

let funboxList: MonkeyTypes.FunboxObject[] = [];
export async function getFunboxList(): Promise<MonkeyTypes.FunboxObject[]> {
  if (funboxList.length === 0) {
    return $.getJSON("/./funbox/_list.json", function (data) {
      funboxList = data.sort(function (
        a: MonkeyTypes.FunboxObject,
        b: MonkeyTypes.FunboxObject
      ) {
        const nameA = a.name.toLowerCase();
        const nameB = b.name.toLowerCase();
        if (nameA < nameB) return -1;
        if (nameA > nameB) return 1;
        return 0;
      });
      return funboxList;
    });
  } else {
    return funboxList;
  }
}

export async function getFunbox(
  funbox: string
): Promise<MonkeyTypes.FunboxObject | undefined> {
  const list: MonkeyTypes.FunboxObject[] = await getFunboxList();
  return list.find(function (element) {
    return element.name == funbox;
  });
}

let layoutsList: MonkeyTypes.Layouts = {};
export async function getLayoutsList(): Promise<MonkeyTypes.Layouts> {
  if (Object.keys(layoutsList).length === 0) {
    return $.getJSON("/./layouts/_list.json", function (data) {
      layoutsList = data;
      return layoutsList;
    });
  } else {
    return layoutsList;
  }
}

export async function getLayout(
  layoutName: string
): Promise<MonkeyTypes.Layout> {
  if (Object.keys(layoutsList).length === 0) {
    await getLayoutsList();
  }
  return layoutsList[layoutName];
}

let fontsList: MonkeyTypes.FontObject[] = [];
export async function getFontsList(): Promise<MonkeyTypes.FontObject[]> {
  if (fontsList.length === 0) {
    return $.getJSON("/./fonts/_list.json", function (data) {
      fontsList = data.sort(function (
        a: MonkeyTypes.FontObject,
        b: MonkeyTypes.FontObject
      ) {
        const nameA = a.name.toLowerCase();
        const nameB = b.name.toLowerCase();
        if (nameA < nameB) return -1;
        if (nameA > nameB) return 1;
        return 0;
      });
      return fontsList;
    });
  } else {
    return fontsList;
  }
}

let supportersList: string[] = [];
export async function getSupportersList(): Promise<string[]> {
  if (supportersList.length === 0) {
    return $.getJSON("/./about/supporters.json", function (data) {
      supportersList = data;
      return supportersList;
    });
  } else {
    return supportersList;
  }
}

let contributorsList: string[] = [];
export async function getContributorsList(): Promise<string[]> {
  if (contributorsList.length === 0) {
    return $.getJSON("/./about/contributors.json", function (data) {
      contributorsList = data;
      return contributorsList;
    });
  } else {
    return contributorsList;
  }
}

let languageList: string[] = [];
export async function getLanguageList(): Promise<string[]> {
  if (languageList.length === 0) {
    return $.getJSON("/./languages/_list.json", function (data) {
      languageList = data;
      return languageList;
    });
  } else {
    return languageList;
  }
}

let languageGroupList: MonkeyTypes.LanguageGroup[] = [];
export async function getLanguageGroups(): Promise<
  MonkeyTypes.LanguageGroup[]
> {
  if (languageGroupList.length === 0) {
    return $.getJSON("/./languages/_groups.json", function (data) {
      languageGroupList = data;
      return languageGroupList;
    });
  } else {
    return languageGroupList;
  }
}

let currentLanguage: MonkeyTypes.LanguageObject;
export async function getLanguage(
  lang: string
): Promise<MonkeyTypes.LanguageObject> {
  try {
    if (currentLanguage == undefined || currentLanguage.name !== lang) {
      console.log("getting language json");
      await $.getJSON(`/./languages/${lang}.json`, function (data) {
        currentLanguage = data;
      });
    }
    return currentLanguage;
  } catch (e) {
    console.error(`error getting language`);
    console.error(e);
    await $.getJSON(`/./languages/english.json`, function (data) {
      currentLanguage = data;
    });
    return currentLanguage;
  }
}

export async function getCurrentLanguage(
  languageName: string
): Promise<MonkeyTypes.LanguageObject> {
  return await getLanguage(languageName);
}

export async function findCurrentGroup(
  language: string
): Promise<MonkeyTypes.LanguageGroup | undefined> {
  let retgroup: MonkeyTypes.LanguageGroup | undefined;
  const groups = await getLanguageGroups();
  groups.forEach((group) => {
    if (retgroup === undefined) {
      if (group.languages.includes(language)) {
        retgroup = group;
      }
    }
  });
  return retgroup;
}

let challengeList: MonkeyTypes.Challenge[] = [];
export async function getChallengeList(): Promise<MonkeyTypes.Challenge[]> {
  if (challengeList.length === 0) {
    return $.getJSON("/./challenges/_list.json", function (data) {
      challengeList = data;
      return challengeList;
    });
  } else {
    return challengeList;
  }
}

let emojiList: MonkeyTypes.Emoji[] = [];
export async function getEmojiList(): Promise<MonkeyTypes.Emoji[]> {
  if (emojiList.length === 0) {
    return $.getJSON("/./emoji/_list.json", function (data) {
      emojiList = data;
      return emojiList;
    });
  } else {
    return emojiList;
  }
}
export function smooth(
  arr: number[],
  windowSize: number,
  getter = (value: number): number => value
): number[] {
  const get = getter;
  const result = [];

  for (let i = 0; i < arr.length; i += 1) {
    const leftOffeset = i - windowSize;
    const from = leftOffeset >= 0 ? leftOffeset : 0;
    const to = i + windowSize + 1;

    let count = 0;
    let sum = 0;
    for (let j = from; j < to && j < arr.length; j += 1) {
      sum += get(arr[j]);
      count += 1;
    }

    result[i] = sum / count;
  }

  return result;
}

export function stdDev(array: number[]): number {
  try {
    const n = array.length;
    const mean = array.reduce((a, b) => a + b) / n;
    return Math.sqrt(
      array.map((x) => Math.pow(x - mean, 2)).reduce((a, b) => a + b) / n
    );
  } catch (e) {
    return 0;
  }
}

export function mean(array: number[]): number {
  try {
    return (
      array.reduce((previous, current) => (current += previous)) / array.length
    );
  } catch (e) {
    return 0;
  }
}

//https://www.w3resource.com/javascript-exercises/fundamental/javascript-fundamental-exercise-88.php
export function median(arr: number[]): number {
  try {
    const mid = Math.floor(arr.length / 2),
      nums = [...arr].sort((a, b) => a - b);
    return arr.length % 2 !== 0 ? nums[mid] : (nums[mid - 1] + nums[mid]) / 2;
  } catch (e) {
    return 0;
  }
}

export async function getLatestReleaseFromGitHub(): Promise<string> {
  const releases = await $.getJSON(
    "https://api.github.com/repos/monkeytypegame/monkeytype/releases?per_page=1"
  );
  return releases[0].name;
}

export async function getReleasesFromGitHub(): Promise<
  MonkeyTypes.GithubRelease[]
> {
  return $.getJSON(
    "https://api.github.com/repos/monkeytypegame/monkeytype/releases?per_page=5"
  );
}

// function getPatreonNames() {
//   let namesel = $(".pageAbout .section .supporters");
//   firebase
//     .functions()
//     .httpsCallable("getPatreons")()
//     .then((data) => {
//       let names = data.data;
//       names.forEach((name) => {
//         namesel.append(`<div>${name}</div>`);
//       });
//     });
// }

export function getLastChar(word: string): string {
  try {
    return word.charAt(word.length - 1);
  } catch {
    return "";
  }
}

export function capitalizeFirstLetterOfEachWord(str: string): string {
  return str
    .split(/ +/)
    .map((s) => s.charAt(0).toUpperCase() + s.slice(1))
    .join(" ");
}

export function isASCIILetter(c: string): boolean {
  return c.length === 1 && /[a-z]/i.test(c);
}

export function kogasa(cov: number): number {
  return (
    100 * (1 - Math.tanh(cov + Math.pow(cov, 3) / 3 + Math.pow(cov, 5) / 5))
  );
}

export function whorf(speed: number, wordlen: number): number {
  return Math.min(
    speed,
    Math.floor(speed * Math.pow(1.03, -2 * (wordlen - 3)))
  );
}

export function roundTo2(num: number): number {
  return Math.round((num + Number.EPSILON) * 100) / 100;
}

export function findLineByLeastSquares(values_y: number[]): number[][] {
  let sum_x = 0;
  let sum_y = 0;
  let sum_xy = 0;
  let sum_xx = 0;
  let count = 0;

  /*
   * We'll use those letiables for faster read/write access.
   */
  let x = 0;
  let y = 0;
  const values_length = values_y.length;

  /*
   * Nothing to do.
   */
  if (values_length === 0) {
    return [[], []];
  }

  /*
   * Calculate the sum for each of the parts necessary.
   */
  for (let v = 0; v < values_length; v++) {
    x = v + 1;
    y = values_y[v];
    sum_x += x;
    sum_y += y;
    sum_xx += x * x;
    sum_xy += x * y;
    count++;
  }

  /*
   * Calculate m and b for the formular:
   * y = x * m + b
   */
  const m = (count * sum_xy - sum_x * sum_y) / (count * sum_xx - sum_x * sum_x);
  const b = sum_y / count - (m * sum_x) / count;

  const returnpoint1 = [1, 1 * m + b];
  const returnpoint2 = [values_length, values_length * m + b];
  return [returnpoint1, returnpoint2];
}

export function getGibberish(): string {
  const randLen = randomIntFromRange(1, 7);
  let ret = "";
  for (let i = 0; i < randLen; i++) {
    ret += String.fromCharCode(97 + randomIntFromRange(0, 25));
  }
  return ret;
}

export function secondsToString(
  sec: number,
  alwaysShowMinutes = false,
  alwaysShowHours = false,
  delimiter: ":" | "text" = ":",
  showSeconds = true,
  showDays = false
): string {
  sec = Math.abs(sec);
  let days = 0;
  let hours;
  if (showDays) {
    days = Math.floor(sec / 86400);
    hours = Math.floor((sec % 86400) / 3600);
  } else {
    hours = Math.floor(sec / 3600);
  }
  const minutes = Math.floor((sec % 3600) / 60);
  const seconds = roundTo2((sec % 3600) % 60);

  let daysString;
  let hoursString;
  let minutesString;
  let secondsString;

  if (showDays) {
    days < 10 && delimiter !== "text"
      ? (daysString = "0" + days)
      : (daysString = days);
  }
  hours < 10 && delimiter !== "text"
    ? (hoursString = "0" + hours)
    : (hoursString = hours);
  minutes < 10 && delimiter !== "text"
    ? (minutesString = "0" + minutes)
    : (minutesString = minutes);
  seconds < 10 &&
  (minutes > 0 || hours > 0 || alwaysShowMinutes) &&
  delimiter !== "text"
    ? (secondsString = "0" + seconds)
    : (secondsString = seconds);

  let ret = "";
  if (days > 0 && showDays) {
    ret += daysString;
    if (delimiter === "text") {
      if (days == 1) {
        ret += " day ";
      } else {
        ret += " days ";
      }
    } else {
      ret += delimiter;
    }
  }
  if (hours > 0 || alwaysShowHours) {
    ret += hoursString;
    if (delimiter === "text") {
      if (hours == 1) {
        ret += " hour ";
      } else {
        ret += " hours ";
      }
    } else {
      ret += delimiter;
    }
  }
  if (minutes > 0 || hours > 0 || alwaysShowMinutes) {
    ret += minutesString;
    if (delimiter === "text") {
      if (minutes == 1) {
        ret += " minute ";
      } else {
        ret += " minutes ";
      }
    } else if (showSeconds) {
      ret += delimiter;
    }
  }
  if (showSeconds) {
    ret += secondsString;
    if (delimiter === "text") {
      if (seconds == 1) {
        ret += " second";
      } else {
        ret += " seconds";
      }
    }
  }
  if (hours === 0 && minutes === 0 && !showSeconds && delimiter === "text") {
    ret = "less than 1 minute";
  }
  return ret.trim();
}

export function getNumbers(len: number): string {
  const randLen = randomIntFromRange(1, len);
  let ret = "";
  for (let i = 0; i < randLen; i++) {
    let randomNum;
    if (i === 0) {
      randomNum = randomIntFromRange(1, 9);
    } else {
      randomNum = randomIntFromRange(0, 9);
    }
    ret += randomNum.toString();
  }
  return ret;
}

//convert numbers to arabic-indic
export function convertNumberToArabic(numString: string): string {
  const arabicIndic = "٠١٢٣٤٥٦٧٨٩";
  let ret = "";
  for (let i = 0; i < numString.length; i++) {
    ret += arabicIndic[parseInt(numString[i])];
  }
  return ret;
}

export function convertNumberToNepali(numString: string): string {
  const nepaliIndic = "०१२३४५६७८९";
  let ret = "";
  for (let i = 0; i < numString.length; i++) {
    ret += nepaliIndic[parseInt(numString[i])];
  }
  return ret;
}

export function getSpecials(): string {
  const randLen = randomIntFromRange(1, 7);
  let ret = "";
  const specials = [
    "!",
    "@",
    "#",
    "$",
    "%",
    "^",
    "&",
    "*",
    "(",
    ")",
    "-",
    "_",
    "=",
    "+",
    "{",
    "}",
    "[",
    "]",
    "'",
    '"',
    "/",
    "\\",
    "|",
    "?",
    ";",
    ":",
    ">",
    "<",
  ];
  for (let i = 0; i < randLen; i++) {
    ret += randomElementFromArray(specials);
  }
  return ret;
}

export function getASCII(): string {
  const randLen = randomIntFromRange(1, 10);
  let ret = "";
  for (let i = 0; i < randLen; i++) {
    const ran = 33 + randomIntFromRange(0, 93);
    ret += String.fromCharCode(ran);
  }
  return ret;
}

export function getArrows(): string {
  const arrowArray = ["←", "↑", "→", "↓"];
  let arrowWord = "";
  let lastchar;
  for (let i = 0; i < 5; i++) {
    let random = randomElementFromArray(arrowArray);
    while (random === lastchar) {
      random = randomElementFromArray(arrowArray);
    }
    lastchar = random;
    arrowWord += random;
  }
  return arrowWord;
}

export function getPositionString(number: number): string {
  let numend = "th";
  const t = number % 10;
  const h = number % 100;
  if (t == 1 && h != 11) {
    numend = "st";
  }
  if (t == 2 && h != 12) {
    numend = "nd";
  }
  if (t == 3 && h != 13) {
    numend = "rd";
  }
  return number + numend;
}

export function findGetParameter(
  parameterName: string,
  getOverride?: string
): string | null {
  let result = null;
  let tmp = [];

  let search = location.search;
  if (getOverride) {
    search = getOverride;
  }

  search
    .substr(1)
    .split("&")
    .forEach(function (item) {
      tmp = item.split("=");
      if (tmp[0] === parameterName) result = decodeURIComponent(tmp[1]);
    });
  return result;
}

export function checkIfGetParameterExists(
  parameterName: string,
  getOverride?: string
): boolean {
  let result = false;
  let tmp = [];

  let search = location.search;
  if (getOverride) {
    search = getOverride;
  }

  search
    .substr(1)
    .split("&")
    .forEach(function (item) {
      tmp = item.split("=");
      if (tmp[0] === parameterName) result = true;
    });
  return result;
}

export function objectToQueryString<T extends string | number | boolean>(
  obj: Record<string, T | T[]>
): string {
  const str = [];
  for (const p in obj) {
    if (Object.prototype.hasOwnProperty.call(obj, p)) {
      // Arrays get encoded as a comma(%2C)-separated list
      str.push(
        encodeURIComponent(p) + "=" + encodeURIComponent(obj[p] as unknown as T)
      );
    }
  }
  return str.join("&");
}

declare global {
  interface Document {
    mozCancelFullScreen?: () => Promise<void>;
    msRequestFullscreen?: () => Promise<void>;
    msExitFullscreen?: () => Promise<void>;
    webkitExitFullscreen?: () => Promise<void>;
    mozFullScreenElement?: Element;
    msFullscreenElement?: Element;
    webkitFullscreenElement?: Element;
  }
  interface HTMLElement {
    msRequestFullscreen?: () => Promise<void>;
    mozRequestFullScreen?: () => Promise<void>;
    webkitRequestFullscreen?: () => Promise<void>;
  }
}

export function toggleFullscreen(): void {
  const elem = document.documentElement;
  if (
    !document.fullscreenElement &&
    !document.mozFullScreenElement &&
    !document.webkitFullscreenElement &&
    !document.msFullscreenElement
  ) {
    if (elem.requestFullscreen) {
      elem.requestFullscreen();
    } else if (elem.msRequestFullscreen) {
      elem.msRequestFullscreen();
    } else if (elem.mozRequestFullScreen) {
      elem.mozRequestFullScreen();
    } else if (elem.webkitRequestFullscreen) {
      // @ts-ignore
      elem.webkitRequestFullscreen(Element.ALLOW_KEYBOARD_INPUT);
    }
  } else {
    if (document.exitFullscreen) {
      document.exitFullscreen();
    } else if (document.msExitFullscreen) {
      document.msExitFullscreen();
    } else if (document.mozCancelFullScreen) {
      document.mozCancelFullScreen();
    } else if (document.webkitExitFullscreen) {
      document.webkitExitFullscreen();
    }
  }
}

export function getWords(): string {
  const words = [...document.querySelectorAll("#words .word")]
    .map((word) => {
      return [...word.querySelectorAll("letter")]
        .map((letter) => letter.textContent)
        .join("");
    })
    .join(" ");

  return words;
}

//credit: https://www.w3resource.com/javascript-exercises/javascript-string-exercise-32.php
export function remove_non_ascii(str: string): string {
  if (str === null || str === "") return "";
  else str = str.toString();

  return str.replace(/[^\x20-\x7E]/g, "");
}

export function escapeRegExp(str: string): string {
  return str.replace(/[.*+?^${}()|[\]\\]/g, "\\$&");
}

export function escapeHTML(str: string): string {
  str = str
    .replace(/&/g, "&amp;")
    .replace(/</g, "&lt;")
    .replace(/>/g, "&gt;")
    .replace(/"/g, "&quot;")
    .replace(/'/g, "&#039;");

  return str;
}

export function cleanTypographySymbols(textToClean: string): string {
  const specials = {
    "“": '"', // &ldquo;	&#8220;
    "”": '"', // &rdquo;	&#8221;
    "’": "'", // &lsquo;	&#8216;
    "‘": "'", // &rsquo;	&#8217;
    ",": ",", // &sbquo;	&#8218;
    "—": "-", // &mdash;  &#8212;
    "…": "...", // &hellip; &#8230;
    "«": "<<",
    "»": ">>",
    "–": "-",
    " ": " ",
    " ": " ",
    " ": " ",
  };
  return textToClean.replace(
    /[“”’‘—,…«»–\u2007\u202F\u00A0]/g,
    (char) => specials[char as keyof typeof specials] || ""
  );
}

export function isUsernameValid(name: string): boolean {
  if (name === null || name === undefined || name === "") return false;
  if (/miodec/.test(name.toLowerCase())) return false;
  if (/bitly/.test(name.toLowerCase())) return false;
  if (name.length > 14) return false;
  if (/^\..*/.test(name.toLowerCase())) return false;
  return /^[0-9a-zA-Z_.-]+$/.test(name);
}

export function mapRange(
  x: number,
  in_min: number,
  in_max: number,
  out_min: number,
  out_max: number
): number {
  let num = ((x - in_min) * (out_max - out_min)) / (in_max - in_min) + out_min;

  if (out_min > out_max) {
    if (num > out_min) {
      num = out_min;
    } else if (num < out_max) {
      num = out_max;
    }
  } else {
    if (num < out_min) {
      num = out_min;
    } else if (num > out_max) {
      num = out_max;
    }
  }
  return num;
}

export function canQuickRestart(
  mode: string,
  words: number,
  time: number,
  CustomText: MonkeyTypes.CustomText,
  customTextIsLong: boolean
): boolean {
  const wordsLong = mode === "words" && words >= 1000;
  const timeLong = mode === "time" && time >= 900;
  const customTextLong = mode === "custom" && customTextIsLong == true;
  const customTextRandomWordsLong =
    mode === "custom" && CustomText.isWordRandom && CustomText.word >= 1000;
  const customTextRandomTimeLong =
    mode === "custom" && CustomText.isTimeRandom && CustomText.time > 900;
  const customTextNoRandomLong =
    mode === "custom" &&
    !CustomText.isWordRandom &&
    !CustomText.isTimeRandom &&
    CustomText.text.length >= 1000;

  if (
    wordsLong ||
    timeLong ||
    customTextLong ||
    customTextRandomWordsLong ||
    customTextRandomTimeLong ||
    customTextNoRandomLong
  ) {
    return false;
  } else {
    return true;
  }
}

export function clearTimeouts(timeouts: (number | NodeJS.Timeout)[]): void {
  timeouts.forEach((to) => {
    if (typeof to === "number") clearTimeout(to);
    else clearTimeout(to);
  });
}

//https://stackoverflow.com/questions/1431094/how-do-i-replace-a-character-at-a-particular-index-in-javascript
export function setCharAt(str: string, index: number, chr: string): string {
  if (index > str.length - 1) return str;
  return str.substring(0, index) + chr + str.substring(index + 1);
}

//https://stackoverflow.com/questions/273789/is-there-a-version-of-javascripts-string-indexof-that-allows-for-regular-expr
export function regexIndexOf(
  string: string,
  regex: RegExp,
  startpos: number
): number {
  const indexOf = string.substring(startpos || 0).search(regex);
  return indexOf >= 0 ? indexOf + (startpos || 0) : indexOf;
}

export function convertRGBtoHEX(rgb: string): string | undefined {
  const match: RegExpMatchArray | null = rgb.match(
    /^rgb\((\d+), \s*(\d+), \s*(\d+)\)$/
  );
  if (match === null) return;
  if (match.length < 3) return;
  function hexCode(i: string): string {
    // Take the last 2 characters and convert
    // them to Hexadecimal.

    return ("0" + parseInt(i).toString(16)).slice(-2);
  }
  return "#" + hexCode(match[1]) + hexCode(match[2]) + hexCode(match[3]);
}

interface LastIndex extends String {
  lastIndexOfRegex(regex: RegExp): number;
}

(String.prototype as LastIndex).lastIndexOfRegex = function (
  regex: RegExp
): number {
  const match = this.match(regex);
  return match ? this.lastIndexOf(match[match.length - 1]) : -1;
};

export const trailingComposeChars = /[\u02B0-\u02FF`´^¨~]+$|⎄.*$/;

//https://stackoverflow.com/questions/36532307/rem-px-in-javascript
export function convertRemToPixels(rem: number): number {
  return rem * parseFloat(getComputedStyle(document.documentElement).fontSize);
}

export async function swapElements(
  el1: JQuery,
  el2: JQuery,
  totalDuration: number,
  callback = async function (): Promise<void> {
    return Promise.resolve();
  },
  middleCallback = async function (): Promise<void> {
    return Promise.resolve();
  }
): Promise<boolean | undefined> {
  if (
    (el1.hasClass("hidden") && !el2.hasClass("hidden")) ||
    (!el1.hasClass("hidden") && el2.hasClass("hidden"))
  ) {
    //one of them is hidden and the other is visible
    if (el1.hasClass("hidden")) {
      await middleCallback();
      await callback();
      return false;
    }
    $(el1)
      .removeClass("hidden")
      .css("opacity", 1)
      .animate(
        {
          opacity: 0,
        },
        totalDuration / 2,
        async () => {
          await middleCallback();
          $(el1).addClass("hidden");
          $(el2)
            .removeClass("hidden")
            .css("opacity", 0)
            .animate(
              {
                opacity: 1,
              },
              totalDuration / 2,
              () => {
                callback();
              }
            );
        }
      );
  } else if (el1.hasClass("hidden") && el2.hasClass("hidden")) {
    //both are hidden, only fade in the second
    await middleCallback();
    $(el2)
      .removeClass("hidden")
      .css("opacity", 0)
      .animate(
        {
          opacity: 1,
        },
        totalDuration,
        async () => {
          await callback();
        }
      );
  } else {
    await middleCallback();
    await callback();
  }

  return;
}

export function getMode2(
  config: MonkeyTypes.Config,
  randomQuote: MonkeyTypes.Quote
): string {
  const mode = config.mode;
  if (mode === "time") {
    return config.time.toString();
  } else if (mode === "words") {
    return config.words.toString();
  } else if (mode === "custom") {
    return "custom";
  } else if (mode === "zen") {
    return "zen";
  } else if (mode === "quote") {
    return randomQuote.id.toString();
  }

  return "";
}

export async function downloadResultsCSV(
  array: MonkeyTypes.Result<MonkeyTypes.Mode>[]
): Promise<void> {
  Loader.show();
  const csvString = [
    [
      "_id",
      "isPb",
      "wpm",
      "acc",
      "rawWpm",
      "consistency",
      "charStats",
      "mode",
      "mode2",
      "quoteLength",
      "restartCount",
      "testDuration",
      "afkDuration",
      "incompleteTestSeconds",
      "punctuation",
      "numbers",
      "language",
      "funbox",
      "difficulty",
      "lazyMode",
      "blindMode",
      "bailedOut",
      "tags",
      "timestamp",
    ],
    ...array.map((item: MonkeyTypes.Result<MonkeyTypes.Mode>) => [
      item._id,
      item.isPb,
      item.wpm,
      item.acc,
      item.rawWpm,
      item.consistency,
      item.charStats.join(","),
      item.mode,
      item.mode2,
      item.quoteLength,
      item.restartCount,
      item.testDuration,
      item.afkDuration,
      item.incompleteTestSeconds,
      item.punctuation,
      item.numbers,
      item.language,
      item.funbox,
      item.difficulty,
      item.lazyMode,
      item.blindMode,
      item.bailedOut,
      item.tags.join(","),
      item.timestamp,
    ]),
  ]
    .map((e) => e.join("|"))
    .join("\n");

  const blob = new Blob([csvString], { type: "text/csv" });

  const href = window.URL.createObjectURL(blob);

  const link = document.createElement("a");
  link.setAttribute("href", href);
  link.setAttribute("download", "results.csv");
  document.body.appendChild(link); // Required for FF

  link.click();
  link.remove();
  Loader.hide();
}

/**
 * Gets an integer between min and max, both are inclusive.
 * @param min
 * @param max
 * @returns Random integer betwen min and max.
 */
export function randomIntFromRange(min: number, max: number): number {
  const minNorm = Math.ceil(min);
  const maxNorm = Math.floor(max);
  return Math.floor(Random.get() * (maxNorm - minNorm + 1) + minNorm);
}

/**
 * Shuffle an array of elements using the Fisher–Yates algorithm.
 * This function mutates the input array.
 * @param elements
 */
export function shuffle<T>(elements: T[]): void {
  for (let i = elements.length - 1; i > 0; --i) {
    const j = randomIntFromRange(0, i);
    const temp = elements[j];
    elements[j] = elements[i];
    elements[i] = temp;
  }
}

export function randomElementFromArray<T>(array: T[]): T {
  return array[randomIntFromRange(0, array.length - 1)];
}

export function randomElementFromObject<T extends object>(
  object: T
): T[keyof T] {
  return randomElementFromArray(Object.values(object));
}

export function createErrorMessage(error: unknown, message: string): string {
  if (error instanceof Error) {
    return `${message}: ${error.message}`;
  }

  const objectWithMessage = error as { message?: string };

  if (objectWithMessage?.message) {
    return `${message}: ${objectWithMessage.message}`;
  }

  return message;
}

export function isAnyPopupVisible(): boolean {
  const popups = document.querySelectorAll(".popupWrapper");
  let popupVisible = false;
  for (const popup of popups) {
    const style = window.getComputedStyle(popup);
    if (style.display !== "none") {
      popupVisible = true;
      break;
    }
  }
  return popupVisible;
}

export async function getDiscordAvatarUrl(
  discordId?: string,
  discordAvatar?: string,
  discordAvatarSize = 32
): Promise<string | null> {
  if (!discordId || !discordAvatar) {
    return null;
  }

  // An invalid request to this URL will return a 404.
  try {
    const avatarUrl = `https://cdn.discordapp.com/avatars/${discordId}/${discordAvatar}.png?size=${discordAvatarSize}`;

    const response = await fetch(avatarUrl);
    if (!response.ok) {
      return null;
    }

    return avatarUrl;
  } catch (error) {}

  return null;
}

export function getLevel(xp: number): number {
  return (1 / 98) * (-151 + Math.sqrt(392 * xp + 22801)) + 1;
}

export function getXpForLevel(level: number): number {
  return 49 * (level - 1) + 100;
}

export async function promiseAnimation(
  el: JQuery<HTMLElement>,
  animation: Record<string, string>,
  duration: number,
  easing: string
): Promise<void> {
  return new Promise((resolve) => {
    el.animate(animation, duration, easing, resolve);
  });
}

//abbreviateNumber
export function abbreviateNumber(num: number): string {
  if (num < 1000) {
    return num.toString();
  }

  const exp = Math.floor(Math.log(num) / Math.log(1000));
  const pre = "kmbtqQsSond".charAt(exp - 1);
  return (num / Math.pow(1000, exp)).toFixed(1) + pre;
}

export async function sleep(ms: number): Promise<void> {
  return new Promise((resolve) => setTimeout(resolve, ms));
}

export function isPasswordStrong(password: string): boolean {
  const hasCapital = !!password.match(/[A-Z]/);
  const hasNumber = !!password.match(/[\d]/);
  const hasSpecial = !!password.match(/[!@#$%^&*()_+\-=[\]{};':"\\|,.<>/?]/);
  const isLong = password.length >= 8;
  return hasCapital && hasNumber && hasSpecial && isLong;
}<|MERGE_RESOLUTION|>--- conflicted
+++ resolved
@@ -1,9 +1,5 @@
 import * as Loader from "../elements/loader";
-<<<<<<< HEAD
-import format from "date-fns/format";
 import * as Random from "../utils/random";
-=======
->>>>>>> e6cd7326
 
 function hexToHSL(hex: string): {
   hue: number;
