--- conflicted
+++ resolved
@@ -1,10 +1,7 @@
 import * as Loader from "../elements/loader";
 import { normal as normalBlend } from "color-blend";
-<<<<<<< HEAD
 import * as Random from "../utils/random";
-=======
 import { envConfig } from "../constants/env-config";
->>>>>>> 3a5006a6
 
 async function fetchJson<T>(url: string): Promise<T> {
   try {
