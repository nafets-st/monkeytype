--- conflicted
+++ resolved
@@ -172,23 +172,12 @@
 
 //https://portswigger.net/web-security/cross-site-scripting/preventing
 export function escapeHTML(str: string): string {
-<<<<<<< HEAD
+  if (str === null || str === undefined) {
+    return str;
+  }
   return String(str).replace(/[^\w. ]/gi, function (c) {
     return "&#" + c.charCodeAt(0) + ";";
   });
-=======
-  if (str === null || str === undefined) {
-    return str;
-  }
-  str = str
-    .replace(/&/g, "&amp;")
-    .replace(/</g, "&lt;")
-    .replace(/>/g, "&gt;")
-    .replace(/"/g, "&quot;")
-    .replace(/'/g, "&#039;");
-
-  return str;
->>>>>>> f23ea56f
 }
 
 export function isUsernameValid(name: string): boolean {
