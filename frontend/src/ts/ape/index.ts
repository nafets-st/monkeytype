import endpoints from "./endpoints";
import { buildHttpClient } from "./adapters/axios-adapter";
<<<<<<< HEAD

const DEV_SERVER_HOST = "http://localhost:5005";
const PROD_SERVER_HOST = "https://devapi.monkeytype.com";
=======
import { envConfig } from "../constants/env-config";
>>>>>>> 3a5006a6

const API_PATH = "";
const BASE_URL = envConfig.backendUrl;
const API_URL = `${BASE_URL}${API_PATH}`;

const httpClient = buildHttpClient(API_URL, 10000);

// API Endpoints
const Ape = {
  users: new endpoints.Users(httpClient),
  configs: new endpoints.Configs(httpClient),
  results: new endpoints.Results(httpClient),
  psas: new endpoints.Psas(httpClient),
  quotes: new endpoints.Quotes(httpClient),
  leaderboards: new endpoints.Leaderboards(httpClient),
  presets: new endpoints.Presets(httpClient),
  publicStats: new endpoints.Public(httpClient),
  apeKeys: new endpoints.ApeKeys(httpClient),
  configuration: new endpoints.Configuration(httpClient),
};

export default Ape;<|MERGE_RESOLUTION|>--- conflicted
+++ resolved
@@ -1,12 +1,6 @@
 import endpoints from "./endpoints";
 import { buildHttpClient } from "./adapters/axios-adapter";
-<<<<<<< HEAD
-
-const DEV_SERVER_HOST = "http://localhost:5005";
-const PROD_SERVER_HOST = "https://devapi.monkeytype.com";
-=======
 import { envConfig } from "../constants/env-config";
->>>>>>> 3a5006a6
 
 const API_PATH = "";
 const BASE_URL = envConfig.backendUrl;
