declare namespace MonkeyTypes {
  type PageName =
    | "loading"
    | "test"
    | "settings"
    | "about"
    | "account"
    | "login"
    | "profile"
    | "profileSearch"
    | "404"
    | "tribe";

  type LanguageGroup = {
    name: string;
    languages: string[];
  };

  type AddNotificationOptions = {
    important?: boolean;
    duration?: number;
    customTitle?: string;
    customIcon?: string;
    closeCallback?: () => void;
    allowHTML?: boolean;
  };

  type Accents = [string, string][];

  type LanguageObject = {
    name: string;
    rightToLeft: boolean;
    noLazyMode?: boolean;
    ligatures?: boolean;
    orderedByFrequency?: boolean;
    words: string[];
    additionalAccents: Accents;
    bcp47?: string;
    originalPunctuation?: boolean;
  };

  type DefaultWordsModes = 10 | 25 | 50 | 100;

  type DefaultTimeModes = 15 | 30 | 60 | 120;

  type QuoteModes = "short" | "medium" | "long" | "thicc";

  type CustomLayoutFluidSpaces =
    | SharedTypes.Config.CustomLayoutFluid
    | `${string} ${string} ${string}`;

  type HistoryChartData = {
    x: number;
    y: number;
    wpm: number;
    acc: number;
    mode: string;
    mode2: string;
    punctuation: boolean;
    language: string;
    timestamp: number;
    difficulty: string;
    raw: number;
    isPb: boolean;
  };

  type AccChartData = {
    x: number;
    y: number;
    errorRate: number;
  };

  type OtherChartData = {
    x: number;
    y: number;
  };

  type ActivityChartDataPoint = {
    x: number;
    y: number;
    amount?: number;
  };

  type FontObject = {
    name: string;
    display?: string;
  };

  type FunboxWordsFrequency = "normal" | "zipf";

  type FunboxWordOrder = "normal" | "reverse";

  type FunboxProperty =
    | "symmetricChars"
    | "conflictsWithSymmetricChars"
    | "changesWordsVisibility"
    | "speaks"
    | "unspeakable"
    | "changesLayout"
    | "ignoresLayout"
    | "usesLayout"
    | "ignoresLanguage"
    | "noLigatures"
    | "noLetters"
    | "changesCapitalisation"
    | "nospace"
    | `toPush:${number}`
    | "noInfiniteDuration"
    | "changesWordsFrequency"
    | `wordOrder:${FunboxWordOrder}`;

<<<<<<< HEAD
  type TribeDelta = "off" | "text" | "bar";
  type TribeCarets = "off" | "noNames" | "on";

  interface FunboxFunctions {
=======
  type FunboxFunctions = {
>>>>>>> 8f7b82b9
    getWord?: (wordset?: Wordset, wordIndex?: number) => string;
    punctuateWord?: (word: string) => string;
    withWords?: (words?: string[]) => Promise<Wordset>;
    alterText?: (word: string) => string;
    applyConfig?: () => void;
    applyGlobalCSS?: () => void;
    clearGlobal?: () => void;
    rememberSettings?: () => void;
    toggleScript?: (params: string[]) => void;
    pullSection?: (language?: string) => Promise<Section | false>;
    handleSpace?: () => void;
    handleChar?: (char: string) => string;
    isCharCorrect?: (char: string, originalChar: string) => boolean;
    preventDefaultEvent?: (
      event: JQuery.KeyDownEvent<Document, null | undefined, Document, Document>
    ) => Promise<boolean>;
    handleKeydown?: (
      event: JQuery.KeyDownEvent<Document, null | undefined, Document, Document>
    ) => Promise<void>;
    getResultContent?: () => string;
    start?: () => void;
    restart?: () => void;
    getWordHtml?: (char: string, letterTag?: boolean) => string;
    getWordsFrequencyMode?: () => FunboxWordsFrequency;
  };

  type FunboxForcedConfig = Record<string, SharedTypes.ConfigValue[]>;

  type FunboxMetadata = {
    name: string;
    info: string;
    canGetPb?: boolean;
    alias?: string;
    forcedConfig?: MonkeyTypes.FunboxForcedConfig;
    properties?: FunboxProperty[];
    functions?: FunboxFunctions;
    hasCSS?: boolean;
  };

  type PresetConfig = {
    tags: string[];
  } & SharedTypes.Config;

  type SnapshotPreset = SharedTypes.DBConfigPreset & {
    display: string;
  };

  type Tag = {
    _id: string;
    name: string;
    display: string;
    personalBests: SharedTypes.PersonalBests;
    active?: boolean;
  };

  type RawCustomTheme = {
    name: string;
    colors: string[];
  };

  type CustomTheme = {
    _id: string;
  } & RawCustomTheme;

  type TypingStats = {
    timeTyping: number;
    startedTests: number;
    completedTests: number;
<<<<<<< HEAD
  }

  interface Config {
    theme: string;
    themeLight: string;
    themeDark: string;
    autoSwitchTheme: boolean;
    customTheme: boolean;
    customThemeColors: string[];
    favThemes: string[];
    showKeyTips: boolean;
    showLiveWpm: boolean;
    showTimerProgress: boolean;
    smoothCaret: SmoothCaretMode;
    quickRestart: "off" | "esc" | "tab" | "enter";
    punctuation: boolean;
    numbers: boolean;
    words: WordsModes;
    time: TimeModes;
    mode: SharedTypes.Mode;
    quoteLength: QuoteLength[];
    language: string;
    fontSize: number;
    freedomMode: boolean;
    difficulty: SharedTypes.Difficulty;
    blindMode: boolean;
    quickEnd: boolean;
    caretStyle: CaretStyle;
    paceCaretStyle: CaretStyle;
    flipTestColors: boolean;
    layout: string;
    funbox: string;
    confidenceMode: ConfidenceMode;
    indicateTypos: IndicateTypos;
    timerStyle: TimerStyle;
    colorfulMode: boolean;
    randomTheme: RandomTheme;
    timerColor: TimerColor;
    timerOpacity: TimerOpacity;
    stopOnError: StopOnError;
    showAllLines: boolean;
    keymapMode: KeymapMode;
    keymapStyle: KeymapStyle;
    keymapLegendStyle: KeymapLegendStyle;
    keymapLayout: string;
    keymapShowTopRow: KeymapShowTopRow;
    fontFamily: string;
    smoothLineScroll: boolean;
    alwaysShowDecimalPlaces: boolean;
    alwaysShowWordsHistory: boolean;
    singleListCommandLine: SingleListCommandLine;
    capsLockWarning: boolean;
    playSoundOnError: PlaySoundOnError;
    playSoundOnClick: PlaySoundOnClick;
    soundVolume: SoundVolume;
    startGraphsAtZero: boolean;
    showOutOfFocusWarning: boolean;
    paceCaret: PaceCaret;
    paceCaretCustomSpeed: number;
    repeatedPace: boolean;
    pageWidth: PageWidth;
    accountChart: AccountChart;
    minWpm: MinimumWordsPerMinute;
    minWpmCustomSpeed: number;
    highlightMode: HighlightMode;
    typingSpeedUnit: TypingSpeedUnit;
    ads: Ads;
    hideExtraLetters: boolean;
    strictSpace: boolean;
    minAcc: MinimumAccuracy;
    minAccCustom: number;
    showLiveAcc: boolean;
    showLiveBurst: boolean;
    monkey: boolean;
    repeatQuotes: RepeatQuotes;
    oppositeShiftMode: OppositeShiftMode;
    customBackground: string;
    customBackgroundSize: CustomBackgroundSize;
    customBackgroundFilter: CustomBackgroundFilter;
    customLayoutfluid: CustomLayoutFluid;
    monkeyPowerLevel: MonkeyPowerLevel;
    minBurst: MinimumBurst;
    minBurstCustomSpeed: number;
    burstHeatmap: boolean;
    britishEnglish: boolean;
    lazyMode: boolean;
    showAverage: ShowAverage;
    tapeMode: TapeMode;
    tribeDelta: TribeDelta;
    tribeCarets: TribeCarets;
  }

  type ConfigValue = Config[keyof Config];

  interface ConfigChanges extends Partial<MonkeyTypes.Config> {
    tags?: string[];
  }
=======
  };
>>>>>>> 8f7b82b9

  type ConfigChanges = {
    tags?: string[];
  } & Partial<SharedTypes.Config>;

  type LeaderboardMemory = {
    time: {
      [key in "15" | "60"]: Record<string, number>;
    };
  };

  type Leaderboards = {
    time: {
      [key in 15 | 60]: SharedTypes.LeaderboardEntry[];
    };
  };

  type QuoteRatings = Record<string, Record<number, number>>;

  type Snapshot = {
    banned?: boolean;
    emailVerified?: boolean;
    quoteRatings?: QuoteRatings;
    results?: SharedTypes.Result<SharedTypes.Config.Mode>[];
    verified?: boolean;
    personalBests: SharedTypes.PersonalBests;
    name: string;
    customThemes: CustomTheme[];
    presets?: SnapshotPreset[];
    tags: Tag[];
    favouriteThemes?: string[];
    lbMemory?: LeaderboardMemory;
    typingStats?: TypingStats;
    quoteMod?: boolean;
    discordId?: string;
    config?: SharedTypes.Config;
    favoriteQuotes: FavoriteQuotes;
    needsToChangeName?: boolean;
    discordAvatar?: string;
    details?: UserDetails;
    inventory?: UserInventory;
    addedAt: number;
    filterPresets: SharedTypes.ResultFilters[];
    xp: number;
    inboxUnreadSize: number;
    streak: number;
    maxStreak: number;
    streakHourOffset?: number;
    lbOptOut?: boolean;
    isPremium?: boolean;
  };

  type UserDetails = {
    bio?: string;
    keyboard?: string;
    socialProfiles: {
      twitter?: string;
      github?: string;
      website?: string;
    };
  };

  type UserInventory = {
    badges: Badge[];
  };

  type Badge = {
    id: number;
    selected?: boolean;
  };

  type FavoriteQuotes = Record<string, string[]>;

  type Group<
    G extends keyof SharedTypes.ResultFilters = keyof SharedTypes.ResultFilters
  > = G extends G ? SharedTypes.ResultFilters[G] : never;

  type Filter<G extends Group = Group> =
    G extends keyof SharedTypes.ResultFilters
      ? keyof SharedTypes.ResultFilters[G]
      : never;

  type TimerStats = {
    dateNow: number;
    now: number;
    expected: number;
    nextDelay: number;
  };

  type Global = {
    snapshot(): Snapshot | undefined;
    config: SharedTypes.Config;
    toggleFilterDebug(): void;
    glarsesMode(): void;
    stats(): void;
    replay(): string;
    enableTimerDebug(): void;
    getTimerStats(): TimerStats[];
    toggleUnsmoothedRaw(): void;
    enableSpacingDebug(): void;
    noGoogleNoMo(): void;
    egVideoListener(options: Record<string, string>): void;
    wpmCalculationDebug(): void;
    toggleDebugLogs(): void;
  };

  type GithubRelease = {
    url: string;
    assets_url: string;
    upload_url: string;
    html_url: string;
    id: number;
    author: {
      login: string;
      id: number;
      node_id: string;
      avatar_url: string;
      gravatar_id: string;
      url: string;
      html_url: string;
      followers_url: string;
      following_url: string;
      gists_url: string;
      starred_url: string;
      subscriptions_url: string;
      organizations_url: string;
      repos_url: string;
      events_url: string;
      received_events_url: string;
      type: string;
      site_admin: boolean;
    };
    node_id: string;
    tag_name: string;
    target_commitish: string;
    name: string;
    draft: boolean;
    prerelease: boolean;
    created_at: string;
    published_at: string;
    assets: unknown[];
    tarball_url: string;
    zipball_url: string;
    body: string;
    reactions: {
      url: string;
      total_count: number;
      [reaction: string]: number | string;
    };
  };

  type Command = {
    id: string;
    display: string;
    subgroup?: CommandsSubgroup;
    found?: boolean;
    icon?: string;
    noIcon?: boolean;
    sticky?: boolean;
    alias?: string;
    input?: boolean;
    visible?: boolean;
    customStyle?: string;
    defaultValue?: () => string;
    configValue?: string | number | boolean | number[];
    configValueMode?: string;
    exec?: (input?: string) => void;
    hover?: () => void;
    available?: () => void;
    shouldFocusTestUI?: boolean;
    customData?: Record<string, string>;
  };

  type CommandsSubgroup = {
    title: string;
    configKey?: keyof SharedTypes.Config;
    list: Command[];
    beforeList?: () => void;
  };

  type Theme = {
    name: string;
    bgColor: string;
    mainColor: string;
    subColor: string;
    textColor: string;
  };

  type Quote = {
    text: string;
    britishText?: string;
    source: string;
    length: number;
    id: number;
    group: number;
    language: string;
    textSplit?: string[];
  };

  type ThemeColors = {
    bg: string;
    main: string;
    caret: string;
    sub: string;
    subAlt: string;
    text: string;
    error: string;
    errorExtra: string;
    colorfulError: string;
    colorfulErrorExtra: string;
  };

  type Layout = {
    keymapShowTopRow: boolean;
    matrixShowRightColumn?: boolean;
    type: "iso" | "ansi" | "ortho" | "matrix";
    keys: Keys;
  };

  type Layouts = Record<string, Layout>;
  type Keys = {
    row1: string[];
    row2: string[];
    row3: string[];
    row4: string[];
    row5: string[];
  };

  type WpmAndRaw = {
    wpm: number;
    raw: number;
  };

  type Challenge = {
    name: string;
    display: string;
    autoRole: boolean;
    type: string;
    parameters: (string | number | boolean)[];
    message: string;
    requirements: Record<string, Record<string, string | number | boolean>>;
  };

  type UserBadge = {
    id: number;
    name: string;
    description: string;
    icon?: string;
    background?: string;
    color?: string;
    customStyle?: string;
  };

<<<<<<< HEAD
  interface Emoji {
    type: "image" | "emoji";
    from: string;
    to: string;
  }

  interface MonkeyMail {
=======
  type MonkeyMail = {
>>>>>>> 8f7b82b9
    id: string;
    subject: string;
    body: string;
    timestamp: number;
    read: boolean;
    rewards: AllRewards[];
  };

  type Reward<T> = {
    type: string;
    item: T;
  };

  type XpReward = {
    type: "xp";
    item: number;
  } & Reward<number>;

  type BadgeReward = {
    type: "badge";
    item: Badge;
  } & Reward<Badge>;

  type AllRewards = XpReward | BadgeReward;

  type TypingSpeedUnitSettings = {
    fromWpm: (number: number) => number;
    toWpm: (number: number) => number;
    convertWithUnitSuffix: (number: number, withDecimals: boolean) => string;
    fullUnitString: string;
    histogramDataBucketSize: number;
    historyStepSize: number;
  };
}<|MERGE_RESOLUTION|>--- conflicted
+++ resolved
@@ -109,14 +109,10 @@
     | "changesWordsFrequency"
     | `wordOrder:${FunboxWordOrder}`;
 
-<<<<<<< HEAD
   type TribeDelta = "off" | "text" | "bar";
   type TribeCarets = "off" | "noNames" | "on";
 
-  interface FunboxFunctions {
-=======
   type FunboxFunctions = {
->>>>>>> 8f7b82b9
     getWord?: (wordset?: Wordset, wordIndex?: number) => string;
     punctuateWord?: (word: string) => string;
     withWords?: (words?: string[]) => Promise<Wordset>;
@@ -185,107 +181,7 @@
     timeTyping: number;
     startedTests: number;
     completedTests: number;
-<<<<<<< HEAD
-  }
-
-  interface Config {
-    theme: string;
-    themeLight: string;
-    themeDark: string;
-    autoSwitchTheme: boolean;
-    customTheme: boolean;
-    customThemeColors: string[];
-    favThemes: string[];
-    showKeyTips: boolean;
-    showLiveWpm: boolean;
-    showTimerProgress: boolean;
-    smoothCaret: SmoothCaretMode;
-    quickRestart: "off" | "esc" | "tab" | "enter";
-    punctuation: boolean;
-    numbers: boolean;
-    words: WordsModes;
-    time: TimeModes;
-    mode: SharedTypes.Mode;
-    quoteLength: QuoteLength[];
-    language: string;
-    fontSize: number;
-    freedomMode: boolean;
-    difficulty: SharedTypes.Difficulty;
-    blindMode: boolean;
-    quickEnd: boolean;
-    caretStyle: CaretStyle;
-    paceCaretStyle: CaretStyle;
-    flipTestColors: boolean;
-    layout: string;
-    funbox: string;
-    confidenceMode: ConfidenceMode;
-    indicateTypos: IndicateTypos;
-    timerStyle: TimerStyle;
-    colorfulMode: boolean;
-    randomTheme: RandomTheme;
-    timerColor: TimerColor;
-    timerOpacity: TimerOpacity;
-    stopOnError: StopOnError;
-    showAllLines: boolean;
-    keymapMode: KeymapMode;
-    keymapStyle: KeymapStyle;
-    keymapLegendStyle: KeymapLegendStyle;
-    keymapLayout: string;
-    keymapShowTopRow: KeymapShowTopRow;
-    fontFamily: string;
-    smoothLineScroll: boolean;
-    alwaysShowDecimalPlaces: boolean;
-    alwaysShowWordsHistory: boolean;
-    singleListCommandLine: SingleListCommandLine;
-    capsLockWarning: boolean;
-    playSoundOnError: PlaySoundOnError;
-    playSoundOnClick: PlaySoundOnClick;
-    soundVolume: SoundVolume;
-    startGraphsAtZero: boolean;
-    showOutOfFocusWarning: boolean;
-    paceCaret: PaceCaret;
-    paceCaretCustomSpeed: number;
-    repeatedPace: boolean;
-    pageWidth: PageWidth;
-    accountChart: AccountChart;
-    minWpm: MinimumWordsPerMinute;
-    minWpmCustomSpeed: number;
-    highlightMode: HighlightMode;
-    typingSpeedUnit: TypingSpeedUnit;
-    ads: Ads;
-    hideExtraLetters: boolean;
-    strictSpace: boolean;
-    minAcc: MinimumAccuracy;
-    minAccCustom: number;
-    showLiveAcc: boolean;
-    showLiveBurst: boolean;
-    monkey: boolean;
-    repeatQuotes: RepeatQuotes;
-    oppositeShiftMode: OppositeShiftMode;
-    customBackground: string;
-    customBackgroundSize: CustomBackgroundSize;
-    customBackgroundFilter: CustomBackgroundFilter;
-    customLayoutfluid: CustomLayoutFluid;
-    monkeyPowerLevel: MonkeyPowerLevel;
-    minBurst: MinimumBurst;
-    minBurstCustomSpeed: number;
-    burstHeatmap: boolean;
-    britishEnglish: boolean;
-    lazyMode: boolean;
-    showAverage: ShowAverage;
-    tapeMode: TapeMode;
-    tribeDelta: TribeDelta;
-    tribeCarets: TribeCarets;
-  }
-
-  type ConfigValue = Config[keyof Config];
-
-  interface ConfigChanges extends Partial<MonkeyTypes.Config> {
-    tags?: string[];
-  }
-=======
-  };
->>>>>>> 8f7b82b9
+  };
 
   type ConfigChanges = {
     tags?: string[];
@@ -539,17 +435,7 @@
     customStyle?: string;
   };
 
-<<<<<<< HEAD
-  interface Emoji {
-    type: "image" | "emoji";
-    from: string;
-    to: string;
-  }
-
-  interface MonkeyMail {
-=======
   type MonkeyMail = {
->>>>>>> 8f7b82b9
     id: string;
     subject: string;
     body: string;
