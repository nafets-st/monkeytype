declare namespace MonkeyTypes {
  type Difficulty = "normal" | "expert" | "master";

  type CustomModes = "custom";

  type Mode = "time" | "words" | "quote" | "zen" | CustomModes;

  type Mode2<M extends Mode> = keyof PersonalBests[M];

  type Mode2Custom<M extends Mode> = Mode2<M> | "custom";

  interface LanguageGroup {
    name: string;
    languages: string[];
  }

  type Accents = [string, string][];

  interface LanguageObject {
    name: string;
    leftToRight: boolean;
    noLazyMode?: boolean;
    ligatures?: boolean;
    words: string[];
    accents: Accents;
    bcp47?: string;
  }

  type WordsModes = number;

  type TimeModes = number;

  type DefaultWordsModes = 10 | 25 | 50 | 100;

  type DefaultTimeModes = 15 | 30 | 60 | 120;

  type QuoteModes = "short" | "medium" | "long" | "thicc";

  type QuoteLength = -3 | -2 | -1 | 0 | 1 | 2 | 3;

  type FontSize = "1" | "125" | "15" | "2" | "3" | "4";

  type CaretStyle =
    | "off"
    | "default"
    | "block"
    | "outline"
    | "underline"
    | "carrot"
    | "banana";

  type ConfidenceMode = "off" | "on" | "max";

  type TimerStyle = "bar" | "text" | "mini";

  type RandomTheme = "off" | "on" | "fav" | "light" | "dark" | "custom";

  type TimerColor = "black" | "sub" | "text" | "main";

  type TimerOpacity = "0.25" | "0.5" | "0.75" | "1";

  type StopOnError = "off" | "word" | "letter";

  type KeymapMode = "off" | "static" | "react" | "next";

  type KeymapStyle =
    | "staggered"
    | "alice"
    | "matrix"
    | "split"
    | "split_matrix";

  type KeymapLegendStyle = "lowercase" | "uppercase" | "blank" | "dynamic";

  type ShowAverage = "off" | "wpm" | "acc" | "both";

  type TapeMode = "off" | "letter" | "word";

  type SingleListCommandLine = "manual" | "on";

  /*
    off = off
    1 = click
    2 = beep
    3 = pop
    4 = nk creams
    5 = typewriter
    6 = osu
    7 = hitmarker
  */
  type PlaySoundOnClick = "off" | "1" | "2" | "3" | "4" | "5" | "6" | "7";

  type SoundVolume = "0.1" | "0.5" | "1.0";

  type PaceCaret = "off" | "average" | "pb" | "last" | "custom";

  type PageWidth = "100" | "125" | "150" | "200" | "max";

  type ChartStyle = "line" | "scatter";

  type MinimumWordsPerMinute = "off" | "custom";

  type HighlightMode = "off" | "letter" | "word";

  type EnableAds = "off" | "on" | "max";

  type MinimumAccuracy = "off" | "custom";

  type RepeatQuotes = "off" | "typing";

  type OppositeShiftMode = "off" | "on" | "keymap";

  type CustomBackgroundSize = "cover" | "contain" | "max";

  type CustomBackgroundFilter = [number, number, number, number, number];

  /*
    off = off
    1 = mellow
    2 = high
    3 = ultra
    4 = over 9000
  */
  type MonkeyPowerLevel = "off" | "1" | "2" | "3" | "4";

  type MinimumBurst = "off" | "fixed" | "flex";

  type FunboxObjectType = "script" | "style";

  type IndicateTypos = "off" | "below" | "replace";

  type CustomLayoutFluid = `${string}#${string}#${string}`;

  type CustomLayoutFluidSpaces =
    | CustomLayoutFluid
    | `${string} ${string} ${string}`;

  interface HistoryChartData {
    x: number;
    y: number;
    wpm: number;
    acc: number;
    mode: string;
    mode2: string | number;
    punctuation: boolean;
    language: string;
    timestamp: number;
    difficulty: string;
    raw: number;
  }

  interface AccChartData {
    x: number;
    y: number;
    errorRate: number;
  }

  interface ActivityChartDataPoint {
    x: number;
    y: number;
    amount?: number;
  }

  interface FunboxObject {
    name: string;
    type: FunboxObjectType;
    info: string;
    affectsWordGeneration?: boolean;
  }

  interface CustomText {
    text: string[];
    isWordRandom: boolean;
    isTimeRandom: boolean;
    word: number;
    time: number;
    delimiter: string;
    textLen?: number;
  }

  interface PresetConfig extends MonkeyTypes.Config {
    tags: string[];
  }

  interface Preset {
    _id: string;
    name: string;
    display: string;
    config: ConfigChanges;
  }

  interface PersonalBest {
    acc: number;
    consistency: number;
    difficulty: Difficulty;
    lazyMode: boolean;
    language: string;
    punctuation: boolean;
    raw: number;
    wpm: number;
    timestamp: number;
  }

  interface PersonalBests {
    time: {
      [key: number]: PersonalBest[];
    };
    words: {
      [key: number]: PersonalBest[];
    };
    quote: { [quote: string]: PersonalBest[] };
    custom: { custom: PersonalBest[] };
    zen: {
      zen: PersonalBest[];
    };
  }

  interface Tag {
    _id: string;
    name: string;
    display: string;
    personalBests?: PersonalBests;
    active?: boolean;
  }

  interface RawCustomTheme {
    name: string;
    colors: string[];
  }

  interface CustomTheme extends RawCustomTheme {
    _id: string;
  }

  interface TypingStats {
    timeTyping: number;
    startedTests: number;
    completedTests: number;
  }

  interface ChartData {
    wpm: number[];
    raw: number[];
    err: number[];
    unsmoothedRaw?: number[];
  }

  interface KeyStats {
    average: number;
    sd: number;
  }

  interface Result<M extends Mode> {
    _id: string;
    wpm: number;
    rawWpm: number;
    charStats: number[];
    correctChars?: number; // --------------
    incorrectChars?: number; // legacy results
    acc: number;
    mode: M;
    mode2: Mode2<M>;
    quoteLength: number;
    timestamp: number;
    restartCount: number;
    incompleteTestSeconds: number;
    testDuration: number;
    afkDuration: number;
    tags: string[];
    consistency: number;
    keyConsistency: number;
    chartData: ChartData | "toolong";
    uid: string;
    keySpacingStats: KeyStats;
    keyDurationStats: KeyStats;
    isPb?: boolean;
    bailedOut?: boolean;
    blindMode?: boolean;
    lazyMode?: boolean;
    difficulty: Difficulty;
    funbox?: string;
    language: string;
    numbers?: boolean;
    punctuation?: boolean;
    hash?: string;
  }

  interface ApeKey {
    name: string;
    enabled: boolean;
    createdOn: number;
    modifiedOn: number;
    lastUsedOn: number;
  }

  interface ApeKeys {
    [key: string]: ApeKey;
  }

  interface Config {
    theme: string;
    themeLight: string;
    themeDark: string;
    autoSwitchTheme: boolean;
    customTheme: boolean;
    customThemeColors: string[];
    favThemes: string[];
    showKeyTips: boolean;
    showLiveWpm: boolean;
    showTimerProgress: boolean;
    smoothCaret: boolean;
    quickRestart: "off" | "esc" | "tab";
    punctuation: boolean;
    numbers: boolean;
    words: WordsModes;
    time: TimeModes;
    mode: Mode;
    quoteLength: QuoteLength[];
    language: string;
    fontSize: FontSize;
    freedomMode: boolean;
    resultFilters?: ResultFilters | null;
    difficulty: Difficulty;
    blindMode: boolean;
    quickEnd: boolean;
    caretStyle: CaretStyle;
    paceCaretStyle: CaretStyle;
    flipTestColors: boolean;
    layout: string;
    funbox: string;
    confidenceMode: ConfidenceMode;
    indicateTypos: IndicateTypos;
    timerStyle: TimerStyle;
    colorfulMode: boolean;
    randomTheme: RandomTheme;
    timerColor: TimerColor;
    timerOpacity: TimerOpacity;
    stopOnError: StopOnError;
    showAllLines: boolean;
    keymapMode: KeymapMode;
    keymapStyle: KeymapStyle;
    keymapLegendStyle: KeymapLegendStyle;
    keymapLayout: string;
    fontFamily: string;
    smoothLineScroll: boolean;
    alwaysShowDecimalPlaces: boolean;
    alwaysShowWordsHistory: boolean;
    singleListCommandLine: SingleListCommandLine;
    capsLockWarning: boolean;
    playSoundOnError: boolean;
    playSoundOnClick: PlaySoundOnClick;
    soundVolume: SoundVolume;
    startGraphsAtZero: boolean;
    showOutOfFocusWarning: boolean;
    paceCaret: PaceCaret;
    paceCaretCustomSpeed: number;
    repeatedPace: boolean;
    pageWidth: PageWidth;
    chartAccuracy: boolean;
    chartStyle: ChartStyle;
    minWpm: MinimumWordsPerMinute;
    minWpmCustomSpeed: number;
    highlightMode: HighlightMode;
    alwaysShowCPM: boolean;
    enableAds: EnableAds;
    hideExtraLetters: boolean;
    strictSpace: boolean;
    minAcc: MinimumAccuracy;
    minAccCustom: number;
    showLiveAcc: boolean;
    showLiveBurst: boolean;
    monkey: boolean;
    repeatQuotes: RepeatQuotes;
    oppositeShiftMode: OppositeShiftMode;
    customBackground: string;
    customBackgroundSize: CustomBackgroundSize;
    customBackgroundFilter: CustomBackgroundFilter;
    customLayoutfluid: CustomLayoutFluid;
    monkeyPowerLevel: MonkeyPowerLevel;
    minBurst: MinimumBurst;
    minBurstCustomSpeed: number;
    burstHeatmap: boolean;
    britishEnglish: boolean;
    lazyMode: boolean;
    showAverage: ShowAverage;
    tapeMode: TapeMode;
  }

  type ConfigValues =
    | string
    | number
    | boolean
    | string[]
    | MonkeyTypes.QuoteLength[]
    | MonkeyTypes.ResultFilters
    | MonkeyTypes.CustomBackgroundFilter
    | null
    | undefined;

  interface ConfigChanges extends Partial<MonkeyTypes.Config> {
    tags?: string[];
  }

  interface DefaultConfig extends Config {
    wordCount: WordsModes;
  }

  interface LeaderboardMemory {
    time: {
      [key in 15 | 60]: {
        [language: string]: number;
      };
    };
  }

  interface Leaderboards {
    time: {
      [key in 15 | 60]: LeaderboardEntry[];
    };
  }

  interface LeaderboardEntry {
    uid: string;
    difficulty: string;
    timestamp: number;
    language: string;
    wpm: number;
    consistency: number | "-";
    punctuation: boolean;
    acc: number;
    raw: number;
    uid?: string;
    name: string;
    discordId?: string;
    discordAvatar?: string;
    badgeIds?: number[];
    rank: number;
    count?: number;
    hidden?: boolean;
  }

  interface QuoteRatings {
    [language: string]: {
      [id: number]: number;
    };
  }

  interface Snapshot {
    banned?: boolean;
    emailVerified?: boolean;
    quoteRatings?: QuoteRatings;
    results?: Result<Mode>[];
    verified?: boolean;
    personalBests?: PersonalBests;
    name: string;
    customThemes: CustomTheme[];
    presets?: Preset[];
    tags: Tag[];
    favouriteThemes?: string[];
    lbMemory?: LeaderboardMemory;
    typingStats?: TypingStats;
    quoteMod?: boolean;
    discordId?: string;
    config?: Config;
    favoriteQuotes: FavoriteQuotes;
    needsToChangeName?: boolean;
    discordAvatar?: string;
    details?: UserDetails;
    badgeIds?: number[];
    addedAt: number;
    filterPresets: ResultFilters[];
  }

  interface UserDetails {
    bio?: string;
    keyboard?: string;
    socialProfiles: {
      twitter?: string;
      github?: string;
      website?: string;
    };
  }

  type FavoriteQuotes = Record<string, string[]>;

  // Converting this to an interface causes a TS error
  type PartialRecord<K extends keyof any, T> = {
    [P in K]?: T;
  };

  interface ResultFilters {
    _id: string;
    name: string;
    difficulty: {
      normal: boolean;
      expert: boolean;
      master: boolean;
    };
    mode: {
      words: boolean;
      time: boolean;
      quote: boolean;
      zen: boolean;
      custom: boolean;
    };
    words: {
      10: boolean;
      25: boolean;
      50: boolean;
      100: boolean;
      custom: boolean;
    };
    time: {
      15: boolean;
      30: boolean;
      60: boolean;
      120: boolean;
      custom: boolean;
    };
    quoteLength: {
      short: boolean;
      medium: boolean;
      long: boolean;
      thicc: boolean;
    };
    punctuation: {
      on: boolean;
      off: boolean;
    };
    numbers: {
      on: boolean;
      off: boolean;
    };
    date: {
      last_day: boolean;
      last_week: boolean;
      last_month: boolean;
      last_3months: boolean;
      all: boolean;
    };
    tags: {
      [tagId: string]: boolean;
    };
    language: {
      [language: string]: boolean;
    };
    funbox: {
      none?: boolean;
      [funbox: string]: boolean;
    };
  }

  type Group = keyof ResultFilters;

  type Filter<G extends Group> = keyof ResultFilters[G];

  interface TimerStats {
    dateNow: number;
    now: number;
    expected: number;
    nextDelay: number;
  }

  interface Global {
    snapshot(): Snapshot;
    config: Config;
    toggleFilterDebug(): void;
    glarsesMode(): void;
    stats(): void;
    replay(): string;
    enableTimerDebug(): void;
    getTimerStats(): TimerStats[];
    toggleUnsmoothedRaw(): void;
    enableSpacingDebug(): void;
    noGoogleNoMo(): void;
  }

  interface GithubRelease {
    url: string;
    assets_url: string;
    upload_url: string;
    html_url: string;
    id: number;
    author: {
      login: string;
      id: number;
      node_id: string;
      avatar_url: string;
      gravatar_id: string;
      url: string;
      html_url: string;
      followers_url: string;
      following_url: string;
      gists_url: string;
      starred_url: string;
      subscriptions_url: string;
      organizations_url: string;
      repos_url: string;
      events_url: string;
      received_events_url: string;
      type: string;
      site_admin: boolean;
    };
    node_id: string;
    tag_name: string;
    target_commitish: string;
    name: string;
    draft: boolean;
    prerelease: boolean;
    created_at: string;
    published_at: string;
    assets: any[];
    tarball_url: string;
    zipball_url: string;
    body: string;
    reactions: {
      url: string;
      total_count: number;
      [reaction: string]: number | string;
    };
  }

  interface Command {
    id: string;
    display: string;
    subgroup?: CommandsGroup | boolean;
    found?: boolean;
    icon?: string;
    noIcon?: boolean;
    sticky?: boolean;
    alias?: string;
    input?: boolean;
    visible?: boolean;
    defaultValue?: string;
    configValue?: string | number | boolean | number[];
    configValueMode?: string;
    exec?: (input?: string) => void;
    hover?: () => void;
    available?: () => void;
    beforeSubgroup?: () => void;
    shouldFocusTestUI?: boolean;
  }

  interface CommandsGroup {
    title: string;
    configKey?: keyof Config;
    list: Command[];
  }

  interface Quote {
    text: string;
    source: string;
    length: number;
    id: number;
    group: number;
    language: string;
    textSplit?: string[];
  }

  interface PSA {
    sticky?: boolean;
    message: string;
    _id: string;
    level?: number;
    date?: number;
  }

  interface ThemeColors {
    bg: string;
    main: string;
    caret: string;
    sub: string;
    subAlt: string;
    text: string;
    error: string;
    errorExtra: string;
    colorfulError: string;
    colorfulErrorExtra: string;
  }

  type Page =
    | "loading"
    | "test"
    | "about"
    | "settings"
    | "account"
    | "login"
<<<<<<< HEAD
    | "tribe";
=======
    | "profile";
>>>>>>> 4fa24c0b

  //  type ActivePage = `page${Page}` | undefined;

  interface Layout {
    keymapShowTopRow: boolean;
    type: "iso" | "ansi" | "ortho" | "matrix";
    keys: Keys;
  }

  interface Layouts {
    [layout: string]: Layout;
  }
  interface Keys {
    row1: string[];
    row2: string[];
    row3: string[];
    row4: string[];
    row5: string[];
  }

  interface WordsPerMinuteAndRaw {
    wpm: number;
    raw: number;
  }

  interface Challenge {
    name: string;
    display: string;
    autoRole: boolean;
    type: string;
    parameters: (string | number | boolean)[];
    message: string;
    requirements: {
      [requirement: string]: {
        [parameter: string]: string | number | boolean;
      };
    };
  }

  interface UserBadge {
    id: number;
    name: string;
    description: string;
    icon?: string;
    background?: string;
    color?: string;
    customStyle?: string;
  }
}<|MERGE_RESOLUTION|>--- conflicted
+++ resolved
@@ -685,11 +685,8 @@
     | "settings"
     | "account"
     | "login"
-<<<<<<< HEAD
-    | "tribe";
-=======
+    | "tribe"
     | "profile";
->>>>>>> 4fa24c0b
 
   //  type ActivePage = `page${Page}` | undefined;
 
