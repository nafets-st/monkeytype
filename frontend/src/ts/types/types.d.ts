--- conflicted
+++ resolved
@@ -473,11 +473,8 @@
     addedAt: number;
     filterPresets: ResultFilters[];
     xp: number;
-<<<<<<< HEAD
+    inboxUnreadSize: number;
     streak: number;
-=======
-    inboxUnreadSize: number;
->>>>>>> 808c34e6
   }
 
   interface UserDetails {
