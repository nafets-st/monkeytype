--- conflicted
+++ resolved
@@ -1,10 +1,6 @@
 /* eslint-disable @typescript-eslint/no-unsafe-member-access */
 import { debounce } from "throttle-debounce";
-<<<<<<< HEAD
-import * as Numbers from "../utils/numbers";
-=======
-// import * as Numbers from "@monkeytype/util/numbers";
->>>>>>> f23ea56f
+import * as Numbers from "@monkeytype/util/numbers";
 import * as ConfigEvent from "../observables/config-event";
 import * as BannerEvent from "../observables/banner-event";
 import Config from "../config";
