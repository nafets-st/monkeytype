--- conflicted
+++ resolved
@@ -3,13 +3,9 @@
 import * as Leaderboards from "../elements/leaderboards";
 import * as TestUI from "../test/test-ui";
 import * as PageTransition from "../states/page-transition";
-<<<<<<< HEAD
-import { Auth } from "../firebase";
+import { Auth, isAuthenticated } from "../firebase";
 import tribeSocket from "../tribe/tribe-socket";
 import { setAutoJoin } from "../tribe/tribe";
-=======
-import { Auth, isAuthenticated } from "../firebase";
->>>>>>> 01790d8a
 
 //source: https://www.youtube.com/watch?v=OstALBk-jTc
 // https://www.youtube.com/watch?v=OstALBk-jTc
