import * as Misc from "../utils/misc";
import * as ActivePage from "../states/active-page";
import * as Settings from "../pages/settings";
import * as Account from "../pages/account";
import * as PageTest from "../pages/test";
import * as PageAbout from "../pages/about";
import * as PageLogin from "../pages/login";
import * as PageLoading from "../pages/loading";
import * as PageTribe from "../pages/tribe";
import * as PageProfile from "../pages/profile";
import * as PageProfileSearch from "../pages/profile-search";
import * as Page404 from "../pages/404";
import * as PageTransition from "../states/page-transition";
import type Page from "../pages/page";
import * as AdController from "../controllers/ad-controller";
import * as Focus from "../test/focus";

interface ChangeOptions {
  force?: boolean;
  params?: { [key: string]: string };
<<<<<<< HEAD
  tribeOverride?: boolean;
=======
  data?: any;
>>>>>>> d98ec08c
}

export async function change(
  page: Page,
  options = {} as ChangeOptions
): Promise<boolean> {
  const defaultOptions = {
    force: false,
    tribeOverride: false,
  };

  options = { ...defaultOptions, ...options };

  return new Promise((resolve) => {
    if (PageTransition.get()) {
      console.log(`change page ${page.name} stopped`);
      return resolve(false);
    }
    console.log(`change page ${page.name}`);

    if (!options.force && ActivePage.get() === page.name) {
      console.log(`page ${page.name} already active`);
      return resolve(false);
    }

    const pages: Record<string, Page> = {
      loading: PageLoading.page,
      test: PageTest.page,
      settings: Settings.page,
      about: PageAbout.page,
      account: Account.page,
      login: PageLogin.page,
      tribe: PageTribe.page,
      profile: PageProfile.page,
      profileSearch: PageProfileSearch.page,
      404: Page404.page,
    };

    const previousPage = pages[ActivePage.get()];
    const nextPage = page;

    previousPage?.beforeHide({
      tribeOverride: options.tribeOverride ?? false,
    });
    PageTransition.set(true);
    $(".page").removeClass("active");
    Misc.swapElements(
      previousPage.element,
      nextPage.element,
      250,
      async () => {
        PageTransition.set(false);
        nextPage.element.addClass("active");
        resolve(true);
        nextPage?.afterShow();
        AdController.reinstate();
      },
      async () => {
        Focus.set(false);
        ActivePage.set(nextPage.name);
        previousPage?.afterHide();
        await nextPage?.beforeShow({
          params: options.params,
<<<<<<< HEAD
          tribeOverride: options.tribeOverride ?? false,
=======
          data: options.data,
>>>>>>> d98ec08c
        });
      }
    );
  });
}<|MERGE_RESOLUTION|>--- conflicted
+++ resolved
@@ -18,11 +18,8 @@
 interface ChangeOptions {
   force?: boolean;
   params?: { [key: string]: string };
-<<<<<<< HEAD
+  data?: any;
   tribeOverride?: boolean;
-=======
-  data?: any;
->>>>>>> d98ec08c
 }
 
 export async function change(
@@ -86,11 +83,8 @@
         previousPage?.afterHide();
         await nextPage?.beforeShow({
           params: options.params,
-<<<<<<< HEAD
+          data: options.data,
           tribeOverride: options.tribeOverride ?? false,
-=======
-          data: options.data,
->>>>>>> d98ec08c
         });
       }
     );
