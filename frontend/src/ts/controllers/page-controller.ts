import * as Misc from "../utils/misc";
import * as ActivePage from "../states/active-page";
import * as Settings from "../pages/settings";
import * as Account from "../pages/account";
import * as PageTest from "../pages/test";
import * as PageAbout from "../pages/about";
import * as PageLogin from "../pages/login";
import * as PageLoading from "../pages/loading";
import * as PageTribe from "../pages/tribe";
import * as PageProfile from "../pages/profile";
import * as PageProfileSearch from "../pages/profile-search";
import * as Page404 from "../pages/404";
import * as PageTransition from "../states/page-transition";
import * as AdController from "../controllers/ad-controller";
import * as Focus from "../test/focus";

interface ChangeOptions {
  force?: boolean;
  params?: { [key: string]: string };
  data?: unknown;
  tribeOverride?: boolean;
}

export async function change(
  pageName: MonkeyTypes.PageName,
  options = {} as ChangeOptions
): Promise<boolean> {
  const defaultOptions = {
    force: false,
    tribeOverride: false,
  };

  options = { ...defaultOptions, ...options };

  return new Promise((resolve) => {
    if (PageTransition.get()) {
      console.debug(
        `change page to ${pageName} stopped, page transition is true`
      );
      return resolve(false);
    }

    if (!options.force && ActivePage.get() === pageName) {
      console.debug(`change page ${pageName} stoped, page already active`);
      return resolve(false);
    } else {
      console.log(`changing page ${pageName}`);
    }

    const pages = {
      loading: PageLoading.page,
      test: PageTest.page,
      settings: Settings.page,
      about: PageAbout.page,
      account: Account.page,
      login: PageLogin.page,
      tribe: PageTribe.page,
      profile: PageProfile.page,
      profileSearch: PageProfileSearch.page,
      404: Page404.page,
    };

    const previousPage = pages[ActivePage.get()];
    const nextPage = pages[pageName];

<<<<<<< HEAD
    previousPage?.beforeHide({
      tribeOverride: options.tribeOverride ?? false,
    });
    PageTransition.set(true);
    $(".page").removeClass("active");
    Misc.swapElements(
      previousPage.element,
      nextPage.element,
      250,
      async () => {
        PageTransition.set(false);
        nextPage.element.addClass("active");
        resolve(true);
        nextPage?.afterShow();
        AdController.reinstate();
      },
      async () => {
        if (nextPage.name === "test") {
          Misc.updateTitle();
        } else {
          Misc.updateTitle(
            Misc.capitalizeFirstLetterOfEachWord(nextPage.name) +
              " | Monkeytype"
          );
        }
        Focus.set(false);
        ActivePage.set(nextPage.name);
        previousPage?.afterHide();
        await nextPage?.beforeShow({
          params: options.params,
          // @ts-expect-error
          data: options.data,
          tribeOverride: options.tribeOverride ?? false,
        });
      }
    );
=======
    void previousPage?.beforeHide().then(() => {
      PageTransition.set(true);
      $(".page").removeClass("active");
      void Misc.swapElements(
        previousPage.element,
        nextPage.element,
        250,
        async () => {
          PageTransition.set(false);
          nextPage.element.addClass("active");
          resolve(true);
          await nextPage?.afterShow();
          void AdController.reinstate();
        },
        async () => {
          if (nextPage.name === "test") {
            Misc.updateTitle();
          } else {
            Misc.updateTitle(
              Misc.capitalizeFirstLetterOfEachWord(nextPage.name) +
                " | Monkeytype"
            );
          }
          Focus.set(false);
          ActivePage.set(nextPage.name);
          await previousPage?.afterHide();
          await nextPage?.beforeShow({
            params: options.params,
            // @ts-expect-error
            data: options.data,
          });
        }
      );
    });
>>>>>>> 46d17d41
  });
}<|MERGE_RESOLUTION|>--- conflicted
+++ resolved
@@ -63,78 +63,44 @@
     const previousPage = pages[ActivePage.get()];
     const nextPage = pages[pageName];
 
-<<<<<<< HEAD
-    previousPage?.beforeHide({
-      tribeOverride: options.tribeOverride ?? false,
-    });
-    PageTransition.set(true);
-    $(".page").removeClass("active");
-    Misc.swapElements(
-      previousPage.element,
-      nextPage.element,
-      250,
-      async () => {
-        PageTransition.set(false);
-        nextPage.element.addClass("active");
-        resolve(true);
-        nextPage?.afterShow();
-        AdController.reinstate();
-      },
-      async () => {
-        if (nextPage.name === "test") {
-          Misc.updateTitle();
-        } else {
-          Misc.updateTitle(
-            Misc.capitalizeFirstLetterOfEachWord(nextPage.name) +
-              " | Monkeytype"
-          );
-        }
-        Focus.set(false);
-        ActivePage.set(nextPage.name);
-        previousPage?.afterHide();
-        await nextPage?.beforeShow({
-          params: options.params,
-          // @ts-expect-error
-          data: options.data,
-          tribeOverride: options.tribeOverride ?? false,
-        });
-      }
-    );
-=======
-    void previousPage?.beforeHide().then(() => {
-      PageTransition.set(true);
-      $(".page").removeClass("active");
-      void Misc.swapElements(
-        previousPage.element,
-        nextPage.element,
-        250,
-        async () => {
-          PageTransition.set(false);
-          nextPage.element.addClass("active");
-          resolve(true);
-          await nextPage?.afterShow();
-          void AdController.reinstate();
-        },
-        async () => {
-          if (nextPage.name === "test") {
-            Misc.updateTitle();
-          } else {
-            Misc.updateTitle(
-              Misc.capitalizeFirstLetterOfEachWord(nextPage.name) +
-                " | Monkeytype"
-            );
+    void previousPage
+      ?.beforeHide({
+        tribeOverride: options.tribeOverride ?? false,
+      })
+      .then(() => {
+        PageTransition.set(true);
+        $(".page").removeClass("active");
+        void Misc.swapElements(
+          previousPage.element,
+          nextPage.element,
+          250,
+          async () => {
+            PageTransition.set(false);
+            nextPage.element.addClass("active");
+            resolve(true);
+            await nextPage?.afterShow();
+            void AdController.reinstate();
+          },
+          async () => {
+            if (nextPage.name === "test") {
+              Misc.updateTitle();
+            } else {
+              Misc.updateTitle(
+                Misc.capitalizeFirstLetterOfEachWord(nextPage.name) +
+                  " | Monkeytype"
+              );
+            }
+            Focus.set(false);
+            ActivePage.set(nextPage.name);
+            await previousPage?.afterHide();
+            await nextPage?.beforeShow({
+              params: options.params,
+              // @ts-expect-error
+              data: options.data,
+              tribeOverride: options.tribeOverride ?? false,
+            });
           }
-          Focus.set(false);
-          ActivePage.set(nextPage.name);
-          await previousPage?.afterHide();
-          await nextPage?.beforeShow({
-            params: options.params,
-            // @ts-expect-error
-            data: options.data,
-          });
-        }
-      );
-    });
->>>>>>> 46d17d41
+        );
+      });
   });
 }