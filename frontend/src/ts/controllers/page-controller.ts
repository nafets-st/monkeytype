--- conflicted
+++ resolved
@@ -22,24 +22,6 @@
     }
     console.log(`change page ${page}`);
 
-<<<<<<< HEAD
-  if (page === "") page = "test";
-  if (page == undefined) {
-    //use window loacation
-    const pages: {
-      [key: string]: MonkeyTypes.Page;
-    } = {
-      "/": "test",
-      "/login": "login",
-      "/settings": "settings",
-      "/about": "about",
-      "/account": "account",
-      "/tribe": "tribe",
-    };
-    let path = pages[window.location.pathname as keyof typeof pages];
-    if (!path) {
-      path = "test";
-=======
     if (page === "") page = "test";
     if (page == undefined) {
       //use window loacation
@@ -51,6 +33,7 @@
         "/settings": "settings",
         "/about": "about",
         "/account": "account",
+        "/tribe": "tribe",
       };
       let path = pages[window.location.pathname as keyof typeof pages];
       if (!path) {
@@ -61,7 +44,6 @@
       if (Auth.currentUser && page === "login") {
         page = "account";
       }
->>>>>>> d3d1bad9
     }
 
     if (!force && ActivePage.get() === page) {
@@ -69,17 +51,6 @@
       return;
     }
 
-<<<<<<< HEAD
-  const pages = {
-    loading: PageLoading.page,
-    test: PageTest.page,
-    settings: Settings.page,
-    about: PageAbout.page,
-    account: Account.page,
-    login: PageLogin.page,
-    tribe: PageTribe.page,
-  };
-=======
     const pages = {
       loading: PageLoading.page,
       test: PageTest.page,
@@ -87,8 +58,8 @@
       about: PageAbout.page,
       account: Account.page,
       login: PageLogin.page,
+      tribe: PageTribe.page,
     };
->>>>>>> d3d1bad9
 
     const previousPage = pages[ActivePage.get() as MonkeyTypes.Page];
     const nextPage = pages[page];
