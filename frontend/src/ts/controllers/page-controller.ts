--- conflicted
+++ resolved
@@ -18,12 +18,8 @@
   force?: boolean;
   params?: Record<string, string>;
   data?: unknown;
-<<<<<<< HEAD
   tribeOverride?: boolean;
-}
-=======
 };
->>>>>>> 8f7b82b9
 
 export async function change(
   pageName: MonkeyTypes.PageName,
