import * as TestLogic from "../test/test-logic";
import * as TestUI from "../test/test-ui";
import * as TestStats from "../test/test-stats";
import * as Monkey from "../test/monkey";
import Config from "../config";
import * as Misc from "../utils/misc";
import * as JSONData from "../utils/json-data";
import * as Numbers from "../utils/numbers";
import * as LiveAcc from "../test/live-acc";
import * as LiveBurst from "../test/live-burst";
import * as Funbox from "../test/funbox/funbox";
import * as Sound from "./sound-controller";
import * as Caret from "../test/caret";
import * as ManualRestart from "../test/manual-restart-tracker";
import * as CustomText from "../test/custom-text";
import * as LayoutEmulator from "../test/layout-emulator";
import * as PaceCaret from "../test/pace-caret";
import * as TimerProgress from "../test/timer-progress";
import * as Focus from "../test/focus";
import * as ShiftTracker from "../test/shift-tracker";
import * as Replay from "../test/replay";
import * as MonkeyPower from "../elements/monkey-power";
import * as Notifications from "../elements/notifications";
import * as WeakSpot from "../test/weak-spot";
import * as ActivePage from "../states/active-page";
import * as TestState from "../test/test-state";
import * as CompositionState from "../states/composition";
import * as TestInput from "../test/test-input";
import * as TestWords from "../test/test-words";
import * as Tribe from "../tribe/tribe";
import * as TribeState from "../tribe/tribe-state";
import * as Hangul from "hangul-js";
import * as CustomTextState from "../states/custom-text-name";
import * as FunboxList from "../test/funbox/funbox-list";
import * as KeymapEvent from "../observables/keymap-event";
import { IgnoredKeys } from "../constants/ignored-keys";
import { ModifierKeys } from "../constants/modifier-keys";
import { navigate } from "./route-controller";
import tribeSocket from "../tribe/tribe-socket";
import { isAnyChatSuggestionVisible } from "../tribe/tribe-chat";

let dontInsertSpace = false;
let correctShiftUsed = true;
let isKoCompiling = false;
let isBackspace: boolean;
let incorrectShiftsInARow = 0;

const wordsInput = document.getElementById("wordsInput") as HTMLInputElement;
const koInputVisual = document.getElementById("koInputVisual") as HTMLElement;

function setWordsInput(value: string): void {
  // Only change #wordsInput if it's not already the wanted value
  // Avoids Safari triggering unneeded events, causing issues with
  // dead keys.
  // console.log("settings words input to " + value);
  if (value !== wordsInput.value) {
    wordsInput.value = value;
  }
}

function updateUI(): void {
  const acc: number = Numbers.roundTo2(TestStats.calculateAccuracy());
  if (!isNaN(acc)) LiveAcc.update(acc);

  if (Config.keymapMode === "next" && Config.mode !== "zen") {
    if (!Config.language.startsWith("korean")) {
      void KeymapEvent.highlight(
        TestWords.words
          .getCurrent()
          .charAt(TestInput.input.current.length)
          .toString()
      );
    } else {
      //word [가다]
      //Get the current korean word and group it [[ㄱ,ㅏ],[ㄷ,ㅏ]].
      const koCurrWord: string[][] = Hangul.disassemble(
        TestWords.words.getCurrent(),
        true
      );
      const koCurrInput: string[][] = Hangul.disassemble(
        TestInput.input.current,
        true
      );
      const inputGroupLength: number = koCurrInput.length - 1;
      if (koCurrInput[inputGroupLength]) {
        const inputCharLength: number = (
          koCurrInput[inputGroupLength] as string[]
        ).length;
        //at the end of the word, it will throw a (reading '0') this will be the space
        try {
          //if it overflows and returns undefined (e.g input [ㄱ,ㅏ,ㄷ]),
          //take the difference between the overflow and the word

          //@ts-expect-error really cant be bothered fixing all these issues - its gonna get caught anyway
          const koChar: string =
            //@ts-expect-error
            koCurrWord[inputGroupLength][inputCharLength] ??
            //@ts-expect-error
            koCurrWord[koCurrInput.length][
              //@ts-expect-error
              inputCharLength - koCurrWord[inputGroupLength].length
            ];

          void KeymapEvent.highlight(koChar);
        } catch (e) {
          void KeymapEvent.highlight("");
        }
      } else {
        //for new words
        const toHighlight = koCurrWord?.[0]?.[0];
        if (toHighlight !== undefined) void KeymapEvent.highlight(toHighlight);
      }
    }
  }
}

function backspaceToPrevious(): void {
  if (!TestState.isActive) return;

  if (
    TestInput.input.history.length === 0 ||
    TestUI.currentWordElementIndex === 0
  ) {
    return;
  }

  const wordElements = document.querySelectorAll("#words > .word");
  if (
    (TestInput.input.history[TestWords.words.currentIndex - 1] ==
      TestWords.words.get(TestWords.words.currentIndex - 1) &&
      !Config.freedomMode) ||
    wordElements[TestWords.words.currentIndex - 1]?.classList.contains("hidden")
  ) {
    return;
  }

  if (Config.confidenceMode === "on" || Config.confidenceMode === "max") {
    return;
  }

  const incorrectLetterBackspaced =
    wordElements[TestWords.words.currentIndex]?.children[0]?.classList.contains(
      "incorrect"
    );
  if (Config.stopOnError === "letter" && incorrectLetterBackspaced) {
    void TestUI.updateWordElement();
  }

  TestInput.input.current = TestInput.input.popHistory();
  TestInput.corrected.popHistory();
  if (
    FunboxList.get(Config.funbox).find((f) => f.properties?.includes("nospace"))
  ) {
    TestInput.input.current = TestInput.input.current.slice(0, -1);
    setWordsInput(" " + TestInput.input.current + " ");
  }
  TestWords.words.decreaseCurrentIndex();
  TestUI.setCurrentWordElementIndex(TestUI.currentWordElementIndex - 1);
  TestUI.updateActiveElement(true);
  Funbox.toggleScript(TestWords.words.getCurrent());
  void TestUI.updateWordElement();

  if (Config.mode === "zen") {
    TimerProgress.update();

    const els = (document.querySelector("#words")?.children ??
      []) as HTMLElement[];

    for (let i = els.length - 1; i >= 0; i--) {
      const el = els[i] as HTMLElement;
      if (el.classList.contains("newline")) {
        el.remove();
      } else {
        break;
      }
    }
  }

  void Caret.updatePosition();
  Replay.addReplayEvent("backWord");
}

async function handleSpace(): Promise<void> {
  if (!TestState.isActive) return;

  if (TestInput.input.current === "") return;

  if (
    CompositionState.getComposing() &&
    Config.language.startsWith("chinese")
  ) {
    return;
  }

  if (Config.mode === "zen") {
    $("#words .word.active").removeClass("active");
    $("#words").append("<div class='word active'></div>");
  }

  const currentWord: string = TestWords.words.getCurrent();

  for (const f of FunboxList.get(Config.funbox)) {
    if (f.functions?.handleSpace) {
      f.functions.handleSpace();
    }
  }

  dontInsertSpace = true;

  const burst: number = TestStats.calculateBurst();
  void LiveBurst.update(Math.round(burst));
  TestInput.pushBurstToHistory(burst);

  const nospace =
    FunboxList.get(Config.funbox).find((f) =>
      f.properties?.includes("nospace")
    ) !== undefined;

  //correct word or in zen mode
  const isWordCorrect: boolean =
    currentWord === TestInput.input.current || Config.mode === "zen";
  void MonkeyPower.addPower(isWordCorrect, true);
  TestInput.incrementAccuracy(isWordCorrect);
  if (isWordCorrect) {
    if (Config.stopOnError === "letter") {
      void TestUI.updateWordElement();
    }
    PaceCaret.handleSpace(true, currentWord);
    TestInput.input.pushHistory();
    TestWords.words.increaseCurrentIndex();
    Funbox.toggleScript(TestWords.words.getCurrent());
    TestInput.incrementKeypressCount();
    TestInput.pushKeypressWord(TestWords.words.currentIndex);
    if (!nospace) {
      void Sound.playClick();
    }
    Replay.addReplayEvent("submitCorrectWord");
  } else {
    if (!nospace) {
      if (Config.playSoundOnError === "off" || Config.blindMode) {
        void Sound.playClick();
      } else {
        void Sound.playError();
      }
    }
    TestInput.pushMissedWord(TestWords.words.getCurrent());
    TestInput.incrementKeypressErrors();
    const cil: number = TestInput.input.current.length;
    if (cil <= TestWords.words.getCurrent().length) {
      if (cil >= TestInput.corrected.current.length) {
        TestInput.corrected.current += "_";
      } else {
        TestInput.corrected.current =
          TestInput.corrected.current.substring(0, cil) +
          "_" +
          TestInput.corrected.current.substring(cil + 1);
      }
    }
    if (Config.stopOnError !== "off") {
      if (Config.difficulty === "expert" || Config.difficulty === "master") {
        //failed due to diff when pressing space
        TestLogic.fail("difficulty");
        return;
      }
      if (Config.stopOnError === "word") {
        dontInsertSpace = false;
        Replay.addReplayEvent("incorrectLetter", "_");
        void TestUI.updateWordElement();
        void Caret.updatePosition();
      }
      return;
    }
    PaceCaret.handleSpace(false, currentWord);
    if (Config.blindMode) {
      if (Config.highlightMode !== "off") {
        TestUI.highlightAllLettersAsCorrect(TestUI.currentWordElementIndex);
      }
    } else {
      TestUI.highlightBadWord(TestUI.currentWordElementIndex);
    }
    TestInput.input.pushHistory();
    TestWords.words.increaseCurrentIndex();
    Funbox.toggleScript(TestWords.words.getCurrent());
    TestInput.incrementKeypressCount();
    TestInput.pushKeypressWord(TestWords.words.currentIndex);
    Replay.addReplayEvent("submitErrorWord");
    if (Config.difficulty === "expert" || Config.difficulty === "master") {
      TestLogic.fail("difficulty");
    }
  }

  if (
    TestLogic.areAllTestWordsGenerated() &&
    TestWords.words.currentIndex === TestWords.words.length
  ) {
    void TestLogic.finish();
    return;
  }

  let wordLength: number;
  if (Config.mode === "zen") {
    wordLength = TestInput.input.current.length;
  } else {
    wordLength = TestWords.words.getCurrent().length;
  }

  const flex: number = Misc.whorf(Config.minBurstCustomSpeed, wordLength);
  if (
    (Config.minBurst === "fixed" && burst < Config.minBurstCustomSpeed) ||
    (Config.minBurst === "flex" && burst < flex)
  ) {
    TestLogic.fail("min burst");
    return;
  }

  TestInput.corrected.pushHistory();

  if (Config.keymapMode === "react") {
    void KeymapEvent.flash(" ", true);
  }
  if (
    Config.mode === "words" ||
    Config.mode === "custom" ||
    Config.mode === "quote" ||
    Config.mode === "zen"
  ) {
    TimerProgress.update();
  }
  if (
    Config.mode === "time" ||
    Config.mode === "words" ||
    Config.mode === "custom" ||
    Config.mode === "quote"
  ) {
    await TestLogic.addWord();
  }
  TestUI.setCurrentWordElementIndex(TestUI.currentWordElementIndex + 1);
  TestUI.updateActiveElement();
  void Caret.updatePosition();

  if (
    !Config.showAllLines ||
    Config.mode === "time" ||
    (Config.mode === "custom" && CustomText.getLimitValue() === 0) ||
    (Config.mode === "custom" && CustomText.getLimitMode() === "time")
  ) {
    const currentTop: number = Math.floor(
      document.querySelectorAll<HTMLElement>("#words .word")[
        TestUI.currentWordElementIndex - 1
      ]?.offsetTop ?? 0
    );
    let nextTop: number;
    try {
      nextTop = Math.floor(
        document.querySelectorAll<HTMLElement>("#words .word")[
          TestUI.currentWordElementIndex
        ]?.offsetTop ?? 0
      );
    } catch (e) {
      nextTop = 0;
    }

    if (nextTop > currentTop) {
      TestUI.lineJump(currentTop);
    }
  } //end of line wrap

  // enable if i decide that auto tab should also work after a space
  // if (
  //   Config.language.startsWith("code") &&
  //   /^\t+/.test(TestWords.words.getCurrent()) &&
  //   TestWords.words.getCurrent()[TestInput.input.current.length] === "\t"
  // ) {
  //   //send a tab event using jquery
  //   $("#wordsInput").trigger($.Event("keydown", { key: "Tab", code: "Tab" }));
  // }
}

function isCharCorrect(char: string, charIndex: number): boolean {
  if (!correctShiftUsed) return false;

  if (Config.mode === "zen") {
    return true;
  }

  //Checking for Korean char
  if (TestInput.input.getKoreanStatus()) {
    //disassembles Korean current Test word to check against char Input
    const koWordArray: string[] = Hangul.disassemble(
      TestWords.words.getCurrent()
    );
    const koOriginalChar = koWordArray[charIndex];

    if (koOriginalChar === undefined) {
      return false;
    }

    return koOriginalChar === char;
  }

  const originalChar = TestWords.words.getCurrent()[charIndex];

  if (originalChar === undefined) {
    return false;
  }

  if (originalChar === char) {
    return true;
  }

  const funbox = FunboxList.get(Config.funbox).find(
    (f) => f.functions?.isCharCorrect
  );
  if (funbox?.functions?.isCharCorrect) {
    return funbox.functions.isCharCorrect(char, originalChar);
  }

  if (Config.language.startsWith("russian")) {
    if (
      (char === "ё" || char === "е" || char === "e") &&
      (originalChar === "ё" || originalChar === "е" || originalChar === "e")
    ) {
      return true;
    }
  }

  if (
    (char === "’" ||
      char === "‘" ||
      char === "'" ||
      char === "ʼ" ||
      char === "׳") &&
    (originalChar === "’" ||
      originalChar === "‘" ||
      originalChar === "'" ||
      originalChar === "ʼ" ||
      originalChar === "׳")
  ) {
    return true;
  }

  if (
    (char === `"` || char === "”" || char === "“" || char === "„") &&
    (originalChar === `"` ||
      originalChar === "”" ||
      originalChar === "“" ||
      originalChar === "„")
  ) {
    return true;
  }

  if (
    (char === "–" || char === "—" || char === "-") &&
    (originalChar === "-" || originalChar === "–" || originalChar === "—")
  ) {
    return true;
  }

  return false;
}

function handleChar(
  char: string,
  charIndex: number,
  realInputValue?: string
): void {
  if (TestUI.resultCalculating || TestUI.resultVisible) {
    return;
  }

  if (char === "…" && TestWords.words.getCurrent()[charIndex] !== "…") {
    for (let i = 0; i < 3; i++) {
      handleChar(".", charIndex + i);
    }

    return;
  }

  if (char === "œ" && TestWords.words.getCurrent()[charIndex] !== "œ") {
    handleChar("o", charIndex);
    handleChar("e", charIndex + 1);
    return;
  }

  if (char === "æ" && TestWords.words.getCurrent()[charIndex] !== "æ") {
    handleChar("a", charIndex);
    handleChar("e", charIndex + 1);
    return;
  }

  console.debug("Handling char", char, charIndex, realInputValue);

  const now = performance.now();

  const isCharKorean: boolean = TestInput.input.getKoreanStatus();

  for (const f of FunboxList.get(Config.funbox)) {
    if (f.functions?.handleChar) char = f.functions.handleChar(char);
  }

  const nospace =
    FunboxList.get(Config.funbox).find((f) =>
      f.properties?.includes("nospace")
    ) !== undefined;

  if (char !== "\n" && char !== "\t" && /\s/.test(char)) {
    if (nospace) return;
    void handleSpace();

    //insert space for expert and master or strict space,
    //or for stop on error set to word,
    //otherwise dont do anything
    if (
      Config.difficulty !== "normal" ||
      (Config.strictSpace && Config.mode !== "zen") ||
      (Config.stopOnError === "word" && charIndex > 0)
    ) {
      if (dontInsertSpace) {
        dontInsertSpace = false;
        return;
      }
    } else {
      return;
    }
  }

  if (
    Config.mode !== "zen" &&
    TestWords.words.getCurrent()[charIndex] !== "\n" &&
    char === "\n"
  ) {
    return;
  }

  //start the test
  if (!TestState.isActive && !TestLogic.startTest(now)) {
    return;
  }

  Focus.set(true);
  Caret.stopAnimation();

  const thisCharCorrect: boolean = isCharCorrect(char, charIndex);
  let resultingWord: string;

  if (thisCharCorrect && Config.mode !== "zen") {
    char = !isCharKorean
      ? TestWords.words.getCurrent().charAt(charIndex)
      : Hangul.disassemble(TestWords.words.getCurrent())[charIndex] ?? "";
  }

  if (!thisCharCorrect && char === "\n") {
    if (TestInput.input.current === "") return;
    char = " ";
  }

  if (TestInput.input.current === "") {
    TestInput.setBurstStart(now);
  }

  if (isCharKorean || Config.language.startsWith("korean")) {
    // Get real input from #WordsInput char call.
    // This is because the chars can't be confirmed correctly.
    // With chars alone this happens when a previous symbol is completed
    // Example:
    // input history: ['프'], input:ㄹ, expected :프ㄹ, result: 플
    const realInput: string = (realInputValue ?? "").slice(1);
    resultingWord = realInput;
    koInputVisual.innerText = resultingWord.slice(-1);
  } else if (Config.language.startsWith("chinese")) {
    resultingWord = (realInputValue ?? "").slice(1);
  } else {
    resultingWord =
      TestInput.input.current.substring(0, charIndex) +
      char +
      TestInput.input.current.substring(charIndex + 1);
  }

  // If a trailing composed char is used, ignore it when counting accuracy
  if (
    !thisCharCorrect &&
    // Misc.trailingComposeChars.test(resultingWord) &&
    CompositionState.getComposing() &&
    !Config.language.startsWith("korean")
  ) {
    TestInput.input.current = resultingWord;
    void TestUI.updateWordElement();
    void Caret.updatePosition();
    return;
  }

  void MonkeyPower.addPower(thisCharCorrect);
  TestInput.incrementAccuracy(thisCharCorrect);

  if (!thisCharCorrect) {
    TestInput.incrementKeypressErrors();
    TestInput.pushMissedWord(TestWords.words.getCurrent());
  }

  WeakSpot.updateScore(
    Config.mode === "zen"
      ? char
      : TestWords.words.getCurrent()[charIndex] ?? "",
    thisCharCorrect
  );

  if (thisCharCorrect) {
    void Sound.playClick();
  } else {
    if (Config.playSoundOnError === "off" || Config.blindMode) {
      void Sound.playClick();
    } else {
      void Sound.playError();
    }
  }

  //keymap
  if (Config.keymapMode === "react") {
    void KeymapEvent.flash(char, thisCharCorrect);
  }

  if (Config.difficulty !== "master") {
    if (!correctShiftUsed) {
      incorrectShiftsInARow++;
      if (incorrectShiftsInARow >= 5) {
        Notifications.add("Opposite shift mode is on.", 0, {
          important: true,
          customTitle: "Reminder",
        });
      }
      return;
    } else {
      incorrectShiftsInARow = 0;
    }
  }

  //update current corrected version. if its empty then add the current char. if its not then replace the last character with the currently pressed one / add it
  if (TestInput.corrected.current === "") {
    TestInput.corrected.current += !isCharKorean
      ? resultingWord
      : Hangul.disassemble(resultingWord).join("");
  } else {
    const currCorrectedTestInputLength: number = !isCharKorean
      ? TestInput.corrected.current.length
      : Hangul.disassemble(TestInput.corrected.current).length;

    if (charIndex >= currCorrectedTestInputLength) {
      TestInput.corrected.current += !isCharKorean
        ? char
        : Hangul.disassemble(char).concat();
    } else if (!thisCharCorrect) {
      TestInput.corrected.current =
        TestInput.corrected.current.substring(0, charIndex) +
        char +
        TestInput.corrected.current.substring(charIndex + 1);
    }
  }

  TestInput.incrementKeypressCount();
  TestInput.pushKeypressWord(TestWords.words.currentIndex);

  if (
    Config.difficulty !== "master" &&
    Config.stopOnError === "letter" &&
    !thisCharCorrect
  ) {
    if (!Config.blindMode) {
      void TestUI.updateWordElement(TestInput.input.current + char);
    }
    return;
  }

  Replay.addReplayEvent(
    thisCharCorrect ? "correctLetter" : "incorrectLetter",
    char
  );

  const testInputLength: number = !isCharKorean
    ? TestInput.input.current.length
    : Hangul.disassemble(TestInput.input.current).length;
  //update the active word top, but only once
  if (testInputLength === 1 && TestWords.words.currentIndex === 0) {
    TestUI.setActiveWordTop(
      (document.querySelector("#words .active") as HTMLElement)?.offsetTop
    );
  }

  //max length of the input is 20 unless in zen mode then its 30
  if (
    (Config.mode === "zen" && charIndex < 30) ||
    (Config.mode !== "zen" &&
      resultingWord.length < TestWords.words.getCurrent().length + 20)
  ) {
    TestInput.input.current = resultingWord;
  } else {
    console.error("Hitting word limit");
  }

  if (!thisCharCorrect && Config.difficulty === "master") {
    TestLogic.fail("difficulty");
    return;
  }

  if (Config.mode !== "zen") {
    //not applicable to zen mode
    //auto stop the test if the last word is correct
    //do not stop if not all characters have been parsed by handleChar yet
    const currentWord = TestWords.words.getCurrent();
    const lastWordIndex = TestWords.words.currentIndex;
    const lastWord = lastWordIndex === TestWords.words.length - 1;
    const allWordGenerated = TestLogic.areAllTestWordsGenerated();
    const wordIsTheSame = currentWord === TestInput.input.current;
    const shouldQuickEnd =
      Config.quickEnd &&
      !Config.language.startsWith("korean") &&
      currentWord.length === TestInput.input.current.length &&
      Config.stopOnError === "off";
    const isChinese = Config.language.startsWith("chinese");

    if (
      lastWord &&
      allWordGenerated &&
      (wordIsTheSame || shouldQuickEnd) &&
      (!isChinese ||
        (realInputValue !== undefined &&
          charIndex + 2 == realInputValue.length))
    ) {
      void TestLogic.finish();
      return;
    }
  }

  const activeWordTopBeforeJump = document.querySelector<HTMLElement>(
    "#words .word.active"
  )?.offsetTop as number;
  void TestUI.updateWordElement();

  if (!Config.hideExtraLetters) {
    const newActiveTop = document.querySelector<HTMLElement>(
      "#words .word.active"
    )?.offsetTop as number;
    //stop the word jump by slicing off the last character, update word again
    if (
      activeWordTopBeforeJump < newActiveTop &&
      !TestUI.lineTransition &&
      TestInput.input.current.length > 1
    ) {
      if (Config.mode === "zen") {
        const currentTop = Math.floor(
          document.querySelectorAll<HTMLElement>("#words .word")[
            TestUI.currentWordElementIndex - 1
          ]?.offsetTop ?? 0
        ) as number;
        if (!Config.showAllLines) TestUI.lineJump(currentTop);
      } else {
        TestInput.input.current = TestInput.input.current.slice(0, -1);
        void TestUI.updateWordElement();
      }
    }
  }

  //simulate space press in nospace funbox
  if (
    (nospace &&
      TestInput.input.current.length === TestWords.words.getCurrent().length) ||
    (char === "\n" && thisCharCorrect)
  ) {
    void handleSpace();
  }

  const currentWord = TestWords.words.getCurrent();
  const doesCurrentWordHaveTab = /^\t+/.test(TestWords.words.getCurrent());
  const isCurrentCharTab = currentWord[TestInput.input.current.length] === "\t";

  setTimeout(() => {
    if (
      thisCharCorrect &&
      Config.language.startsWith("code") &&
      doesCurrentWordHaveTab &&
      isCurrentCharTab
    ) {
      const tabEvent = new KeyboardEvent("keydown", {
        key: "Tab",
        code: "Tab",
      });
      document.dispatchEvent(tabEvent);
    }
  }, 0);

  if (char !== "\n") {
    void Caret.updatePosition();
  }
}

function handleTab(event: JQuery.KeyDownEvent, popupVisible: boolean): void {
  if (TestUI.resultCalculating) {
    event.preventDefault();
    return;
  }

  let shouldInsertTabCharacter = false;

  if (
    (Config.mode === "zen" && !event.shiftKey) ||
    (TestWords.hasTab && !event.shiftKey)
  ) {
    shouldInsertTabCharacter = true;
  }

  const modalVisible: boolean =
    Misc.isPopupVisible("commandLineWrapper") || popupVisible;

  if (Config.quickRestart === "esc") {
    // dont do anything special
    if (modalVisible) return;

    // dont do anything on login so we can tab/esc between inputs
    if (ActivePage.get() === "login") return;

    event.preventDefault();
    // insert tab character if needed (only during the test)
    if (!TestUI.resultVisible && shouldInsertTabCharacter) {
      handleChar("\t", TestInput.input.current.length);
      setWordsInput(" " + TestInput.input.current);
      return;
    }
  } else if (Config.quickRestart === "tab") {
    // dont do anything special
    if (modalVisible) return;

    // dont do anything on login so we can tab/esc betweeen inputs
    if (ActivePage.get() === "login") return;

    event.preventDefault();

    // change page if needed
    if (TribeState.getState() >= 5) {
      if (TribeState.getState() > 5 && TribeState.getState() < 21) return;
      if (TribeState.getState() === 5 && ActivePage.get() !== "tribe") {
        navigate("/tribe");
        return;
      }
    } else {
      if (ActivePage.get() !== "test") {
        navigate("/");
        return;
      }
    }

    // tribe
    if (TribeState.getState() >= 5) {
      if (TribeState.getState() > 5 && TribeState.getState() < 21) return;
      if (isAnyChatSuggestionVisible()) return;
      if (TribeState.getSelf()?.isLeader) {
        if (TribeState.getState() === 5 || TribeState.getState() === 22) {
          Tribe.initRace();
          return;
        }
      } else if (
        TribeState.getState() === 5 ||
        TribeState.getState() === 21 ||
        TribeState.getState() === 22
      ) {
        tribeSocket.out.room.readyUpdate();
        return;
      }
    }

    // in case we are in a long test, setting manual restart
    if (event.shiftKey) {
      ManualRestart.set();
    } else {
      ManualRestart.reset();
    }

    // insert tab character if needed (only during the test)
    if (!TestUI.resultVisible && shouldInsertTabCharacter) {
      handleChar("\t", TestInput.input.current.length);
      setWordsInput(" " + TestInput.input.current);
      return;
    }

    //otherwise restart
    TestLogic.restart({ event });
  } else {
    //quick tab off
    // dont do anything special
    if (modalVisible) return;

    //only special handlig on the test page
    if (ActivePage.get() !== "test") return;
    if (TestUI.resultVisible) return;

    // insert tab character if needed
    if (shouldInsertTabCharacter) {
      event.preventDefault();
      handleChar("\t", TestInput.input.current.length);
      setWordsInput(" " + TestInput.input.current);
      return;
    }

<<<<<<< HEAD
    
    if (TribeState.getState() >= 5 && ActivePage.get() === "test") {
      event.preventDefault();
      return;
    }


    if (document.activeElement?.id !== "wordsInput") {
      Focus.set(false);
    }
=======
    setTimeout(() => {
      if (document.activeElement?.id !== "wordsInput") {
        Focus.set(false);
      }
    }, 0);
>>>>>>> 1838816b
  }
});


$("#wordsInput").on("keydown", (event) => {
  const pageTestActive: boolean = ActivePage.get() === "test";
  const commandLineVisible = Misc.isPopupVisible("commandLineWrapper");
  const leaderboardsVisible = Misc.isPopupVisible("leaderboardsWrapper");
  const popupVisible: boolean = Misc.isAnyPopupVisible();
  const allowTyping: boolean =
    pageTestActive &&
    !commandLineVisible &&
    !leaderboardsVisible &&
    !popupVisible &&
    !TestUI.resultVisible &&
    event.key !== "Enter";

  if (!allowTyping) {
    event.preventDefault();
  }
});

let lastBailoutAttempt = -1;

$(document).on("keydown", async (event) => {
  if (ActivePage.get() === "loading") {
    console.debug("Ignoring keydown event on loading page.");
    return;
  }

  if (IgnoredKeys.includes(event.key)) {
    console.debug(
      `Key ${event.key} is on the list of ignored keys. Stopping keydown event.`
    );
    return;
  }

  //autofocus
  const wordsFocused: boolean = $("#wordsInput").is(":focus");
  const pageTestActive: boolean = ActivePage.get() === "test";
  const commandLineVisible = Misc.isPopupVisible("commandLineWrapper");
  const leaderboardsVisible = Misc.isPopupVisible("leaderboardsWrapper");

  const popupVisible: boolean = Misc.isAnyPopupVisible();

  const allowTyping: boolean =
    pageTestActive &&
    !commandLineVisible &&
    !leaderboardsVisible &&
    !popupVisible &&
    !TestUI.resultVisible &&
    (wordsFocused || event.key !== "Enter");

  if (
    allowTyping &&
    !wordsFocused &&
    !["Enter", " ", "Escape", "Tab", ...ModifierKeys].includes(event.key)
  ) {
    TestUI.focusWords();
    if (Config.showOutOfFocusWarning && !event.ctrlKey && !event.metaKey) {
      event.preventDefault();
    }
  }

  if (
    [10, 11].includes(TribeState.getState()) &&
    TribeState.getSelf()?.isTyping
  ) {
    event.preventDefault();
    return;
  }

  //tab
  if (event.key === "Tab") {
    handleTab(event, popupVisible);
  }

  //esc
  if (event.key === "Escape" && Config.quickRestart === "esc") {
    const modalVisible: boolean =
      Misc.isPopupVisible("commandLineWrapper") || popupVisible;

    if (modalVisible) return;

    event.preventDefault();

    // change page if needed
    if (TribeState.getState() >= 5) {
      if (TribeState.getState() > 5 && TribeState.getState() < 21) return;
      if (TribeState.getState() === 5 && ActivePage.get() !== "tribe") {
        navigate("/tribe");
        return;
      }
    } else {
      if (ActivePage.get() !== "test") {
        navigate("/");
        return;
      }
    }

    // tribe
    if (TribeState.getState() >= 5) {
      if (TribeState.getState() > 5 && TribeState.getState() < 21) return;
      if (TribeState.getSelf()?.isLeader) {
        if (TribeState.getState() === 5 || TribeState.getState() === 22) {
          Tribe.initRace();
          return;
        }
      } else if (
        TribeState.getState() === 5 ||
        TribeState.getState() === 21 ||
        TribeState.getState() === 22
      ) {
        tribeSocket.out.room.readyUpdate();
        return;
      }
    }

    // in case we are in a long test, setting manual restart
    if (event.shiftKey) {
      ManualRestart.set();
    } else {
      ManualRestart.reset();
    }

    //otherwise restart
    TestLogic.restart({
      event,
    });
  }

  //enter
  if (event.key === "Enter" && Config.quickRestart === "enter") {
    const modalVisible: boolean =
      Misc.isPopupVisible("commandLineWrapper") || popupVisible;

    if (modalVisible) return;

    event.preventDefault();

    // change page if needed
    if (TribeState.getState() >= 5) {
      if (TribeState.getState() > 5 && TribeState.getState() < 21) return;
      if (TribeState.getState() === 5 && ActivePage.get() !== "tribe") {
        navigate("/tribe");
        return;
      }
    } else {
      if (ActivePage.get() !== "test") {
        navigate("/");
        return;
      }
    }

    // tribe
    if (TribeState.getState() >= 5) {
      if (TribeState.getState() > 5 && TribeState.getState() < 21) return;
      if (TribeState.getSelf()?.isLeader) {
        if (TribeState.getState() === 5 || TribeState.getState() === 22) {
          Tribe.initRace();
          return;
        }
      } else if (
        TribeState.getState() === 5 ||
        TribeState.getState() === 21 ||
        TribeState.getState() === 22
      ) {
        tribeSocket.out.room.readyUpdate();
        return;
      }
    }

    if (TestUI.resultVisible) {
      TestLogic.restart({
        event,
      });
      return;
    }

    if (Config.mode === "zen") {
      //do nothing
    } else if (
      !TestWords.hasNewline ||
      (TestWords.hasNewline && event.shiftKey)
    ) {
      // in case we are in a long test, setting manual restart
      if (event.shiftKey) {
        ManualRestart.set();
      } else {
        ManualRestart.reset();
      }

      //otherwise restart
      TestLogic.restart({
        event,
      });
    } else {
      handleChar("\n", TestInput.input.current.length);
      setWordsInput(" " + TestInput.input.current);
      if (Config.tapeMode !== "off") {
        TestUI.scrollTape();
      }
    }
  }

  //enter
  if (event.key === "Enter" && Config.quickRestart === "enter") {
    //check if active element is a button, anchor, or has class button, or textButton
    const activeElement: HTMLElement | null =
      document.activeElement as HTMLElement;
    const activeElementIsButton: boolean =
      activeElement?.tagName === "BUTTON" ||
      activeElement?.tagName === "A" ||
      activeElement?.classList.contains("button") ||
      activeElement?.classList.contains("textButton");

    if (activeElementIsButton) return;

    const modalVisible: boolean =
      Misc.isPopupVisible("commandLineWrapper") || popupVisible;

    if (modalVisible) return;

    event.preventDefault();

    // change page if needed
    if (TribeState.getState() >= 5) {
      if (TribeState.getState() > 5 && TribeState.getState() < 21) return;
      if (TribeState.getState() === 5 && ActivePage.get() !== "tribe") {
        navigate("/tribe");
        return;
      }
    } else {
      if (ActivePage.get() !== "test") {
        navigate("/");
        return;
      }
    }

    // tribe
    if (TribeState.getState() >= 5) {
      if (TribeState.getState() > 5 && TribeState.getState() < 21) return;
      if (TribeState.getSelf()?.isLeader) {
        if (TribeState.getState() === 5 || TribeState.getState() === 22) {
          Tribe.initRace();
          return;
        }
      } else if (
        TribeState.getState() === 5 ||
        TribeState.getState() === 21 ||
        TribeState.getState() === 22
      ) {
        tribeSocket.out.room.readyUpdate();
        return;
      }
    }

    if (TestUI.resultVisible) {
      TestLogic.restart({
        event,
      });
      return;
    }

    if (Config.mode === "zen") {
      //do nothing
    } else if (
      !TestWords.hasNewline ||
      (TestWords.hasNewline && event.shiftKey)
    ) {
      // in case we are in a long test, setting manual restart
      if (event.shiftKey) {
        ManualRestart.set();
      } else {
        ManualRestart.reset();
      }

      //otherwise restart
      TestLogic.restart({
        event,
      });
    } else {
      handleChar("\n", TestInput.input.current.length);
      setWordsInput(" " + TestInput.input.current);
      if (Config.tapeMode !== "off") {
        TestUI.scrollTape();
      }
    }
  }

  //enter
  if (event.key === "Enter" && Config.quickRestart === "enter") {
    //check if active element is a button, anchor, or has class button, or textButton
    const activeElement: HTMLElement | null =
      document.activeElement as HTMLElement;
    const activeElementIsButton: boolean =
      activeElement?.tagName === "BUTTON" ||
      activeElement?.tagName === "A" ||
      activeElement?.classList.contains("button") ||
      activeElement?.classList.contains("textButton") ||
      (activeElement?.tagName === "INPUT" &&
        activeElement?.id !== "wordsInput");

    if (activeElementIsButton) return;

    const modalVisible: boolean =
      Misc.isPopupVisible("commandLineWrapper") || popupVisible;

    if (modalVisible) return;

    // change page if not on test page
    if (ActivePage.get() !== "test") {
      navigate("/");
      return;
    }

    if (TestUI.resultVisible) {
      TestLogic.restart({
        event,
      });
      return;
    }

    if (Config.mode === "zen") {
      //do nothing
    } else if (
      (!TestWords.hasNewline && !Config.funbox.includes("58008")) ||
      ((TestWords.hasNewline || Config.funbox.includes("58008")) &&
        event.shiftKey)
    ) {
      // in case we are in a long test, setting manual restart
      if (event.shiftKey) {
        ManualRestart.set();
      } else {
        ManualRestart.reset();
      }

      //otherwise restart
      TestLogic.restart({
        event,
      });
    }
  }

  if (!allowTyping) return;

  if (!event.originalEvent?.isTrusted || TestUI.testRestarting) {
    event.preventDefault();
    return;
  }

  TestInput.setCurrentNotAfk();

  //blocking firefox from going back in history with backspace
  if (event.key === "Backspace") {
    void Sound.playClick();
    const t = /INPUT|SELECT|TEXTAREA/i;
    if (
      !t.test((event.target as unknown as Element).tagName)
      // if this breaks in the future, call mio and tell him to stop being lazy
      // (event.target as unknown as KeyboardEvent).disabled ||
      // (event.target as unknown as Element).readOnly
    ) {
      event.preventDefault();
    }

    if (Config.confidenceMode === "max") {
      event.preventDefault();
      return;
    }
  }

  Monkey.type();

  if (event.key === "Backspace" && TestInput.input.current.length === 0) {
    backspaceToPrevious();
    if (TestInput.input.current) {
      setWordsInput(" " + TestInput.input.current + " ");
    }
  }

  if (event.key === "Enter") {
    if (event.shiftKey) {
      if (Config.mode === "zen") {
        void TestLogic.finish();
      } else if (
        !Misc.canQuickRestart(
          Config.mode,
          Config.words,
          Config.time,
          CustomText.getData(),
          CustomTextState.isCustomTextLong() ?? false
        )
      ) {
        const delay = Date.now() - lastBailoutAttempt;
        if (lastBailoutAttempt === -1 || delay > 200) {
          lastBailoutAttempt = Date.now();
          if (delay >= 5000) {
            Notifications.add(
              "Please double tap shift+enter to confirm bail out",
              0,
              {
                important: true,
                duration: 5,
              }
            );
          }
        } else {
          TestState.setBailedOut(true);
          void TestLogic.finish();
        }
      }
    } else {
      handleChar("\n", TestInput.input.current.length);
      setWordsInput(" " + TestInput.input.current);
    }
  }

  //show dead keys
  if (event.key === "Dead" && !CompositionState.getComposing()) {
    void Sound.playClick();
    const word: HTMLElement | null = document.querySelector<HTMLElement>(
      "#words .word.active"
    );
    const len: number = TestInput.input.current.length; // have to do this because prettier wraps the line and causes an error

    // Check to see if the letter actually exists to toggle it as dead
    const deadLetter: Element | undefined =
      word?.querySelectorAll("letter")[len];
    if (deadLetter) {
      deadLetter.classList.toggle("dead");
    }
  }

  if (Config.oppositeShiftMode !== "off") {
    if (
      Config.oppositeShiftMode === "keymap" &&
      Config.keymapLayout !== "overrideSync"
    ) {
      const keymapLayout = await JSONData.getLayout(Config.keymapLayout).catch(
        () => undefined
      );
      if (keymapLayout === undefined) {
        Notifications.add("Failed to load keymap layout", -1);

        return;
      }
      const keycode = ShiftTracker.layoutKeyToKeycode(event.key, keymapLayout);

      correctShiftUsed =
        keycode === undefined
          ? true
          : ShiftTracker.isUsingOppositeShift(keycode);
    } else {
      correctShiftUsed = ShiftTracker.isUsingOppositeShift(event.code);
    }
  }

  const funbox = FunboxList.get(Config.funbox).find(
    (f) => f.functions?.preventDefaultEvent
  );
  if (funbox?.functions?.preventDefaultEvent) {
    if (
      await funbox.functions.preventDefaultEvent(event as JQuery.KeyDownEvent)
    ) {
      event.preventDefault();
      handleChar(event.key, TestInput.input.current.length);
      updateUI();
      setWordsInput(" " + TestInput.input.current);
    }
  }

  if (
    Config.layout !== "default" &&
    !(
      event.ctrlKey ||
      (event.altKey && window.navigator.platform.search("Linux") > -1)
    )
  ) {
    const char: string | null = await LayoutEmulator.getCharFromEvent(event);
    if (char !== null) {
      event.preventDefault();
      handleChar(char, TestInput.input.current.length);
      updateUI();
      setWordsInput(" " + TestInput.input.current);
    }
  }

  isBackspace = event.key === "Backspace" || event.key === "delete";
});

$("#wordsInput").on("keydown", (event) => {
  if (event.originalEvent?.repeat) {
    console.log(
      "spacing debug keydown STOPPED - repeat",
      event.key,
      event.code,
      event.which
    );
    return;
  }

  // console.debug("Event: keydown", event);

  if (event.code === "NumpadEnter" && Config.funbox.includes("58008")) {
    event.code = "Space";
  }

  if (event.code.includes("Arrow") && Config.funbox.includes("arrows")) {
    event.code = "NoCode";
  }

  const now = performance.now();
  setTimeout(() => {
    const eventCode =
      event.code === "" || event.which === 231 ? "NoCode" : event.code;
    TestInput.recordKeydownTime(now, eventCode);
  }, 0);
});

$("#wordsInput").on("keyup", (event) => {
  if (event.originalEvent?.repeat) {
    console.log(
      "spacing debug keydown STOPPED - repeat",
      event.key,
      event.code,
      event.which
    );
    return;
  }

  // console.debug("Event: keyup", event);

  if (event.code === "NumpadEnter" && Config.funbox.includes("58008")) {
    event.code = "Space";
  }

  if (event.code.includes("Arrow") && Config.funbox.includes("arrows")) {
    event.code = "NoCode";
  }

  const now = performance.now();
  setTimeout(() => {
    const eventCode =
      event.code === "" || event.which === 231 ? "NoCode" : event.code;
    TestInput.recordKeyupTime(now, eventCode);
  }, 0);
});

$("#wordsInput").on("keyup", (event) => {
  if (!event.originalEvent?.isTrusted || TestUI.testRestarting) {
    event.preventDefault();
    return;
  }

  if (IgnoredKeys.includes(event.key)) return;

  if (
    [10, 11].includes(TribeState.getState()) &&
    TribeState.getSelf()?.isTyping
  ) {
    event.preventDefault();
    return;
  }

  if (TestUI.resultVisible) return;
  Monkey.stop();
});

$("#wordsInput").on("beforeinput", (event) => {
  if (!event.originalEvent?.isTrusted) return;
  if ((event.target as HTMLInputElement).value === "") {
    (event.target as HTMLInputElement).value = " ";
  }
});

$("#wordsInput").on("input", (event) => {
  if (!event.originalEvent?.isTrusted || TestUI.testRestarting) {
    (event.target as HTMLInputElement).value = " ";
    return;
  }

  const popupVisible = Misc.isAnyPopupVisible();
  if (popupVisible) {
    event.preventDefault();
    return;

    if (
      [10, 11].includes(TribeState.getState()) &&
      TribeState.getSelf()?.isTyping
    ) {
      event.preventDefault();
      return;
    }

    if (
      [10, 11].includes(TribeState.getState()) &&
      TribeState.getSelf()?.isTyping
    ) {
      event.preventDefault();
      return;
    }
  }

  TestInput.setCurrentNotAfk();

  if (
    (Config.layout === "default" || Config.layout === "korean") &&
    (event.target as HTMLInputElement).value
      .normalize()
      .match(
        /[\uac00-\ud7af]|[\u1100-\u11ff]|[\u3130-\u318f]|[\ua960-\ua97f]|[\ud7b0-\ud7ff]/g
      )
  ) {
    TestInput.input.setKoreanStatus(true);
  }

  const containsKorean = TestInput.input.getKoreanStatus();
  const containsChinese = Config.language.startsWith("chinese");

  //Hangul.disassemble breaks down Korean characters into its components
  //allowing it to be treated as normal latin characters
  //Hangul.disassemble('한글') //['ㅎ','ㅏ','ㄴ','ㄱ','ㅡ','ㄹ']
  //Hangul.disassemble('한글',true) //[['ㅎ','ㅏ','ㄴ'],['ㄱ','ㅡ','ㄹ']]
  const realInputValue = (event.target as HTMLInputElement).value.normalize();
  const inputValue = containsKorean
    ? Hangul.disassemble(realInputValue).join("").slice(1)
    : realInputValue.slice(1);

  const currTestInput = containsKorean
    ? Hangul.disassemble(TestInput.input.current).join("")
    : TestInput.input.current;

  //checks to see if a korean word has compiled into two characters.
  //inputs: ㄱ, 가, 갇, 가다
  //what it actually reads: ㄱ, 가, 갇, , 가, 가다
  //this skips this part (, , 가,)
  if (containsKorean && !isBackspace) {
    if (
      isKoCompiling ||
      (realInputValue.slice(1).length < TestInput.input.current.length &&
        Hangul.disassemble(TestInput.input.current.slice(-1)).length > 1)
    ) {
      isKoCompiling = !isKoCompiling;
      return;
    }
  }

  // input will be modified even with the preventDefault() in
  // beforeinput/keydown if it's part of a compose sequence. this undoes
  // the effects of that and takes the input out of compose mode.
  if (
    Config.layout !== "default" &&
    inputValue.length >= currTestInput.length
  ) {
    setWordsInput(" " + currTestInput);
    return;
  }

  if (realInputValue.length === 0 && currTestInput.length === 0) {
    // fallback for when no Backspace keydown event (mobile)
    backspaceToPrevious();
  } else if (inputValue.length < currTestInput.length) {
    if (containsChinese) {
      if (
        currTestInput.length - inputValue.length <= 2 &&
        currTestInput.startsWith(currTestInput)
      ) {
        TestInput.input.current = inputValue;
      } else {
        // IME has converted pinyin to Chinese Character(s)
        let diffStart = 0;
        while (inputValue[diffStart] === currTestInput[diffStart]) {
          diffStart++;
        }

        let iOffset = 0;
        if (Config.stopOnError !== "word" && /.+ .+/.test(inputValue)) {
          iOffset = inputValue.indexOf(" ") + 1;
        }
        for (let i = diffStart; i < inputValue.length; i++) {
          handleChar(inputValue[i] as string, i - iOffset, realInputValue);
        }
      }
    } else if (containsKorean) {
      const realInput = (event.target as HTMLInputElement).value
        .normalize()
        .slice(1);

      TestInput.input.current = realInput;
      koInputVisual.innerText = realInput.slice(-1);
    } else {
      TestInput.input.current = inputValue;
    }

    void TestUI.updateWordElement();
    void Caret.updatePosition();
    if (!CompositionState.getComposing()) {
      const keyStroke = event?.originalEvent as InputEvent;
      if (keyStroke.inputType === "deleteWordBackward") {
        Replay.addReplayEvent("setLetterIndex", 0); // Letter index will be 0 on CTRL + Backspace Event
      } else {
        Replay.addReplayEvent("setLetterIndex", currTestInput.length - 1);
      }
    }
  }
  if (inputValue !== currTestInput) {
    let diffStart = 0;
    while (inputValue[diffStart] === currTestInput[diffStart]) {
      diffStart++;
    }

    let iOffset = 0;
    if (Config.stopOnError !== "word" && /.+ .+/.test(inputValue)) {
      iOffset = inputValue.indexOf(" ") + 1;
    }
    for (let i = diffStart; i < inputValue.length; i++) {
      // passing realInput to allow for correct Korean character compilation
      handleChar(inputValue[i] as string, i - iOffset, realInputValue);
    }
  }

  setWordsInput(" " + TestInput.input.current);
  updateUI();
  const statebefore = CompositionState.getComposing();
  setTimeout(() => {
    // checking composition state during the input event and on the next loop
    // this is done because some browsers (e.g. Chrome) will fire the input
    // event before the compositionend event.
    // this ensures the UI is correct

    const stateafter = CompositionState.getComposing();
    if (statebefore !== stateafter) {
      void TestUI.updateWordElement();
    }

    // force caret at end of input
    // doing it on next cycle because Chromium on Android won't let me edit
    // the selection inside the input event
    if (
      (event.target as HTMLInputElement).selectionStart !==
        (event.target as HTMLInputElement).value.length &&
      (!Misc.trailingComposeChars.test(
        (event.target as HTMLInputElement).value
      ) ||
        ((event.target as HTMLInputElement).selectionStart ?? 0) <
          (event.target as HTMLInputElement).value.search(
            Misc.trailingComposeChars
          ))
    ) {
      (event.target as HTMLInputElement).selectionStart = (
        event.target as HTMLInputElement
      ).selectionEnd = (event.target as HTMLInputElement).value.length;
    }
  }, 0);
});

$("#wordsInput").on("focus", (event) => {
  (event.target as HTMLInputElement).selectionStart = (
    event.target as HTMLInputElement
  ).selectionEnd = (event.target as HTMLInputElement).value.length;
});

$("#wordsInput").on("copy paste", (event) => {
  event.preventDefault();
});

$("#wordsInput").on("select selectstart", (event) => {
  event.preventDefault();
});

$("#wordsInput").on("keydown", (event) => {
  if (event.key.startsWith("Arrow")) {
    event.preventDefault();
  }
});

// Composing events
$("#wordsInput").on("compositionstart", () => {
  if (Config.layout !== "default") return;
  CompositionState.setComposing(true);
  CompositionState.setStartPos(TestInput.input.current.length);
});

$("#wordsInput").on("compositionend", () => {
  if (Config.layout !== "default") return;
  CompositionState.setComposing(false);
});<|MERGE_RESOLUTION|>--- conflicted
+++ resolved
@@ -899,7 +899,6 @@
       return;
     }
 
-<<<<<<< HEAD
     
     if (TribeState.getState() >= 5 && ActivePage.get() === "test") {
       event.preventDefault();
@@ -907,16 +906,11 @@
     }
 
 
-    if (document.activeElement?.id !== "wordsInput") {
-      Focus.set(false);
-    }
-=======
     setTimeout(() => {
       if (document.activeElement?.id !== "wordsInput") {
         Focus.set(false);
       }
     }, 0);
->>>>>>> 1838816b
   }
 });
 
