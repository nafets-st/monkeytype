--- conflicted
+++ resolved
@@ -34,12 +34,8 @@
 import { IgnoredKeys } from "../constants/ignored-keys";
 import { ModifierKeys } from "../constants/modifier-keys";
 import { navigate } from "./route-controller";
-<<<<<<< HEAD
 import tribeSocket from "../tribe/tribe-socket";
 import { isAnyChatSuggestionVisible } from "../tribe/tribe-chat";
-import * as CookiePopup from "../popups/cookie-popup";
-=======
->>>>>>> b4af0917
 
 let dontInsertSpace = false;
 let correctShiftUsed = true;
@@ -898,20 +894,19 @@
       return;
     }
 
-<<<<<<< HEAD
-    //
-    event.preventDefault();
-
-    if (TribeState.getState() >= 5 && ActivePage.get() === "test") return;
-
-    $("#restartTestButton").trigger("focus");
-=======
+    
+    if (TribeState.getState() >= 5 && ActivePage.get() === "test") {
+      event.preventDefault();
+      return;
+    }
+
+
     if (document.activeElement?.id !== "wordsInput") {
       Focus.set(false);
     }
->>>>>>> b4af0917
-  }
-}
+  }
+});
+
 
 $("#wordsInput").on("keydown", (event) => {
   const pageTestActive: boolean = ActivePage.get() === "test";
@@ -1042,17 +1037,6 @@
 
   //enter
   if (event.key === "Enter" && Config.quickRestart === "enter") {
-    //check if active element is a button, anchor, or has class button, or textButton
-    const activeElement: HTMLElement | null =
-      document.activeElement as HTMLElement;
-    const activeElementIsButton: boolean =
-      activeElement?.tagName === "BUTTON" ||
-      activeElement?.tagName === "A" ||
-      activeElement?.classList.contains("button") ||
-      activeElement?.classList.contains("textButton");
-
-    if (activeElementIsButton) return;
-
     const modalVisible: boolean =
       Misc.isPopupVisible("commandLineWrapper") || popupVisible;
 
@@ -1127,6 +1111,102 @@
 
   //enter
   if (event.key === "Enter" && Config.quickRestart === "enter") {
+    //check if active element is a button, anchor, or has class button, or textButton
+    const activeElement: HTMLElement | null =
+      document.activeElement as HTMLElement;
+    const activeElementIsButton: boolean =
+      activeElement?.tagName === "BUTTON" ||
+      activeElement?.tagName === "A" ||
+      activeElement?.classList.contains("button") ||
+      activeElement?.classList.contains("textButton");
+
+    if (activeElementIsButton) return;
+
+    const modalVisible: boolean =
+      Misc.isPopupVisible("commandLineWrapper") || popupVisible;
+
+    if (modalVisible) return;
+
+    event.preventDefault();
+
+    // change page if needed
+    if (TribeState.getState() >= 5) {
+      if (TribeState.getState() > 5 && TribeState.getState() < 21) return;
+      if (TribeState.getState() === 5 && ActivePage.get() !== "tribe") {
+        navigate("/tribe");
+        return;
+      }
+    } else {
+      if (ActivePage.get() !== "test") {
+        navigate("/");
+        return;
+      }
+    }
+
+    // tribe
+    if (TribeState.getState() >= 5) {
+      if (TribeState.getState() > 5 && TribeState.getState() < 21) return;
+      if (TribeState.getSelf()?.isLeader) {
+        if (TribeState.getState() === 5 || TribeState.getState() === 22) {
+          Tribe.initRace();
+          return;
+        }
+      } else if (
+        TribeState.getState() === 5 ||
+        TribeState.getState() === 21 ||
+        TribeState.getState() === 22
+      ) {
+        tribeSocket.out.room.readyUpdate();
+        return;
+      }
+    }
+
+    if (TestUI.resultVisible) {
+      TestLogic.restart({
+        event,
+      });
+      return;
+    }
+
+    if (Config.mode === "zen") {
+      //do nothing
+    } else if (
+      !TestWords.hasNewline ||
+      (TestWords.hasNewline && event.shiftKey)
+    ) {
+      // in case we are in a long test, setting manual restart
+      if (event.shiftKey) {
+        ManualRestart.set();
+      } else {
+        ManualRestart.reset();
+      }
+
+      //otherwise restart
+      TestLogic.restart({
+        event,
+      });
+    } else {
+      handleChar("\n", TestInput.input.current.length);
+      setWordsInput(" " + TestInput.input.current);
+      if (Config.tapeMode !== "off") {
+        TestUI.scrollTape();
+      }
+    }
+  }
+
+  //enter
+  if (event.key === "Enter" && Config.quickRestart === "enter") {
+    //check if active element is a button, anchor, or has class button, or textButton
+    const activeElement: HTMLElement | null =
+      document.activeElement as HTMLElement;
+    const activeElementIsButton: boolean =
+      activeElement?.tagName === "BUTTON" ||
+      activeElement?.tagName === "A" ||
+      activeElement?.classList.contains("button") ||
+      activeElement?.classList.contains("textButton");
+
+    if (activeElementIsButton) return;
+
     const modalVisible: boolean =
       Misc.isPopupVisible("commandLineWrapper") || popupVisible;
 
