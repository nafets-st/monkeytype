import * as TestLogic from "../test/test-logic";
import * as TestUI from "../test/test-ui";
import * as TestStats from "../test/test-stats";
import * as Monkey from "../test/monkey";
import Config, * as UpdateConfig from "../config";
import * as Keymap from "../elements/keymap";
import * as Misc from "../utils/misc";
import * as LiveAcc from "../test/live-acc";
import * as LiveBurst from "../test/live-burst";
import * as Funbox from "../test/funbox";
import * as Sound from "./sound-controller";
import * as Caret from "../test/caret";
import * as ManualRestart from "../test/manual-restart-tracker";
import * as Notifications from "../elements/notifications";
import * as CustomText from "../test/custom-text";
import * as PageController from "./page-controller";
import * as Settings from "../pages/settings";
import * as LayoutEmulator from "../test/layout-emulator";
import * as PaceCaret from "../test/pace-caret";
import * as TimerProgress from "../test/timer-progress";
import * as Focus from "../test/focus";
import * as ShiftTracker from "../test/shift-tracker";
import * as Replay from "../test/replay";
import * as MonkeyPower from "../elements/monkey-power";
import * as WeakSpot from "../test/weak-spot";
import * as ActivePage from "../states/active-page";
import * as TestActive from "../states/test-active";
import * as TestInput from "../test/test-input";
import * as TestWords from "../test/test-words";
import * as Tribe from "../tribe/tribe";

let dontInsertSpace = false;
let correctShiftUsed = true;

const wordsInput = document.getElementById("wordsInput") as HTMLInputElement;

function setWordsInput(value: string): void {
  // Only change #wordsInput if it's not already the wanted value
  // Avoids Safari triggering unneeded events, causing issues with
  // dead keys.
  // console.log("settings words input to " + value);
  if (value !== wordsInput.value) {
    wordsInput.value = value;
  }
}

function updateUI(): void {
  const acc = Misc.roundTo2(TestStats.calculateAccuracy());
  if (!isNaN(acc)) LiveAcc.update(acc);

  if (Config.keymapMode === "next" && Config.mode !== "zen") {
    Keymap.highlightKey(
      TestWords.words
        .getCurrent()
        .charAt(TestInput.input.current.length)
        .toString()
    );
  }
}

function backspaceToPrevious(): void {
  if (!TestActive.get()) return;

  if (
    TestInput.input.history.length == 0 ||
    TestUI.currentWordElementIndex == 0
  ) {
    return;
  }

  if (
    (TestInput.input.history[TestWords.words.currentIndex - 1] ==
      TestWords.words.get(TestWords.words.currentIndex - 1) &&
      !Config.freedomMode) ||
    $($(".word")[TestWords.words.currentIndex - 1]).hasClass("hidden")
  ) {
    return;
  }

  if (Config.confidenceMode === "on" || Config.confidenceMode === "max") {
    return;
  }

  TestInput.input.current = TestInput.input.popHistory();
  TestInput.corrected.popHistory();
  if (Config.funbox === "nospace" || Config.funbox === "arrows") {
    TestInput.input.current = TestInput.input.current.slice(0, -1);
  }
  TestWords.words.decreaseCurrentIndex();
  TestUI.setCurrentWordElementIndex(TestUI.currentWordElementIndex - 1);
  TestUI.updateActiveElement(true);
  Funbox.toggleScript(TestWords.words.getCurrent());
  TestUI.updateWordElement();

  Caret.updatePosition();
  Replay.addReplayEvent("backWord");
}

function handleSpace(): void {
  if (!TestActive.get()) return;

  if (TestInput.input.current === "") return;

  if (Config.mode == "zen") {
    $("#words .word.active").removeClass("active");
    $("#words").append("<div class='word active'></div>");
  }

  const currentWord = TestWords.words.getCurrent();
  if (Config.funbox === "layoutfluid" && Config.mode !== "time") {
    // here I need to check if Config.customLayoutFluid exists because of my scuffed solution of returning whenever value is undefined in the setCustomLayoutfluid function
    const layouts = Config.customLayoutfluid
      ? Config.customLayoutfluid.split("#")
      : ["qwerty", "dvorak", "colemak"];
    let index = 0;
    const outof = TestWords.words.length;
    index = Math.floor(
      (TestInput.input.history.length + 1) / (outof / layouts.length)
    );
    if (Config.layout !== layouts[index] && layouts[index] !== undefined) {
      Notifications.add(`--- !!! ${layouts[index]} !!! ---`, 0);
    }
    UpdateConfig.setLayout(layouts[index]);
    UpdateConfig.setKeymapLayout(layouts[index]);
    Keymap.highlightKey(
      TestWords.words
        .getCurrent()
        .charAt(TestInput.input.current.length)
        .toString()
    );
    Settings.groups["layout"]?.updateInput();
  }
  dontInsertSpace = true;

  const burst = TestStats.calculateBurst();
  LiveBurst.update(Math.round(burst));
  TestInput.pushBurstToHistory(burst);

  //correct word or in zen mode
  const isWordCorrect =
    currentWord == TestInput.input.current || Config.mode == "zen";
  MonkeyPower.addPower(isWordCorrect, true);
  TestInput.incrementAccuracy(isWordCorrect);
  if (isWordCorrect) {
    PaceCaret.handleSpace(true, currentWord);
    TestInput.input.pushHistory();
    TestWords.words.increaseCurrentIndex();
    TestUI.setCurrentWordElementIndex(TestUI.currentWordElementIndex + 1);
    TestUI.updateActiveElement();
    Funbox.toggleScript(TestWords.words.getCurrent());
    Caret.updatePosition();
    TestInput.incrementKeypressCount();
    TestInput.pushKeypressWord(TestWords.words.currentIndex);
    if (Config.funbox !== "nospace" && Config.funbox !== "arrows") {
      Sound.playClick();
    }
    Replay.addReplayEvent("submitCorrectWord");
  } else {
    if (Config.funbox !== "nospace" && Config.funbox !== "arrows") {
      if (!Config.playSoundOnError || Config.blindMode) {
        Sound.playClick();
      } else {
        Sound.playError();
      }
    }
    TestInput.pushMissedWord(TestWords.words.getCurrent());
    TestInput.incrementKeypressErrors();
    const cil = TestInput.input.current.length;
    if (cil <= TestWords.words.getCurrent().length) {
      if (cil >= TestInput.corrected.current.length) {
        TestInput.corrected.current += "_";
      } else {
        TestInput.corrected.current =
          TestInput.corrected.current.substring(0, cil) +
          "_" +
          TestInput.corrected.current.substring(cil + 1);
      }
    }
    if (Config.stopOnError != "off") {
      if (Config.difficulty == "expert" || Config.difficulty == "master") {
        //failed due to diff when pressing space
        TestLogic.fail("difficulty");
        return;
      }
      if (Config.stopOnError == "word") {
        dontInsertSpace = false;
        Replay.addReplayEvent("incorrectLetter", "_");
        TestUI.updateWordElement(true);
        Caret.updatePosition();
      }
      return;
    }
    PaceCaret.handleSpace(false, currentWord);
    if (Config.blindMode && Config.highlightMode !== "off") {
      $("#words .word.active letter").addClass("correct");
    }
    TestInput.input.pushHistory();
    TestUI.highlightBadWord(TestUI.currentWordElementIndex, !Config.blindMode);
    TestWords.words.increaseCurrentIndex();
    TestUI.setCurrentWordElementIndex(TestUI.currentWordElementIndex + 1);
    TestUI.updateActiveElement();
    Funbox.toggleScript(TestWords.words.getCurrent());
    Caret.updatePosition();
    TestInput.incrementKeypressCount();
    TestInput.pushKeypressWord(TestWords.words.currentIndex);
    TestInput.updateLastKeypress();
    if (Config.difficulty == "expert" || Config.difficulty == "master") {
      TestLogic.fail("difficulty");
      return;
    } else if (TestWords.words.currentIndex == TestWords.words.length) {
      //submitted last word that is incorrect
      TestLogic.finish();
      return;
    }
    Replay.addReplayEvent("submitErrorWord");
  }

  let wordLength;
  if (Config.mode === "zen") {
    wordLength = TestInput.input.current.length;
  } else {
    wordLength = TestWords.words.getCurrent().length;
  }

  const flex = Misc.whorf(Config.minBurstCustomSpeed, wordLength);
  if (
    (Config.minBurst === "fixed" && burst < Config.minBurstCustomSpeed) ||
    (Config.minBurst === "flex" && burst < flex)
  ) {
    TestLogic.fail("min burst");
    return;
  }

  TestInput.corrected.pushHistory();

  if (
    !Config.showAllLines ||
    Config.mode == "time" ||
    (CustomText.isWordRandom && CustomText.word == 0) ||
    CustomText.isTimeRandom
  ) {
    const currentTop = Math.floor(
      document.querySelectorAll<HTMLElement>("#words .word")[
        TestUI.currentWordElementIndex - 1
      ].offsetTop
    );
    let nextTop;
    try {
      nextTop = Math.floor(
        document.querySelectorAll<HTMLElement>("#words .word")[
          TestUI.currentWordElementIndex
        ].offsetTop
      );
    } catch (e) {
      nextTop = 0;
    }

    if (nextTop > currentTop && !TestUI.lineTransition) {
      TestUI.lineJump(currentTop);
    }
  } //end of line wrap

  if (Config.keymapMode === "react") {
    Keymap.flashKey(" ", true);
  }
  if (
    Config.mode === "words" ||
    Config.mode === "custom" ||
    Config.mode === "quote" ||
    Config.mode === "zen"
  ) {
    TimerProgress.update();
  }
  if (
    Config.mode == "time" ||
    Config.mode == "words" ||
    Config.mode == "custom" ||
    Config.mode == "quote"
  ) {
    TestLogic.addWord();
  }
}

function isCharCorrect(char: string, charIndex: number): boolean {
  if (!correctShiftUsed) return false;

  if (Config.mode == "zen") {
    return true;
  }

  const originalChar = TestWords.words.getCurrent()[charIndex];

  if (originalChar == char) {
    return true;
  }

  if (Config.language.split("_")[0] == "russian") {
    if ((char === "е" || char === "e") && originalChar == "ё") {
      return true;
    }
    if (char === "ё" && (originalChar == "е" || originalChar === "e")) {
      return true;
    }
  }

  if (Config.funbox === "arrows") {
    if ((char === "w" || char === "ArrowUp") && originalChar == "↑") {
      return true;
    }
    if ((char === "s" || char === "ArrowDown") && originalChar == "↓") {
      return true;
    }
    if ((char === "a" || char === "ArrowLeft") && originalChar == "←") {
      return true;
    }
    if ((char === "d" || char === "ArrowRight") && originalChar == "→") {
      return true;
    }
  }

  if (
    (char === `’` || char === "‘" || char === "'") &&
    (originalChar == `’` || originalChar === "‘" || originalChar === "'")
  ) {
    return true;
  }

  if (
    (char === `"` || char === "”" || char == "“" || char === "„") &&
    (originalChar == `"` ||
      originalChar === "”" ||
      originalChar === "“" ||
      originalChar === "„")
  ) {
    return true;
  }

  if (
    (char === "–" || char === "—" || char == "-") &&
    (originalChar == "-" || originalChar === "–" || originalChar === "—")
  ) {
    return true;
  }

  return false;
}

function handleChar(char: string, charIndex: number): void {
  if (TestUI.resultCalculating || TestUI.resultVisible) {
    return;
  }

  if (char === "…") {
    for (let i = 0; i < 3; i++) {
      handleChar(".", charIndex + i);
    }

    return;
  }

  if (char === "\n" && Config.funbox === "58008") {
    char = " ";
  }

  if (char !== "\n" && char !== "\t" && /\s/.test(char)) {
    if (Config.funbox === "nospace" || Config.funbox === "arrows") return;
    handleSpace();

    //insert space for expert and master or strict space,
    //or for stop on error set to word,
    //otherwise dont do anything
    if (
      Config.difficulty !== "normal" ||
      (Config.strictSpace && Config.mode !== "zen") ||
      Config.stopOnError === "word"
    ) {
      if (dontInsertSpace) {
        dontInsertSpace = false;
        return;
      }
    } else {
      return;
    }
  }

  if (
    Config.mode !== "zen" &&
    TestWords.words.getCurrent()[charIndex] !== "\n" &&
    char === "\n"
  ) {
    return;
  }

  //start the test
  if (!TestActive.get() && !TestLogic.startTest()) {
    return;
  }

  Focus.set(true);
  Caret.stopAnimation();

  const thisCharCorrect = isCharCorrect(char, charIndex);

  if (thisCharCorrect && Config.mode !== "zen") {
    char = TestWords.words.getCurrent().charAt(charIndex);
  }

  if (!thisCharCorrect && char === "\n") {
    if (TestInput.input.current === "") return;
    char = " ";
  }

  if (TestInput.input.current === "") {
    TestInput.setBurstStart(performance.now());
  }

  const resultingWord =
    TestInput.input.current.substring(0, charIndex) +
    char +
    TestInput.input.current.substring(charIndex + 1);

  if (!thisCharCorrect && Misc.trailingComposeChars.test(resultingWord)) {
    TestInput.input.current = resultingWord;
    TestUI.updateWordElement();
    Caret.updatePosition();
    return;
  }

  MonkeyPower.addPower(thisCharCorrect);
  TestInput.incrementAccuracy(thisCharCorrect);

  if (!thisCharCorrect) {
    TestInput.incrementKeypressErrors();
    TestInput.pushMissedWord(TestWords.words.getCurrent());
  }

  WeakSpot.updateScore(
    Config.mode === "zen" ? char : TestWords.words.getCurrent()[charIndex],
    thisCharCorrect
  );

  if (thisCharCorrect) {
    Sound.playClick();
  } else {
    if (!Config.playSoundOnError || Config.blindMode) {
      Sound.playClick();
    } else {
      Sound.playError();
    }
  }

  if (!correctShiftUsed && Config.difficulty != "master") return;

  //update current corrected version. if its empty then add the current char. if its not then replace the last character with the currently pressed one / add it
  if (TestInput.corrected.current === "") {
    TestInput.corrected.current += resultingWord;
  } else {
    if (charIndex >= TestInput.corrected.current.length) {
      TestInput.corrected.current += char;
    } else if (!thisCharCorrect) {
      TestInput.corrected.current =
        TestInput.corrected.current.substring(0, charIndex) +
        char +
        TestInput.corrected.current.substring(charIndex + 1);
    }
  }

  TestInput.incrementKeypressCount();
  TestInput.updateLastKeypress();
  TestInput.pushKeypressWord(TestWords.words.currentIndex);

  if (
    Config.difficulty !== "master" &&
    Config.stopOnError == "letter" &&
    !thisCharCorrect
  ) {
    return;
  }

  Replay.addReplayEvent(
    thisCharCorrect ? "correctLetter" : "incorrectLetter",
    char
  );

  //update the active word top, but only once
  if (
    TestInput.input.current.length === 1 &&
    TestWords.words.currentIndex === 0
  ) {
    TestUI.setActiveWordTop(
      (<HTMLElement>document.querySelector("#words .active"))?.offsetTop
    );
  }

  //max length of the input is 20 unless in zen mode then its 30
  if (
    (Config.mode === "zen" && charIndex < 30) ||
    (Config.mode !== "zen" &&
      charIndex < TestWords.words.getCurrent().length + 20)
  ) {
    TestInput.input.current = resultingWord;
  }

  if (!thisCharCorrect && Config.difficulty == "master") {
    TestInput.input.pushHistory();
    TestInput.corrected.pushHistory();
    TestLogic.fail("difficulty");
    return;
  }

  //keymap
  if (Config.keymapMode === "react") {
    Keymap.flashKey(char, thisCharCorrect);
  }

  if (Config.mode != "zen") {
    //not applicable to zen mode
    //auto stop the test if the last word is correct
    const currentWord = TestWords.words.getCurrent();
    const lastindex = TestWords.words.currentIndex;
    if (
      (currentWord == TestInput.input.current ||
        (Config.quickEnd &&
          currentWord.length == TestInput.input.current.length &&
          Config.stopOnError == "off")) &&
      lastindex == TestWords.words.length - 1
    ) {
      TestInput.input.pushHistory();
      TestInput.corrected.pushHistory();
      TestLogic.finish();
      return;
    }
  }

  const activeWordTopBeforeJump = document.querySelector<HTMLElement>(
    "#words .word.active"
  )?.offsetTop as number;
  TestUI.updateWordElement();

  if (!Config.hideExtraLetters) {
    const newActiveTop = document.querySelector<HTMLElement>(
      "#words .word.active"
    )?.offsetTop as number;
    //stop the word jump by slicing off the last character, update word again
    if (
      activeWordTopBeforeJump < newActiveTop &&
      !TestUI.lineTransition &&
      TestInput.input.current.length > 1
    ) {
      if (Config.mode == "zen") {
        const currentTop = Math.floor(
          document.querySelectorAll<HTMLElement>("#words .word")[
            TestUI.currentWordElementIndex - 1
          ]?.offsetTop
        ) as number;
        if (!Config.showAllLines) TestUI.lineJump(currentTop);
      } else {
        TestInput.input.current = TestInput.input.current.slice(0, -1);
        TestUI.updateWordElement();
      }
    }
  }

  //simulate space press in nospace funbox
  if (
    ((Config.funbox === "nospace" || Config.funbox === "arrows") &&
      TestInput.input.current.length === TestWords.words.getCurrent().length) ||
    (char === "\n" && thisCharCorrect)
  ) {
    handleSpace();
  }

  if (char !== "\n") {
    Caret.updatePosition();
  }
}

function handleTab(event: JQuery.KeyDownEvent, popupVisible: boolean): void {
  if (TestUI.resultCalculating) {
    event.preventDefault();
    return;
  }

  //special case for inserting tab characters into the textarea
  if ($("#customTextPopup .textarea").is(":focus")) {
    event.preventDefault();

    const area = $("#customTextPopup .textarea")[0] as HTMLTextAreaElement;

    const start = area.selectionStart;
    const end = area.selectionEnd;

    // set textarea value to: text before caret + tab + text after caret
    area.value =
      area.value.substring(0, start) + "\t" + area.value.substring(end);

    // put caret at right position again
    area.selectionStart = area.selectionEnd = start + 1;

    return;
  }

  let shouldInsertTabCharacter = false;

  if (
    (Config.mode == "zen" && !event.shiftKey) ||
    (TestWords.hasTab && !event.shiftKey)
  ) {
    shouldInsertTabCharacter = true;
  }

  const modalVisible =
    !$("#commandLineWrapper").hasClass("hidden") || popupVisible;

  if (Config.quickRestart === "tab") {
    // dont do anything special
    if (modalVisible) return;

    // dont do anything on login so we can tab/esc betweeen inputs
    if (ActivePage.get() === "login") return;

    // tribe handling
    if (ActivePage.get() === "tribe") {
      if (Tribe.state >= 5) {
        if (Tribe.getSelf()?.isLeader) {
          if (Tribe.state === 5 || Tribe.state === 22) {
            Tribe.initRace();
          }
        } else if (
          Tribe.state === 5 ||
          Tribe.state === 21 ||
          Tribe.state === 22
        ) {
          Tribe.socket.emit(`room_ready_update`);
        }
      } else {
        PageController.change("test");
      }
    }

    // change page if not on test page
    if (ActivePage.get() !== "test") {
      if (Tribe.state >= 5) {
        PageController.change("tribe");
      } else {
        PageController.change("test");
      }
      return;
    }

    // in case we are in a long test, setting manual restart
    if (event.shiftKey) {
      ManualRestart.set();
    } else {
      ManualRestart.reset();
    }

    //tribe
    if (Tribe.state >= 5) {
      if (Tribe.getSelf()?.isLeader) {
        if (Tribe.state === 5 || Tribe.state === 22) {
          Tribe.initRace();
        }
      } else if (
        Tribe.state === 5 ||
        Tribe.state === 21 ||
        Tribe.state === 22
      ) {
        Tribe.socket.emit(`room_ready_update`);
      }
    } else {
      if (
        TestActive.get() &&
        Config.repeatQuotes === "typing" &&
        Config.mode === "quote"
      ) {
        TestLogic.restart(true, false, event);
      } else {
        TestLogic.restart(false, false, event);
      }
    }

    // insert tab character if needed (only during the test)
    if (!TestUI.resultVisible && shouldInsertTabCharacter) {
      event.preventDefault();
      handleChar("\t", TestInput.input.current.length);
      setWordsInput(" " + TestInput.input.current);
      return;
    }

    //otherwise restart
    TestLogic.restart(false, false, event);
  } else {
    //quick tab off

    //only special handlig on the test page
    if (ActivePage.get() !== "test") return;
    if (TestUI.resultVisible) return;

    // insert tab character if needed
    if (shouldInsertTabCharacter) {
      event.preventDefault();
      handleChar("\t", TestInput.input.current.length);
      setWordsInput(" " + TestInput.input.current);
      return;
    }

    //
    event.preventDefault();
    $("#restartTestButton").trigger("focus");
  }
}

$(document).on("keydown", async (event) => {
  if (ActivePage.get() == "loading") return event.preventDefault();

  //autofocus
  const wordsFocused = $("#wordsInput").is(":focus");
  const pageTestActive = ActivePage.get() === "test";
  const commandLineVisible = !$("#commandLineWrapper").hasClass("hidden");
  const leaderboardsVisible = !$("#leaderboardsWrapper").hasClass("hidden");

  const popupVisible = Misc.isAnyPopupVisible();

  const allowTyping =
    pageTestActive &&
    !commandLineVisible &&
    !leaderboardsVisible &&
    !popupVisible &&
    !TestUI.resultVisible &&
    (wordsFocused || event.key !== "Enter");

  if (allowTyping && !wordsFocused && event.key !== "Enter") {
    TestUI.focusWords();
    if (Config.showOutOfFocusWarning) {
      event.preventDefault();
    }
  }

  if ([10, 11].includes(Tribe.state) && Tribe.getSelf()?.isTyping) {
    event.preventDefault();
    return;
  }

  //tab
<<<<<<< HEAD
  if (
    (event.key == "Tab" && !Config.swapEscAndTab) ||
    (event.key == "Escape" && Config.swapEscAndTab)
  ) {
    if ([10, 11, 12].includes(Tribe.state) && Tribe.getSelf()?.isTyping) {
      event.preventDefault();
      return;
    }
=======
  if (event.key == "Tab") {
>>>>>>> bca69b6f
    handleTab(event, popupVisible);
  }

  //esc
  if (event.key === "Escape" && Config.quickRestart === "esc") {
    const modalVisible =
      !$("#commandLineWrapper").hasClass("hidden") || popupVisible;

    if (modalVisible) return;

    // change page if not on test page
    if (ActivePage.get() !== "test") {
      PageController.change("test");
      return;
    }

    // in case we are in a long test, setting manual restart
    if (event.shiftKey) {
      ManualRestart.set();
    } else {
      ManualRestart.reset();
    }

    //otherwise restart
    TestLogic.restart(false, false, event);
  }

  if (!allowTyping) return;

  if (!event.originalEvent?.isTrusted || TestUI.testRestarting) {
    event.preventDefault();
    return;
  }

  if (TestInput.spacingDebug) {
    console.log(
      "spacing debug",
      "keypress",
      event.key,
      "length",
      TestInput.keypressTimings.spacing.array.length
    );
  }
  TestInput.recordKeypressSpacing();
  TestInput.setKeypressDuration(performance.now());
  TestInput.setKeypressNotAfk();

  //blocking firefox from going back in history with backspace
  if (event.key === "Backspace") {
    Sound.playClick();
    const t = /INPUT|SELECT|TEXTAREA/i;
    if (
      !t.test((event.target as unknown as Element).tagName)
      // if this breaks in the future, call mio and tell him to stop being lazy
      // (event.target as unknown as KeyboardEvent).disabled ||
      // (event.target as unknown as Element).readOnly
    ) {
      event.preventDefault();
    }

    if (Config.confidenceMode === "max") {
      event.preventDefault();
      return;
    }
  }

  if (Config.funbox !== "arrows" && /Arrow/i.test(event.key)) {
    event.preventDefault();
    return;
  }

  Monkey.type();

  if (event.key === "Backspace" && TestInput.input.current.length === 0) {
    backspaceToPrevious();
    if (TestInput.input.current) {
      setWordsInput(" " + TestInput.input.current + " ");
    }
  }

  if (event.key === "Enter") {
    if (event.shiftKey && Config.mode == "zen") {
      TestLogic.finish();
    } else if (
      event.shiftKey &&
      ((Config.mode == "time" && Config.time === 0) ||
        (Config.mode == "words" && Config.words === 0))
    ) {
      TestInput.setBailout(true);
      TestLogic.finish();
    } else {
      handleChar("\n", TestInput.input.current.length);
      setWordsInput(" " + TestInput.input.current);
    }
  }

  //show dead keys
  if (
    event.key === "Dead" &&
    !Misc.trailingComposeChars.test(TestInput.input.current)
  ) {
    Sound.playClick();
    const word = document.querySelector<HTMLElement>("#words .word.active");
    const len = TestInput.input.current.length; // have to do this because prettier wraps the line and causes an error
    word?.querySelectorAll("letter")[len].classList.toggle("dead");
  }

  if (Config.oppositeShiftMode !== "off") {
    correctShiftUsed =
      (await ShiftTracker.isUsingOppositeShift(event)) !== false;
  }

  if (Config.funbox === "arrows") {
    let char = event.key;
    if (["ArrowLeft", "ArrowUp", "ArrowRight", "ArrowDown"].includes(char)) {
      if (char === "ArrowLeft") char = "a";
      if (char === "ArrowRight") char = "d";
      if (char === "ArrowDown") char = "s";
      if (char === "ArrowUp") char = "w";
      event.preventDefault();
      handleChar(char, TestInput.input.current.length);
      updateUI();
      setWordsInput(" " + TestInput.input.current);
      if (Config.tapeMode !== "off") {
        TestUI.scrollTape();
      }
    }
  } else if (
    Config.layout !== "default" &&
    !(
      event.ctrlKey ||
      (event.altKey && window.navigator.platform.search("Linux") > -1)
    )
  ) {
    const char = await LayoutEmulator.getCharFromEvent(event);
    if (char !== null) {
      event.preventDefault();
      handleChar(char, TestInput.input.current.length);
      updateUI();
      setWordsInput(" " + TestInput.input.current);
    }
    if (Config.tapeMode !== "off") {
      TestUI.scrollTape();
    }
  }
});

$("#wordsInput").on("keyup", (event) => {
  if (!event.originalEvent?.isTrusted || TestUI.testRestarting) {
    event.preventDefault();
    return;
  }

  if ([10, 11].includes(Tribe.state) && Tribe.getSelf()?.isTyping) {
    event.preventDefault();
    return;
  }

  if (TestUI.resultVisible) return;
  const now = performance.now();
  if (TestInput.keypressTimings.duration.current !== -1) {
    const diff = Math.abs(TestInput.keypressTimings.duration.current - now);
    TestInput.pushKeypressDuration(diff);
  }
  TestInput.setKeypressDuration(now);
  Monkey.stop();
});

$("#wordsInput").on("beforeinput", (event) => {
  if (!event.originalEvent?.isTrusted) return;
  if ((event.target as HTMLInputElement).value === "") {
    (event.target as HTMLInputElement).value = " ";
  }
});

$("#wordsInput").on("input", (event) => {
  if (!event.originalEvent?.isTrusted || TestUI.testRestarting) {
    (event.target as HTMLInputElement).value = " ";
    return;
  }

  const popupVisible = Misc.isAnyPopupVisible();

  if (popupVisible) return;

  if ([10, 11].includes(Tribe.state) && Tribe.getSelf()?.isTyping) {
    event.preventDefault();
    return;
  }

  TestInput.setKeypressNotAfk();

  const realInputValue = (event.target as HTMLInputElement).value.normalize();
  const inputValue = realInputValue.slice(1);

  // input will be modified even with the preventDefault() in
  // beforeinput/keydown if it's part of a compose sequence. this undoes
  // the effects of that and takes the input out of compose mode.
  if (
    Config.layout !== "default" &&
    inputValue.length >= TestInput.input.current.length
  ) {
    setWordsInput(" " + TestInput.input.current);
    return;
  }

  if (realInputValue.length === 0 && TestInput.input.current.length === 0) {
    // fallback for when no Backspace keydown event (mobile)
    backspaceToPrevious();
  } else if (inputValue.length < TestInput.input.current.length) {
    TestInput.input.current = inputValue;
    TestUI.updateWordElement();
    Caret.updatePosition();
    if (!Misc.trailingComposeChars.test(TestInput.input.current)) {
      Replay.addReplayEvent("setLetterIndex", TestInput.input.current.length);
    }
  } else if (inputValue !== TestInput.input.current) {
    let diffStart = 0;
    while (inputValue[diffStart] === TestInput.input.current[diffStart]) {
      diffStart++;
    }

    for (let i = diffStart; i < inputValue.length; i++) {
      handleChar(inputValue[i], i);
    }
  }

  setWordsInput(" " + TestInput.input.current);
  updateUI();
  if (Config.tapeMode !== "off") {
    TestUI.scrollTape();
  }

  // force caret at end of input
  // doing it on next cycle because Chromium on Android won't let me edit
  // the selection inside the input event
  setTimeout(() => {
    if (
      (event.target as HTMLInputElement).selectionStart !==
        (event.target as HTMLInputElement).value.length &&
      (!Misc.trailingComposeChars.test(
        (event.target as HTMLInputElement).value
      ) ||
        ((event.target as HTMLInputElement).selectionStart ?? 0) <
          (event.target as HTMLInputElement).value.search(
            Misc.trailingComposeChars
          ))
    ) {
      (event.target as HTMLInputElement).selectionStart = (
        event.target as HTMLInputElement
      ).selectionEnd = (event.target as HTMLInputElement).value.length;
    }
  }, 0);
});

$("#wordsInput").on("focus", (event) => {
  (event.target as HTMLInputElement).selectionStart = (
    event.target as HTMLInputElement
  ).selectionEnd = (event.target as HTMLInputElement).value.length;
});

$("#wordsInput").on("copy paste", (event) => {
  event.preventDefault();
});<|MERGE_RESOLUTION|>--- conflicted
+++ resolved
@@ -743,18 +743,7 @@
   }
 
   //tab
-<<<<<<< HEAD
-  if (
-    (event.key == "Tab" && !Config.swapEscAndTab) ||
-    (event.key == "Escape" && Config.swapEscAndTab)
-  ) {
-    if ([10, 11, 12].includes(Tribe.state) && Tribe.getSelf()?.isTyping) {
-      event.preventDefault();
-      return;
-    }
-=======
   if (event.key == "Tab") {
->>>>>>> bca69b6f
     handleTab(event, popupVisible);
   }
 
