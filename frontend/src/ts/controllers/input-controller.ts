import * as TestLogic from "../test/test-logic";
import * as TestUI from "../test/test-ui";
import * as TestStats from "../test/test-stats";
import * as Monkey from "../test/monkey";
import Config, * as UpdateConfig from "../config";
import * as Keymap from "../elements/keymap";
import * as Misc from "../utils/misc";
import * as LiveAcc from "../test/live-acc";
import * as LiveBurst from "../test/live-burst";
import * as Funbox from "../test/funbox";
import * as Sound from "./sound-controller";
import * as Caret from "../test/caret";
import * as ManualRestart from "../test/manual-restart-tracker";
import * as Notifications from "../elements/notifications";
import * as CustomText from "../test/custom-text";
import * as Settings from "../pages/settings";
import * as LayoutEmulator from "../test/layout-emulator";
import * as PaceCaret from "../test/pace-caret";
import * as TimerProgress from "../test/timer-progress";
import * as Focus from "../test/focus";
import * as ShiftTracker from "../test/shift-tracker";
import * as Replay from "../test/replay";
import * as MonkeyPower from "../elements/monkey-power";
import * as WeakSpot from "../test/weak-spot";
import * as ActivePage from "../states/active-page";
import * as TestActive from "../states/test-active";
import * as CompositionState from "../states/composition";
import * as TestInput from "../test/test-input";
import * as TestWords from "../test/test-words";
<<<<<<< HEAD
import * as Tribe from "../tribe/tribe";
=======
import * as Hangul from "hangul-js";
>>>>>>> 7dff50dc
import { navigate } from "./route-controller";
import tribeSocket from "../tribe/tribe-socket";

let dontInsertSpace = false;
let correctShiftUsed = true;
let isKoCompiling = false;
let isBackspace: boolean;

const wordsInput = document.getElementById("wordsInput") as HTMLInputElement;
const koInputVisual = document.getElementById("koInputVisual") as HTMLElement;

function setWordsInput(value: string): void {
  // Only change #wordsInput if it's not already the wanted value
  // Avoids Safari triggering unneeded events, causing issues with
  // dead keys.
  // console.log("settings words input to " + value);
  if (value !== wordsInput.value) {
    wordsInput.value = value;
  }
}

function updateUI(): void {
  const acc: number = Misc.roundTo2(TestStats.calculateAccuracy());
  if (!isNaN(acc)) LiveAcc.update(acc);

  if (Config.keymapMode === "next" && Config.mode !== "zen") {
    if (!Config.language.startsWith("korean")) {
      Keymap.highlightKey(
        TestWords.words
          .getCurrent()
          .charAt(TestInput.input.current.length)
          .toString()
      );
    } else {
      //word [가다]
      //Get the current korean word and group it [[ㄱ,ㅏ],[ㄷ,ㅏ]].
      const koCurrWord: string[][] = Hangul.disassemble(
        TestWords.words.getCurrent(),
        true
      );
      const koCurrInput: string[][] = Hangul.disassemble(
        TestInput.input.current,
        true
      );
      const inputGroupLength: number = koCurrInput.length - 1;
      if (koCurrInput[inputGroupLength]) {
        const inputCharLength: number = koCurrInput[inputGroupLength].length;
        //at the end of the word, it will throw a (reading '0') this will be the space
        try {
          //if it overflows and returns undefined (e.g input [ㄱ,ㅏ,ㄷ]),
          //take the difference between the overflow and the word
          const koChar: string =
            koCurrWord[inputGroupLength][inputCharLength] ??
            koCurrWord[koCurrInput.length][
              inputCharLength - koCurrWord[inputGroupLength].length
            ];

          Keymap.highlightKey(koChar);
        } catch (e) {
          Keymap.highlightKey("");
        }
      } else {
        //for new words
        Keymap.highlightKey(koCurrWord[0][0]);
      }
    }
  }
}

function backspaceToPrevious(): void {
  if (!TestActive.get()) return;

  if (
    TestInput.input.history.length === 0 ||
    TestUI.currentWordElementIndex === 0
  ) {
    return;
  }

  if (
    (TestInput.input.history[TestWords.words.currentIndex - 1] ==
      TestWords.words.get(TestWords.words.currentIndex - 1) &&
      !Config.freedomMode) ||
    $($(".word")[TestWords.words.currentIndex - 1]).hasClass("hidden")
  ) {
    return;
  }

  if (Config.confidenceMode === "on" || Config.confidenceMode === "max") {
    return;
  }

  TestInput.input.current = TestInput.input.popHistory();
  TestInput.corrected.popHistory();
  if (Config.funbox === "nospace" || Config.funbox === "arrows") {
    TestInput.input.current = TestInput.input.current.slice(0, -1);
  }
  TestWords.words.decreaseCurrentIndex();
  TestUI.setCurrentWordElementIndex(TestUI.currentWordElementIndex - 1);
  TestUI.updateActiveElement(true);
  Funbox.toggleScript(TestWords.words.getCurrent());
  TestUI.updateWordElement();

  Caret.updatePosition();
  Replay.addReplayEvent("backWord");
}

function handleSpace(): void {
  if (!TestActive.get()) return;

  if (TestInput.input.current === "") return;

  if (Config.mode == "zen") {
    $("#words .word.active").removeClass("active");
    $("#words").append("<div class='word active'></div>");
  }

  const currentWord: string = TestWords.words.getCurrent();
  if (Config.funbox === "layoutfluid" && Config.mode !== "time") {
    // here I need to check if Config.customLayoutFluid exists because of my
    // scuffed solution of returning whenever value is undefined in the setCustomLayoutfluid function
    const layouts: string[] = Config.customLayoutfluid
      ? Config.customLayoutfluid.split("#")
      : ["qwerty", "dvorak", "colemak"];
    let index = 0;
    const outOf: number = TestWords.words.length;
    index = Math.floor(
      (TestInput.input.history.length + 1) / (outOf / layouts.length)
    );
    if (Config.layout !== layouts[index] && layouts[index] !== undefined) {
      Notifications.add(`--- !!! ${layouts[index]} !!! ---`, 0);
    }
    UpdateConfig.setLayout(layouts[index]);
    UpdateConfig.setKeymapLayout(layouts[index]);
    Keymap.highlightKey(
      TestWords.words
        .getCurrent()
        .charAt(TestInput.input.current.length)
        .toString()
    );
    Settings.groups["layout"]?.updateInput();
  }
  dontInsertSpace = true;

  const burst: number = TestStats.calculateBurst();
  LiveBurst.update(Math.round(burst));
  TestInput.pushBurstToHistory(burst);

  //correct word or in zen mode
  const isWordCorrect: boolean =
    currentWord === TestInput.input.current || Config.mode == "zen";
  MonkeyPower.addPower(isWordCorrect, true);
  TestInput.incrementAccuracy(isWordCorrect);
  if (isWordCorrect) {
    PaceCaret.handleSpace(true, currentWord);
    TestInput.input.pushHistory();
    TestWords.words.increaseCurrentIndex();
    TestUI.setCurrentWordElementIndex(TestUI.currentWordElementIndex + 1);
    TestUI.updateActiveElement();
    Funbox.toggleScript(TestWords.words.getCurrent());
    Caret.updatePosition();
    TestInput.incrementKeypressCount();
    TestInput.pushKeypressWord(TestWords.words.currentIndex);
    if (Config.funbox !== "nospace" && Config.funbox !== "arrows") {
      Sound.playClick();
    }
    Replay.addReplayEvent("submitCorrectWord");
  } else {
    if (Config.funbox !== "nospace" && Config.funbox !== "arrows") {
      if (!Config.playSoundOnError || Config.blindMode) {
        Sound.playClick();
      } else {
        Sound.playError();
      }
    }
    TestInput.pushMissedWord(TestWords.words.getCurrent());
    TestInput.incrementKeypressErrors();
    const cil: number = TestInput.input.current.length;
    if (cil <= TestWords.words.getCurrent().length) {
      if (cil >= TestInput.corrected.current.length) {
        TestInput.corrected.current += "_";
      } else {
        TestInput.corrected.current =
          TestInput.corrected.current.substring(0, cil) +
          "_" +
          TestInput.corrected.current.substring(cil + 1);
      }
    }
    if (Config.stopOnError != "off") {
      if (Config.difficulty == "expert" || Config.difficulty == "master") {
        //failed due to diff when pressing space
        TestLogic.fail("difficulty");
        return;
      }
      if (Config.stopOnError == "word") {
        dontInsertSpace = false;
        Replay.addReplayEvent("incorrectLetter", "_");
        TestUI.updateWordElement(true);
        Caret.updatePosition();
      }
      return;
    }
    PaceCaret.handleSpace(false, currentWord);
    if (Config.blindMode && Config.highlightMode !== "off") {
      $("#words .word.active letter").addClass("correct");
    }
    TestInput.input.pushHistory();
    TestUI.highlightBadWord(TestUI.currentWordElementIndex, !Config.blindMode);
    TestWords.words.increaseCurrentIndex();
    TestUI.setCurrentWordElementIndex(TestUI.currentWordElementIndex + 1);
    TestUI.updateActiveElement();
    Funbox.toggleScript(TestWords.words.getCurrent());
    Caret.updatePosition();
    TestInput.incrementKeypressCount();
    TestInput.pushKeypressWord(TestWords.words.currentIndex);
    TestInput.updateLastKeypress();
    if (Config.difficulty == "expert" || Config.difficulty == "master") {
      TestLogic.fail("difficulty");
      return;
    } else if (TestWords.words.currentIndex === TestWords.words.length) {
      //submitted last word that is incorrect
      TestLogic.finish();
      return;
    }
    Replay.addReplayEvent("submitErrorWord");
  }

  let wordLength: number;
  if (Config.mode === "zen") {
    wordLength = TestInput.input.current.length;
  } else {
    wordLength = TestWords.words.getCurrent().length;
  }

  const flex: number = Misc.whorf(Config.minBurstCustomSpeed, wordLength);
  if (
    (Config.minBurst === "fixed" && burst < Config.minBurstCustomSpeed) ||
    (Config.minBurst === "flex" && burst < flex)
  ) {
    TestLogic.fail("min burst");
    return;
  }

  TestInput.corrected.pushHistory();

  if (
    !Config.showAllLines ||
    Config.mode == "time" ||
    (CustomText.isWordRandom && CustomText.word === 0) ||
    CustomText.isTimeRandom
  ) {
    const currentTop: number = Math.floor(
      document.querySelectorAll<HTMLElement>("#words .word")[
        TestUI.currentWordElementIndex - 1
      ].offsetTop
    );
    let nextTop: number;
    try {
      nextTop = Math.floor(
        document.querySelectorAll<HTMLElement>("#words .word")[
          TestUI.currentWordElementIndex
        ].offsetTop
      );
    } catch (e) {
      nextTop = 0;
    }

    if (nextTop > currentTop && !TestUI.lineTransition) {
      TestUI.lineJump(currentTop);
    }
  } //end of line wrap

  if (Config.keymapMode === "react") {
    Keymap.flashKey(" ", true);
  }
  if (
    Config.mode === "words" ||
    Config.mode === "custom" ||
    Config.mode === "quote" ||
    Config.mode === "zen"
  ) {
    TimerProgress.update();
  }
  if (
    Config.mode == "time" ||
    Config.mode == "words" ||
    Config.mode == "custom" ||
    Config.mode == "quote"
  ) {
    TestLogic.addWord();
  }
}

function isCharCorrect(char: string, charIndex: number): boolean {
  if (!correctShiftUsed) return false;

  if (Config.mode == "zen") {
    return true;
  }

  //Checking for Korean char
  if (TestInput.input.getKoreanStatus()) {
    //disassembles Korean current Test word to check against char Input
    const koWordArray: string[] = Hangul.disassemble(
      TestWords.words.getCurrent()
    );
    const koOriginalChar: string = koWordArray[charIndex];

    return koOriginalChar === char;
  }

  const originalChar: string = TestWords.words.getCurrent()[charIndex];

  if (originalChar === char) {
    return true;
  }

  if (Config.language.startsWith("russian")) {
    if ((char === "е" || char === "e") && originalChar === "ё") {
      return true;
    }
    if (char === "ё" && (originalChar === "е" || originalChar === "e")) {
      return true;
    }
  }

  if (Config.funbox === "arrows") {
    if ((char === "w" || char === "ArrowUp") && originalChar === "↑") {
      return true;
    }
    if ((char === "s" || char === "ArrowDown") && originalChar === "↓") {
      return true;
    }
    if ((char === "a" || char === "ArrowLeft") && originalChar === "←") {
      return true;
    }
    if ((char === "d" || char === "ArrowRight") && originalChar === "→") {
      return true;
    }
  }

  if (
    (char === "’" || char === "‘" || char === "'") &&
    (originalChar === "’" || originalChar === "‘" || originalChar === "'")
  ) {
    return true;
  }

  if (
    (char === `"` || char === "”" || char == "“" || char === "„") &&
    (originalChar === `"` ||
      originalChar === "”" ||
      originalChar === "“" ||
      originalChar === "„")
  ) {
    return true;
  }

  if (
    (char === "–" || char === "—" || char === "-") &&
    (originalChar === "-" || originalChar === "–" || originalChar === "—")
  ) {
    return true;
  }

  return false;
}

function handleChar(
  char: string,
  charIndex: number,
  realInputValue?: string
): void {
  if (TestUI.resultCalculating || TestUI.resultVisible) {
    return;
  }
  const isCharKorean: boolean = TestInput.input.getKoreanStatus();
  if (char === "…") {
    for (let i = 0; i < 3; i++) {
      handleChar(".", charIndex + i);
    }

    return;
  }

  if (char === "\n" && Config.funbox === "58008") {
    char = " ";
  }

  if (char !== "\n" && char !== "\t" && /\s/.test(char)) {
    if (Config.funbox === "nospace" || Config.funbox === "arrows") return;
    handleSpace();

    //insert space for expert and master or strict space,
    //or for stop on error set to word,
    //otherwise dont do anything
    if (
      Config.difficulty !== "normal" ||
      (Config.strictSpace && Config.mode !== "zen") ||
      Config.stopOnError === "word"
    ) {
      if (dontInsertSpace) {
        dontInsertSpace = false;
        return;
      }
    } else {
      return;
    }
  }

  if (
    Config.mode !== "zen" &&
    TestWords.words.getCurrent()[charIndex] !== "\n" &&
    char === "\n"
  ) {
    return;
  }

  //start the test
  if (!TestActive.get() && !TestLogic.startTest()) {
    return;
  }

  Focus.set(true);
  Caret.stopAnimation();

  const thisCharCorrect: boolean = isCharCorrect(char, charIndex);
  let resultingWord: string;

  if (thisCharCorrect && Config.mode !== "zen") {
    char = !isCharKorean
      ? TestWords.words.getCurrent().charAt(charIndex)
      : Hangul.disassemble(TestWords.words.getCurrent())[charIndex];
  }

  if (!thisCharCorrect && char === "\n") {
    if (TestInput.input.current === "") return;
    char = " ";
  }

  if (TestInput.input.current === "") {
    TestInput.setBurstStart(performance.now());
  }

  if (!isCharKorean && !Config.language.startsWith("korean")) {
    resultingWord =
      TestInput.input.current.substring(0, charIndex) +
      char +
      TestInput.input.current.substring(charIndex + 1);
  } else {
    // Get real input from #WordsInput char call.
    // This is because the chars can't be confirmed correctly.
    // With chars alone this happens when a previous symbol is completed
    // Example:
    // input history: ['프'], input:ㄹ, expected :프ㄹ, result: 플
    const realInput: string = (realInputValue ?? "").slice(1);
    resultingWord = realInput;
    koInputVisual.innerText = resultingWord.slice(-1);
  }

  // If a trailing composed char is used, ignore it when counting accuracy
  if (
    !thisCharCorrect &&
    Misc.trailingComposeChars.test(resultingWord) &&
    CompositionState.getComposing()
  ) {
    TestInput.input.current = resultingWord;
    TestUI.updateWordElement();
    Caret.updatePosition();
    return;
  }

  MonkeyPower.addPower(thisCharCorrect);
  TestInput.incrementAccuracy(thisCharCorrect);

  if (!thisCharCorrect) {
    TestInput.incrementKeypressErrors();
    TestInput.pushMissedWord(TestWords.words.getCurrent());
  }

  WeakSpot.updateScore(
    Config.mode === "zen" ? char : TestWords.words.getCurrent()[charIndex],
    thisCharCorrect
  );

  if (thisCharCorrect) {
    Sound.playClick();
  } else {
    if (!Config.playSoundOnError || Config.blindMode) {
      Sound.playClick();
    } else {
      Sound.playError();
    }
  }

  //keymap
  if (Config.keymapMode === "react") {
    Keymap.flashKey(char, thisCharCorrect);
  }

  if (!correctShiftUsed && Config.difficulty != "master") return;

  //update current corrected version. if its empty then add the current char. if its not then replace the last character with the currently pressed one / add it
  if (TestInput.corrected.current === "") {
    TestInput.corrected.current += !isCharKorean
      ? resultingWord
      : Hangul.disassemble(resultingWord).join("");
  } else {
    const currCorrectedTestInputLength: number = !isCharKorean
      ? TestInput.corrected.current.length
      : Hangul.disassemble(TestInput.corrected.current).length;

    if (charIndex >= currCorrectedTestInputLength) {
      TestInput.corrected.current += !isCharKorean
        ? char
        : Hangul.disassemble(char).concat();
    } else if (!thisCharCorrect) {
      TestInput.corrected.current =
        TestInput.corrected.current.substring(0, charIndex) +
        char +
        TestInput.corrected.current.substring(charIndex + 1);
    }
  }

  TestInput.incrementKeypressCount();
  TestInput.updateLastKeypress();
  TestInput.pushKeypressWord(TestWords.words.currentIndex);

  if (
    Config.difficulty !== "master" &&
    Config.stopOnError == "letter" &&
    !thisCharCorrect
  ) {
    return;
  }

  Replay.addReplayEvent(
    thisCharCorrect ? "correctLetter" : "incorrectLetter",
    char
  );

  const testInputLength: number = !isCharKorean
    ? TestInput.input.current.length
    : Hangul.disassemble(TestInput.input.current).length;
  //update the active word top, but only once
  if (testInputLength === 1 && TestWords.words.currentIndex === 0) {
    TestUI.setActiveWordTop(
      (<HTMLElement>document.querySelector("#words .active"))?.offsetTop
    );
  }

  //max length of the input is 20 unless in zen mode then its 30
  if (
    (Config.mode === "zen" && charIndex < 30) ||
    (Config.mode !== "zen" &&
      charIndex < TestWords.words.getCurrent().length + 20)
  ) {
    TestInput.input.current = resultingWord;
  }

  if (!thisCharCorrect && Config.difficulty == "master") {
    TestInput.input.pushHistory();
    TestInput.corrected.pushHistory();
    TestLogic.fail("difficulty");
    return;
  }

  if (Config.mode != "zen") {
    //not applicable to zen mode
    //auto stop the test if the last word is correct
    const currentWord: string = TestWords.words.getCurrent();
    const lastIndex: number = TestWords.words.currentIndex;
    if (
      (currentWord === TestInput.input.current ||
        (Config.quickEnd &&
          currentWord.length === TestInput.input.current.length &&
          Config.stopOnError == "off")) &&
      lastIndex === TestWords.words.length - 1
    ) {
      TestInput.input.pushHistory();
      TestInput.corrected.pushHistory();
      TestLogic.finish();
      return;
    }
  }

  const activeWordTopBeforeJump = document.querySelector<HTMLElement>(
    "#words .word.active"
  )?.offsetTop as number;
  TestUI.updateWordElement();

  if (!Config.hideExtraLetters) {
    const newActiveTop = document.querySelector<HTMLElement>(
      "#words .word.active"
    )?.offsetTop as number;
    //stop the word jump by slicing off the last character, update word again
    if (
      activeWordTopBeforeJump < newActiveTop &&
      !TestUI.lineTransition &&
      TestInput.input.current.length > 1
    ) {
      if (Config.mode == "zen") {
        const currentTop = Math.floor(
          document.querySelectorAll<HTMLElement>("#words .word")[
            TestUI.currentWordElementIndex - 1
          ]?.offsetTop
        ) as number;
        if (!Config.showAllLines) TestUI.lineJump(currentTop);
      } else {
        TestInput.input.current = TestInput.input.current.slice(0, -1);
        TestUI.updateWordElement();
      }
    }
  }

  //simulate space press in nospace funbox
  if (
    ((Config.funbox === "nospace" || Config.funbox === "arrows") &&
      TestInput.input.current.length === TestWords.words.getCurrent().length) ||
    (char === "\n" && thisCharCorrect)
  ) {
    handleSpace();
  }

  if (char !== "\n") {
    Caret.updatePosition();
  }
}

function handleTab(event: JQuery.KeyDownEvent, popupVisible: boolean): void {
  if (TestUI.resultCalculating) {
    event.preventDefault();
    return;
  }

  //special case for inserting tab characters into the textarea
  if ($("#customTextPopup .textarea").is(":focus")) {
    event.preventDefault();

    const area = $("#customTextPopup .textarea")[0] as HTMLTextAreaElement;

    const start: number = area.selectionStart;
    const end: number = area.selectionEnd;

    // set textarea value to: text before caret + tab + text after caret
    area.value =
      area.value.substring(0, start) + "\t" + area.value.substring(end);

    // put caret at right position again
    area.selectionStart = area.selectionEnd = start + 1;

    return;
  }

  let shouldInsertTabCharacter = false;

  if (
    (Config.mode == "zen" && !event.shiftKey) ||
    (TestWords.hasTab && !event.shiftKey)
  ) {
    shouldInsertTabCharacter = true;
  }

  const modalVisible: boolean =
    !$("#commandLineWrapper").hasClass("hidden") || popupVisible;

  if (Config.quickRestart === "esc") {
    // dont do anything special
    if (modalVisible) return;

    // dont do anything on login so we can tab/esc between inputs
    if (ActivePage.get() === "login") return;

    event.preventDefault();
    // insert tab character if needed (only during the test)
    if (!TestUI.resultVisible && shouldInsertTabCharacter) {
      handleChar("\t", TestInput.input.current.length);
      setWordsInput(" " + TestInput.input.current);
      return;
    }
  } else if (Config.quickRestart === "tab") {
    // dont do anything special
    if (modalVisible) return;

    // dont do anything on login so we can tab/esc betweeen inputs
    if (ActivePage.get() === "login") return;

    event.preventDefault();

    // change page if needed
    if (Tribe.state >= 5) {
      if (Tribe.state === 5 && ActivePage.get() !== "tribe") {
        navigate("/tribe");
        return;
      } else if (ActivePage.get() !== "test") {
        navigate("/");
        return;
      }
    } else {
      if (ActivePage.get() !== "test") {
        navigate("/");
        return;
      }
    }

    // tribe
    if (Tribe.state >= 5) {
      if (Tribe.state > 5 && Tribe.state < 22) return;
      if (Tribe.getSelf()?.isLeader) {
        if (Tribe.state === 5 || Tribe.state === 22) {
          Tribe.initRace();
          return;
        }
      } else if (
        Tribe.state === 5 ||
        Tribe.state === 21 ||
        Tribe.state === 22
      ) {
        tribeSocket.out.room.readyUpdate();
        return;
      }
    }

    // in case we are in a long test, setting manual restart
    if (event.shiftKey) {
      ManualRestart.set();
    } else {
      ManualRestart.reset();
    }

    // insert tab character if needed (only during the test)
    if (!TestUI.resultVisible && shouldInsertTabCharacter) {
      handleChar("\t", TestInput.input.current.length);
      setWordsInput(" " + TestInput.input.current);
      return;
    }

    //otherwise restart
    TestLogic.restart({ event });
  } else {
    //quick tab off

    //only special handlig on the test page
    if (ActivePage.get() !== "test") return;
    if (TestUI.resultVisible) return;

    // insert tab character if needed
    if (shouldInsertTabCharacter) {
      event.preventDefault();
      handleChar("\t", TestInput.input.current.length);
      setWordsInput(" " + TestInput.input.current);
      return;
    }

    //
    event.preventDefault();

    if (Tribe.state >= 5 && ActivePage.get() === "test") return;

    $("#restartTestButton").trigger("focus");
  }
}

$(document).on("keydown", async (event) => {
  if (ActivePage.get() == "loading") return event.preventDefault();

  //autofocus
  const wordsFocused: boolean = $("#wordsInput").is(":focus");
  const pageTestActive: boolean = ActivePage.get() === "test";
  const commandLineVisible = !$("#commandLineWrapper").hasClass("hidden");
  const leaderboardsVisible = !$("#leaderboardsWrapper").hasClass("hidden");

  const popupVisible: boolean = Misc.isAnyPopupVisible();

  const allowTyping: boolean =
    pageTestActive &&
    !commandLineVisible &&
    !leaderboardsVisible &&
    !popupVisible &&
    !TestUI.resultVisible &&
    (wordsFocused || event.key !== "Enter");

  if (allowTyping && !wordsFocused && event.key !== "Enter") {
    TestUI.focusWords();
    if (Config.showOutOfFocusWarning) {
      event.preventDefault();
    }
  }

  if ([10, 11].includes(Tribe.state) && Tribe.getSelf()?.isTyping) {
    event.preventDefault();
    return;
  }

  //tab
  if (event.key == "Tab") {
    handleTab(event, popupVisible);
  }

  //esc
  if (event.key === "Escape" && Config.quickRestart === "esc") {
    const modalVisible: boolean =
      !$("#commandLineWrapper").hasClass("hidden") || popupVisible;

    if (modalVisible) return;

    event.preventDefault();

    // change page if needed
    if (Tribe.state >= 5) {
      if (Tribe.state === 5 && ActivePage.get() !== "tribe") {
        navigate("/tribe");
        return;
      } else if (ActivePage.get() !== "test") {
        navigate("/");
        return;
      }
    } else {
      if (ActivePage.get() !== "test") {
        navigate("/");
        return;
      }
    }

    // tribe
    if (Tribe.state >= 5) {
      if (Tribe.state > 5 && Tribe.state < 22) return;
      if (Tribe.getSelf()?.isLeader) {
        if (Tribe.state === 5 || Tribe.state === 22) {
          Tribe.initRace();
          return;
        }
      } else if (
        Tribe.state === 5 ||
        Tribe.state === 21 ||
        Tribe.state === 22
      ) {
        tribeSocket.out.room.readyUpdate();
        return;
      }
    }

    // in case we are in a long test, setting manual restart
    if (event.shiftKey) {
      ManualRestart.set();
    } else {
      ManualRestart.reset();
    }

    //otherwise restart
    TestLogic.restart({
      event,
    });
  }

  if (!allowTyping) return;

  if (!event.originalEvent?.isTrusted || TestUI.testRestarting) {
    event.preventDefault();
    return;
  }

  if (TestInput.spacingDebug) {
    console.log(
      "spacing debug",
      "keypress",
      event.key,
      "length",
      TestInput.keypressTimings.spacing.array.length
    );
  }
  TestInput.recordKeypressSpacing();
  TestInput.setKeypressDuration(performance.now());
  TestInput.setKeypressNotAfk();

  //blocking firefox from going back in history with backspace
  if (event.key === "Backspace") {
    Sound.playClick();
    const t = /INPUT|SELECT|TEXTAREA/i;
    if (
      !t.test((event.target as unknown as Element).tagName)
      // if this breaks in the future, call mio and tell him to stop being lazy
      // (event.target as unknown as KeyboardEvent).disabled ||
      // (event.target as unknown as Element).readOnly
    ) {
      event.preventDefault();
    }

    if (Config.confidenceMode === "max") {
      event.preventDefault();
      return;
    }
  }

  if (Config.funbox !== "arrows" && /Arrow/i.test(event.key)) {
    event.preventDefault();
    return;
  }

  Monkey.type();

  if (event.key === "Backspace" && TestInput.input.current.length === 0) {
    backspaceToPrevious();
    if (TestInput.input.current) {
      setWordsInput(" " + TestInput.input.current + " ");
    }
  }

  if (event.key === "Enter") {
    if (event.shiftKey && Config.mode == "zen") {
      TestLogic.finish();
    } else if (
      event.shiftKey &&
      ((Config.mode == "time" && Config.time === 0) ||
        (Config.mode == "words" && Config.words === 0))
    ) {
      TestInput.setBailout(true);
      TestLogic.finish();
    } else {
      handleChar("\n", TestInput.input.current.length);
      setWordsInput(" " + TestInput.input.current);
    }
  }

  //show dead keys
  if (event.key === "Dead" && !CompositionState.getComposing()) {
    Sound.playClick();
    const word: HTMLElement | null = document.querySelector<HTMLElement>(
      "#words .word.active"
    );
    const len: number = TestInput.input.current.length; // have to do this because prettier wraps the line and causes an error

    // Check to see if the letter actually exists to toggle it as dead
    const deadLetter: Element | undefined =
      word?.querySelectorAll("letter")[len];
    if (deadLetter) {
      deadLetter.classList.toggle("dead");
    }
  }

  if (Config.oppositeShiftMode !== "off") {
    correctShiftUsed =
      (await ShiftTracker.isUsingOppositeShift(event)) !== false;
  }

  if (Config.funbox === "arrows") {
    let char: string = event.key;
    if (["ArrowLeft", "ArrowUp", "ArrowRight", "ArrowDown"].includes(char)) {
      if (char === "ArrowLeft") char = "a";
      if (char === "ArrowRight") char = "d";
      if (char === "ArrowDown") char = "s";
      if (char === "ArrowUp") char = "w";
      event.preventDefault();
      handleChar(char, TestInput.input.current.length);
      updateUI();
      setWordsInput(" " + TestInput.input.current);
      if (Config.tapeMode !== "off") {
        TestUI.scrollTape();
      }
    }
  } else if (
    Config.layout !== "default" &&
    !(
      event.ctrlKey ||
      (event.altKey && window.navigator.platform.search("Linux") > -1)
    )
  ) {
    const char: string | null = await LayoutEmulator.getCharFromEvent(event);
    if (char !== null) {
      event.preventDefault();
      handleChar(char, TestInput.input.current.length);
      updateUI();
      setWordsInput(" " + TestInput.input.current);
    }
    if (Config.tapeMode !== "off") {
      TestUI.scrollTape();
    }
  }

  isBackspace = event.key === "Backspace" || event.key === "delete";
});

$("#wordsInput").on("keyup", (event) => {
  if (!event.originalEvent?.isTrusted || TestUI.testRestarting) {
    event.preventDefault();
    return;
  }

  if ([10, 11].includes(Tribe.state) && Tribe.getSelf()?.isTyping) {
    event.preventDefault();
    return;
  }

  if (TestUI.resultVisible) return;
  const now: number = performance.now();
  if (TestInput.keypressTimings.duration.current !== -1) {
    const diff: number = Math.abs(
      TestInput.keypressTimings.duration.current - now
    );
    TestInput.pushKeypressDuration(diff);
  }
  TestInput.setKeypressDuration(now);
  Monkey.stop();
});

$("#wordsInput").on("beforeinput", (event) => {
  if (!event.originalEvent?.isTrusted) return;
  if ((event.target as HTMLInputElement).value === "") {
    (event.target as HTMLInputElement).value = " ";
  }
});

$("#wordsInput").on("input", (event) => {
  if (!event.originalEvent?.isTrusted || TestUI.testRestarting) {
    (event.target as HTMLInputElement).value = " ";
    return;
  }

  const popupVisible = Misc.isAnyPopupVisible();
  if (popupVisible) return;

  if ([10, 11].includes(Tribe.state) && Tribe.getSelf()?.isTyping) {
    event.preventDefault();
    return;
  }

  TestInput.setKeypressNotAfk();

  if (
    (Config.layout == "default" || Config.layout == "korean") &&
    (event.target as HTMLInputElement).value
      .normalize()
      .match(
        /[\uac00-\ud7af]|[\u1100-\u11ff]|[\u3130-\u318f]|[\ua960-\ua97f]|[\ud7b0-\ud7ff]/g
      )
  ) {
    TestInput.input.setKoreanStatus(true);
  }

  const containsKorean = TestInput.input.getKoreanStatus();

  //Hangul.disassemble breaks down Korean characters into its components
  //allowing it to be treated as normal latin characters
  //Hangul.disassemble('한글') //['ㅎ','ㅏ','ㄴ','ㄱ','ㅡ','ㄹ']
  //Hangul.disassemble('한글',true) //[['ㅎ','ㅏ','ㄴ'],['ㄱ','ㅡ','ㄹ']]
  const realInputValue = (event.target as HTMLInputElement).value.normalize();
  const inputValue = containsKorean
    ? Hangul.disassemble(realInputValue).join("").slice(1)
    : realInputValue.slice(1);

  const currTestInput = containsKorean
    ? Hangul.disassemble(TestInput.input.current).join("")
    : TestInput.input.current;

  //checks to see if a korean word has compiled into two characters.
  //inputs: ㄱ, 가, 갇, 가다
  //what it actually reads: ㄱ, 가, 갇, , 가, 가다
  //this skips this part (, , 가,)
  if (containsKorean && !isBackspace) {
    if (
      isKoCompiling ||
      (realInputValue.slice(1).length < TestInput.input.current.length &&
        Hangul.disassemble(TestInput.input.current.slice(-1)).length > 1)
    ) {
      isKoCompiling = !isKoCompiling;
      return;
    }
  }

  // input will be modified even with the preventDefault() in
  // beforeinput/keydown if it's part of a compose sequence. this undoes
  // the effects of that and takes the input out of compose mode.
  if (
    Config.layout !== "default" &&
    inputValue.length >= currTestInput.length
  ) {
    setWordsInput(" " + currTestInput);
    return;
  }

  if (realInputValue.length === 0 && currTestInput.length === 0) {
    // fallback for when no Backspace keydown event (mobile)
    backspaceToPrevious();
  } else if (inputValue.length < currTestInput.length) {
    if (!containsKorean) {
      TestInput.input.current = inputValue;
    } else {
      const realInput = (event.target as HTMLInputElement).value
        .normalize()
        .slice(1);

      TestInput.input.current = realInput;
      koInputVisual.innerText = realInput.slice(-1);
    }

    TestUI.updateWordElement();
    Caret.updatePosition();
    if (!CompositionState.getComposing()) {
      Replay.addReplayEvent("setLetterIndex", currTestInput.length);
    }
  } else if (inputValue !== currTestInput) {
    let diffStart = 0;
    while (inputValue[diffStart] === currTestInput[diffStart]) {
      diffStart++;
    }

    for (let i = diffStart; i < inputValue.length; i++) {
      // passing realInput to allow for correct Korean character compilation
      handleChar(inputValue[i], i, realInputValue);
    }
  }

  setWordsInput(" " + TestInput.input.current);
  updateUI();
  if (Config.tapeMode !== "off") {
    TestUI.scrollTape();
  }

  const statebefore = CompositionState.getComposing();
  setTimeout(() => {
    // checking composition state during the input event and on the next loop
    // this is done because some browsers (e.g. Chrome) will fire the input
    // event before the compositionend event.
    // this ensures the UI is correct

    const stateafter = CompositionState.getComposing();
    if (statebefore !== stateafter) {
      TestUI.updateWordElement();
    }

    // force caret at end of input
    // doing it on next cycle because Chromium on Android won't let me edit
    // the selection inside the input event
    if (
      (event.target as HTMLInputElement).selectionStart !==
        (event.target as HTMLInputElement).value.length &&
      (!Misc.trailingComposeChars.test(
        (event.target as HTMLInputElement).value
      ) ||
        ((event.target as HTMLInputElement).selectionStart ?? 0) <
          (event.target as HTMLInputElement).value.search(
            Misc.trailingComposeChars
          ))
    ) {
      (event.target as HTMLInputElement).selectionStart = (
        event.target as HTMLInputElement
      ).selectionEnd = (event.target as HTMLInputElement).value.length;
    }
  }, 0);
});

$("#wordsInput").on("focus", (event) => {
  (event.target as HTMLInputElement).selectionStart = (
    event.target as HTMLInputElement
  ).selectionEnd = (event.target as HTMLInputElement).value.length;
});

$("#wordsInput").on("copy paste", (event) => {
  event.preventDefault();
});

// Composing events
$("#wordsInput").on("compositionstart", () => {
  if (Config.layout !== "default") return;
  CompositionState.setComposing(true);
  CompositionState.setStartPos(TestInput.input.current.length);
});

$("#wordsInput").on("compositionend", () => {
  if (Config.layout !== "default") return;
  CompositionState.setComposing(false);
});<|MERGE_RESOLUTION|>--- conflicted
+++ resolved
@@ -27,11 +27,8 @@
 import * as CompositionState from "../states/composition";
 import * as TestInput from "../test/test-input";
 import * as TestWords from "../test/test-words";
-<<<<<<< HEAD
 import * as Tribe from "../tribe/tribe";
-=======
 import * as Hangul from "hangul-js";
->>>>>>> 7dff50dc
 import { navigate } from "./route-controller";
 import tribeSocket from "../tribe/tribe-socket";
 
@@ -1058,6 +1055,11 @@
     return;
   }
 
+  if ([10, 11].includes(Tribe.state) && Tribe.getSelf()?.isTyping) {
+    event.preventDefault();
+    return;
+  }
+
   TestInput.setKeypressNotAfk();
 
   if (
