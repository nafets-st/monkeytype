--- conflicted
+++ resolved
@@ -55,7 +55,6 @@
 let incorrectShiftsInARow = 0;
 let awaitingNextWord = false;
 
-<<<<<<< HEAD
 // const wordsInput = document.getElementById("wordsInput") as HTMLInputElement;
 // const koInputVisual = document.getElementById("koInputVisual") as HTMLElement;
 
@@ -127,7 +126,7 @@
 //   if (!TestState.isActive) return;
 
 //   const wordElementIndex =
-//     TestState.activeWordIndex - TestUI.activeWordElementOffset;
+//     TestState.activeWordIndex - TestState.removedUIWordCount;
 
 //   if (TestInput.input.getHistory().length === 0 || wordElementIndex === 0) {
 //     return;
@@ -272,12 +271,12 @@
 //     if (Config.blindMode) {
 //       if (Config.highlightMode !== "off") {
 //         TestUI.highlightAllLettersAsCorrect(
-//           TestState.activeWordIndex - TestUI.activeWordElementOffset
+//           TestState.activeWordIndex - TestState.removedUIWordCount
 //         );
 //       }
 //     } else {
 //       TestUI.highlightBadWord(
-//         TestState.activeWordIndex - TestUI.activeWordElementOffset
+//         TestState.activeWordIndex - TestState.removedUIWordCount
 //       );
 //     }
 //     TestInput.input.pushHistory();
@@ -346,14 +345,14 @@
 //   if (!Config.showAllLines || shouldLimitToThreeLines) {
 //     const currentTop: number = Math.floor(
 //       document.querySelectorAll<HTMLElement>("#words .word")[
-//         TestState.activeWordIndex - TestUI.activeWordElementOffset - 1
+//         TestState.activeWordIndex - TestState.removedUIWordCount - 1
 //       ]?.offsetTop ?? 0
 //     );
 
 //     const { data: nextTop } = tryCatchSync(() =>
 //       Math.floor(
 //         document.querySelectorAll<HTMLElement>("#words .word")[
-//           TestState.activeWordIndex - TestUI.activeWordElementOffset
+//           TestState.activeWordIndex - TestState.removedUIWordCount
 //         ]?.offsetTop ?? 0
 //       )
 //     );
@@ -495,410 +494,6 @@
 //     return false;
 //   }
 // }
-=======
-const wordsInput = document.getElementById("wordsInput") as HTMLInputElement;
-const koInputVisual = document.getElementById("koInputVisual") as HTMLElement;
-
-function setWordsInput(value: string): void {
-  // Only change #wordsInput if it's not already the wanted value
-  // Avoids Safari triggering unneeded events, causing issues with
-  // dead keys.
-  // console.log("settings words input to " + value);
-  if (value !== wordsInput.value) {
-    wordsInput.value = value;
-  }
-}
-
-function updateUI(): void {
-  const acc: number = Numbers.roundTo2(TestStats.calculateAccuracy());
-  if (!isNaN(acc)) LiveAcc.update(acc);
-
-  if (Config.keymapMode === "next" && Config.mode !== "zen") {
-    if (!Config.language.startsWith("korean")) {
-      void KeymapEvent.highlight(
-        TestWords.words
-          .getCurrent()
-          .charAt(TestInput.input.current.length)
-          .toString()
-      );
-    } else {
-      //word [가다]
-      //Get the current korean word and group it [[ㄱ,ㅏ],[ㄷ,ㅏ]].
-      const koCurrWord: string[][] = Hangul.disassemble(
-        TestWords.words.getCurrent(),
-        true
-      );
-      const koCurrInput: string[][] = Hangul.disassemble(
-        TestInput.input.current,
-        true
-      );
-      const inputGroupLength: number = koCurrInput.length - 1;
-      if (koCurrInput[inputGroupLength]) {
-        const inputCharLength: number = koCurrInput[inputGroupLength].length;
-        //at the end of the word, it will throw a (reading '0') this will be the space
-        try {
-          //if it overflows and returns undefined (e.g input [ㄱ,ㅏ,ㄷ]),
-          //take the difference between the overflow and the word
-
-          //@ts-expect-error really cant be bothered fixing all these issues - its gonna get caught anyway
-          const koChar: string =
-            //@ts-expect-error ---
-            koCurrWord[inputGroupLength][inputCharLength] ??
-            //@ts-expect-error ---
-            koCurrWord[koCurrInput.length][
-              //@ts-expect-error ---
-              inputCharLength - koCurrWord[inputGroupLength].length
-            ];
-
-          void KeymapEvent.highlight(koChar);
-        } catch (e) {
-          void KeymapEvent.highlight("");
-        }
-      } else {
-        //for new words
-        const toHighlight = koCurrWord?.[0]?.[0];
-        if (toHighlight !== undefined) void KeymapEvent.highlight(toHighlight);
-      }
-    }
-  }
-}
-
-function backspaceToPrevious(): void {
-  if (!TestState.isActive) return;
-
-  const wordElementIndex =
-    TestState.activeWordIndex - TestState.removedUIWordCount;
-
-  if (TestInput.input.getHistory().length === 0 || wordElementIndex === 0) {
-    return;
-  }
-
-  const wordElements = document.querySelectorAll("#words > .word");
-  if (
-    (TestInput.input.getHistory(TestState.activeWordIndex - 1) ===
-      TestWords.words.get(TestState.activeWordIndex - 1) &&
-      !Config.freedomMode) ||
-    wordElements[wordElementIndex - 1]?.classList.contains("hidden")
-  ) {
-    return;
-  }
-
-  if (Config.confidenceMode === "on" || Config.confidenceMode === "max") {
-    return;
-  }
-
-  const incorrectLetterBackspaced =
-    wordElements[wordElementIndex]?.children[0]?.classList.contains(
-      "incorrect"
-    );
-  if (Config.stopOnError === "letter" && incorrectLetterBackspaced) {
-    void TestUI.updateActiveWordLetters();
-  }
-
-  TestInput.input.current = TestInput.input.popHistory();
-  TestInput.corrected.popHistory();
-  if (isFunboxActiveWithProperty("nospace")) {
-    TestInput.input.current = TestInput.input.current.slice(0, -1);
-    setWordsInput(" " + TestInput.input.current + " ");
-  }
-  TestState.decreaseActiveWordIndex();
-  TestUI.updateActiveElement(true);
-  Funbox.toggleScript(TestWords.words.getCurrent());
-  void TestUI.updateActiveWordLetters();
-
-  if (Config.mode === "zen") {
-    TimerProgress.update();
-
-    const els = (document.querySelector("#words")?.children ??
-      []) as HTMLElement[];
-
-    for (let i = els.length - 1; i >= 0; i--) {
-      const el = els[i] as HTMLElement;
-      if (
-        el.classList.contains("newline") ||
-        el.classList.contains("beforeNewline") ||
-        el.classList.contains("afterNewline")
-      ) {
-        el.remove();
-      } else {
-        break;
-      }
-    }
-  }
-
-  void Caret.updatePosition();
-  Replay.addReplayEvent("backWord");
-}
-
-async function handleSpace(): Promise<void> {
-  if (!TestState.isActive) return;
-
-  if (TestInput.input.current === "") return;
-
-  if (
-    CompositionState.getComposing() &&
-    Config.language.startsWith("chinese")
-  ) {
-    return;
-  }
-
-  const currentWord: string = TestWords.words.getCurrent();
-
-  for (const fb of getActiveFunboxesWithFunction("handleSpace")) {
-    fb.functions.handleSpace();
-  }
-
-  dontInsertSpace = true;
-
-  const burst: number = TestStats.calculateBurst();
-  void LiveBurst.update(Math.round(burst));
-  TestInput.pushBurstToHistory(burst);
-
-  const nospace = isFunboxActiveWithProperty("nospace");
-
-  //correct word or in zen mode
-  const isWordCorrect: boolean =
-    currentWord === TestInput.input.current || Config.mode === "zen";
-  void MonkeyPower.addPower(isWordCorrect, true);
-  TestInput.incrementAccuracy(isWordCorrect);
-  if (isWordCorrect) {
-    if (Config.stopOnError === "letter") {
-      void TestUI.updateActiveWordLetters();
-    }
-    PaceCaret.handleSpace(true, currentWord);
-    TestInput.input.pushHistory();
-    TestState.increaseActiveWordIndex();
-    Funbox.toggleScript(TestWords.words.getCurrent());
-    TestInput.incrementKeypressCount();
-    TestInput.pushKeypressWord(TestState.activeWordIndex);
-    if (!nospace) {
-      void Sound.playClick();
-    }
-    Replay.addReplayEvent("submitCorrectWord");
-  } else {
-    if (!nospace) {
-      if (Config.playSoundOnError === "off" || Config.blindMode) {
-        void Sound.playClick();
-      } else {
-        void Sound.playError();
-      }
-    }
-    TestInput.pushMissedWord(TestWords.words.getCurrent());
-    TestInput.incrementKeypressErrors();
-    const cil: number = TestInput.input.current.length;
-    if (cil <= TestWords.words.getCurrent().length) {
-      if (cil >= TestInput.corrected.current.length) {
-        TestInput.corrected.current += "_";
-      } else {
-        TestInput.corrected.current =
-          TestInput.corrected.current.substring(0, cil) +
-          "_" +
-          TestInput.corrected.current.substring(cil + 1);
-      }
-    }
-    if (Config.stopOnError !== "off") {
-      if (Config.difficulty === "expert" || Config.difficulty === "master") {
-        //failed due to diff when pressing space
-        TestLogic.fail("difficulty");
-        return;
-      }
-      if (Config.stopOnError === "word") {
-        dontInsertSpace = false;
-        Replay.addReplayEvent("incorrectLetter", "_");
-        void TestUI.updateActiveWordLetters();
-        void Caret.updatePosition();
-      }
-      return;
-    }
-    PaceCaret.handleSpace(false, currentWord);
-    if (Config.blindMode) {
-      if (Config.highlightMode !== "off") {
-        TestUI.highlightAllLettersAsCorrect(
-          TestState.activeWordIndex - TestState.removedUIWordCount
-        );
-      }
-    } else {
-      TestUI.highlightBadWord(
-        TestState.activeWordIndex - TestState.removedUIWordCount
-      );
-    }
-    TestInput.input.pushHistory();
-    TestState.increaseActiveWordIndex();
-    Funbox.toggleScript(TestWords.words.getCurrent());
-    TestInput.incrementKeypressCount();
-    TestInput.pushKeypressWord(TestState.activeWordIndex);
-    Replay.addReplayEvent("submitErrorWord");
-    if (Config.difficulty === "expert" || Config.difficulty === "master") {
-      TestLogic.fail("difficulty");
-    }
-  }
-
-  TestInput.corrected.pushHistory();
-
-  const isLastWord = TestState.activeWordIndex === TestWords.words.length;
-  if (TestLogic.areAllTestWordsGenerated() && isLastWord) {
-    void TestLogic.finish();
-    return;
-  }
-
-  let wordLength: number;
-  if (Config.mode === "zen") {
-    wordLength = TestInput.input.current.length;
-  } else {
-    wordLength = TestWords.words.getCurrent().length;
-  }
-
-  const flex: number = Misc.whorf(Config.minBurstCustomSpeed, wordLength);
-  if (
-    (Config.minBurst === "fixed" && burst < Config.minBurstCustomSpeed) ||
-    (Config.minBurst === "flex" && burst < flex)
-  ) {
-    TestLogic.fail("min burst");
-    return;
-  }
-
-  if (Config.keymapMode === "react") {
-    void KeymapEvent.flash(" ", true);
-  }
-  if (
-    Config.mode === "words" ||
-    Config.mode === "custom" ||
-    Config.mode === "quote" ||
-    Config.mode === "zen"
-  ) {
-    TimerProgress.update();
-  }
-  if (isLastWord) {
-    awaitingNextWord = true;
-    Loader.show();
-    await TestLogic.addWord();
-    Loader.hide();
-    awaitingNextWord = false;
-  } else {
-    void TestLogic.addWord();
-  }
-  TestUI.updateActiveElement();
-  void Caret.updatePosition();
-
-  const shouldLimitToThreeLines =
-    Config.mode === "time" ||
-    (Config.mode === "custom" && CustomText.getLimitMode() === "time") ||
-    (Config.mode === "custom" && CustomText.getLimitValue() === 0);
-
-  if (!Config.showAllLines || shouldLimitToThreeLines) {
-    const currentTop: number = Math.floor(
-      document.querySelectorAll<HTMLElement>("#words .word")[
-        TestState.activeWordIndex - TestState.removedUIWordCount - 1
-      ]?.offsetTop ?? 0
-    );
-
-    const { data: nextTop } = tryCatchSync(() =>
-      Math.floor(
-        document.querySelectorAll<HTMLElement>("#words .word")[
-          TestState.activeWordIndex - TestState.removedUIWordCount
-        ]?.offsetTop ?? 0
-      )
-    );
-
-    if ((nextTop ?? 0) > currentTop) {
-      void TestUI.lineJump(currentTop);
-    } //end of line wrap
-  }
-
-  // enable if i decide that auto tab should also work after a space
-  // if (
-  //   Config.language.startsWith("code") &&
-  //   /^\t+/.test(TestWords.words.getCurrent()) &&
-  //   TestWords.words.getCurrent()[TestInput.input.current.length] === "\t"
-  // ) {
-  //   //send a tab event using jquery
-  //   $("#wordsInput").trigger($.Event("keydown", { key: "Tab", code: "Tab" }));
-  // }
-}
-
-function isCharCorrect(char: string, charIndex: number): boolean {
-  if (!correctShiftUsed) return false;
-
-  if (Config.mode === "zen") {
-    return true;
-  }
-
-  //Checking for Korean char
-  if (TestInput.input.getKoreanStatus()) {
-    //disassembles Korean current Test word to check against char Input
-    const koWordArray: string[] = Hangul.disassemble(
-      TestWords.words.getCurrent()
-    );
-    const koOriginalChar = koWordArray[charIndex];
-
-    if (koOriginalChar === undefined) {
-      return false;
-    }
-
-    return koOriginalChar === char;
-  }
-
-  const originalChar = TestWords.words.getCurrent()[charIndex];
-
-  if (originalChar === undefined) {
-    return false;
-  }
-
-  if (originalChar === char) {
-    return true;
-  }
-
-  const funbox = findSingleActiveFunboxWithFunction("isCharCorrect");
-  if (funbox) {
-    return funbox.functions.isCharCorrect(char, originalChar);
-  }
-
-  if (Config.language.startsWith("russian")) {
-    if (
-      (char === "ё" || char === "е" || char === "e") &&
-      (originalChar === "ё" || originalChar === "е" || originalChar === "e")
-    ) {
-      return true;
-    }
-  }
-
-  if (
-    (char === "’" ||
-      char === "‘" ||
-      char === "'" ||
-      char === "ʼ" ||
-      char === "׳" ||
-      char === "ʻ") &&
-    (originalChar === "’" ||
-      originalChar === "‘" ||
-      originalChar === "'" ||
-      originalChar === "ʼ" ||
-      originalChar === "׳" ||
-      originalChar === "ʻ")
-  ) {
-    return true;
-  }
-
-  if (
-    (char === `"` || char === "”" || char === "“" || char === "„") &&
-    (originalChar === `"` ||
-      originalChar === "”" ||
-      originalChar === "“" ||
-      originalChar === "„")
-  ) {
-    return true;
-  }
-
-  if (
-    (char === "–" || char === "—" || char === "-") &&
-    (originalChar === "-" || originalChar === "–" || originalChar === "—")
-  ) {
-    return true;
-  }
-
-  return false;
-}
->>>>>>> b9cff9e5
 
 function handleChar(
   char: string,
@@ -1894,46 +1489,4 @@
       ).selectionEnd = (event.target as HTMLInputElement).value.length;
     }
   }, 0);
-<<<<<<< HEAD
-=======
-});
-
-document.querySelector("#wordsInput")?.addEventListener("focus", (event) => {
-  const target = event.target as HTMLInputElement;
-  const value = target.value;
-  target.setSelectionRange(value.length, value.length);
-});
-
-$("#wordsInput").on("copy paste", (event) => {
-  event.preventDefault();
-});
-
-$("#wordsInput").on("select selectstart", (event) => {
-  event.preventDefault();
-});
-
-$("#wordsInput").on("selectionchange", (event) => {
-  event.preventDefault();
-  const target = event.target as HTMLInputElement;
-  const value = target.value;
-  target.setSelectionRange(value.length, value.length);
-});
-
-$("#wordsInput").on("keydown", (event) => {
-  if (event.key.startsWith("Arrow")) {
-    event.preventDefault();
-  }
-});
-
-// Composing events
-$("#wordsInput").on("compositionstart", () => {
-  if (Config.layout !== "default") return;
-  CompositionState.setComposing(true);
-  CompositionState.setStartPos(TestInput.input.current.length);
-});
-
-$("#wordsInput").on("compositionend", () => {
-  if (Config.layout !== "default") return;
-  CompositionState.setComposing(false);
->>>>>>> b9cff9e5
 });