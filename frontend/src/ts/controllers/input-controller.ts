import * as TestLogic from "../test/test-logic";
import * as TestUI from "../test/test-ui";
import * as TestStats from "../test/test-stats";
import * as Monkey from "../test/monkey";
import Config, * as UpdateConfig from "../config";
import * as Keymap from "../elements/keymap";
import * as Misc from "../utils/misc";
import * as LiveAcc from "../test/live-acc";
import * as LiveBurst from "../test/live-burst";
import * as Funbox from "../test/funbox";
import * as Sound from "./sound-controller";
import * as Caret from "../test/caret";
import * as ManualRestart from "../test/manual-restart-tracker";
import * as Notifications from "../elements/notifications";
import * as CustomText from "../test/custom-text";
import * as PageController from "./page-controller";
import * as Settings from "../pages/settings";
import * as LayoutEmulator from "../test/layout-emulator";
import * as PaceCaret from "../test/pace-caret";
import * as TimerProgress from "../test/timer-progress";
import * as Focus from "../test/focus";
import * as ShiftTracker from "../test/shift-tracker";
import * as Replay from "../test/replay";
import * as MonkeyPower from "../elements/monkey-power";
import * as WeakSpot from "../test/weak-spot";
import * as ActivePage from "../states/active-page";
import * as TestActive from "../states/test-active";
import * as TestInput from "../test/test-input";
import * as TestWords from "../test/test-words";
import * as Tribe from "../tribe/tribe";

let dontInsertSpace = false;
let correctShiftUsed = true;

const wordsInput = document.getElementById("wordsInput") as HTMLInputElement;

function setWordsInput(value: string): void {
  // Only change #wordsInput if it's not already the wanted value
  // Avoids Safari triggering unneeded events, causing issues with
  // dead keys.
  // console.log("settings words input to " + value);
  if (value !== wordsInput.value) {
    wordsInput.value = value;
  }
}

function updateUI(): void {
  const acc = Misc.roundTo2(TestStats.calculateAccuracy());
  if (!isNaN(acc)) LiveAcc.update(acc);

  if (Config.keymapMode === "next" && Config.mode !== "zen") {
    Keymap.highlightKey(
      TestWords.words
        .getCurrent()
        .charAt(TestInput.input.current.length)
        .toString()
    );
  }
}

function backspaceToPrevious(): void {
  if (!TestActive.get()) return;

  if (
    TestInput.input.history.length == 0 ||
    TestUI.currentWordElementIndex == 0
  ) {
    return;
  }

  if (
    (TestInput.input.history[TestWords.words.currentIndex - 1] ==
      TestWords.words.get(TestWords.words.currentIndex - 1) &&
      !Config.freedomMode) ||
    $($(".word")[TestWords.words.currentIndex - 1]).hasClass("hidden")
  ) {
    return;
  }

  if (Config.confidenceMode === "on" || Config.confidenceMode === "max") {
    return;
  }

  TestInput.input.current = TestInput.input.popHistory();
  TestInput.corrected.popHistory();
  if (Config.funbox === "nospace" || Config.funbox === "arrows") {
    TestInput.input.current = TestInput.input.current.slice(0, -1);
  }
  TestWords.words.decreaseCurrentIndex();
  TestUI.setCurrentWordElementIndex(TestUI.currentWordElementIndex - 1);
  TestUI.updateActiveElement(true);
  Funbox.toggleScript(TestWords.words.getCurrent());
  TestUI.updateWordElement();

  Caret.updatePosition();
  Replay.addReplayEvent("backWord");
}

function handleSpace(): void {
  if (!TestActive.get()) return;

  if (TestInput.input.current === "") return;

  if (Config.mode == "zen") {
    $("#words .word.active").removeClass("active");
    $("#words").append("<div class='word active'></div>");
  }

  const currentWord = TestWords.words.getCurrent();
  if (Config.funbox === "layoutfluid" && Config.mode !== "time") {
    // here I need to check if Config.customLayoutFluid exists because of my scuffed solution of returning whenever value is undefined in the setCustomLayoutfluid function
    const layouts = Config.customLayoutfluid
      ? Config.customLayoutfluid.split("#")
      : ["qwerty", "dvorak", "colemak"];
    let index = 0;
    const outof = TestWords.words.length;
    index = Math.floor(
      (TestInput.input.history.length + 1) / (outof / layouts.length)
    );
    if (Config.layout !== layouts[index] && layouts[index] !== undefined) {
      Notifications.add(`--- !!! ${layouts[index]} !!! ---`, 0);
    }
    UpdateConfig.setLayout(layouts[index]);
    UpdateConfig.setKeymapLayout(layouts[index]);
    Keymap.highlightKey(
      TestWords.words
        .getCurrent()
        .charAt(TestInput.input.current.length)
        .toString()
    );
    Settings.groups["layout"]?.updateInput();
  }
  dontInsertSpace = true;

  const burst = TestStats.calculateBurst();
  LiveBurst.update(Math.round(burst));
  TestInput.pushBurstToHistory(burst);

  //correct word or in zen mode
  const isWordCorrect =
    currentWord == TestInput.input.current || Config.mode == "zen";
  MonkeyPower.addPower(isWordCorrect, true);
  TestInput.incrementAccuracy(isWordCorrect);
  if (isWordCorrect) {
    PaceCaret.handleSpace(true, currentWord);
    TestInput.input.pushHistory();
    TestWords.words.increaseCurrentIndex();
    TestUI.setCurrentWordElementIndex(TestUI.currentWordElementIndex + 1);
    TestUI.updateActiveElement();
    Funbox.toggleScript(TestWords.words.getCurrent());
    Caret.updatePosition();
    TestInput.incrementKeypressCount();
    TestInput.pushKeypressWord(TestWords.words.currentIndex);
    if (Config.funbox !== "nospace" && Config.funbox !== "arrows") {
      Sound.playClick();
    }
    Replay.addReplayEvent("submitCorrectWord");
  } else {
    if (Config.funbox !== "nospace" && Config.funbox !== "arrows") {
      if (!Config.playSoundOnError || Config.blindMode) {
        Sound.playClick();
      } else {
        Sound.playError();
      }
    }
    TestInput.pushMissedWord(TestWords.words.getCurrent());
    TestInput.incrementKeypressErrors();
    const cil = TestInput.input.current.length;
    if (cil <= TestWords.words.getCurrent().length) {
      if (cil >= TestInput.corrected.current.length) {
        TestInput.corrected.current += "_";
      } else {
        TestInput.corrected.current =
          TestInput.corrected.current.substring(0, cil) +
          "_" +
          TestInput.corrected.current.substring(cil + 1);
      }
    }
    if (Config.stopOnError != "off") {
      if (Config.difficulty == "expert" || Config.difficulty == "master") {
        //failed due to diff when pressing space
        TestLogic.fail("difficulty");
        return;
      }
      if (Config.stopOnError == "word") {
        dontInsertSpace = false;
        Replay.addReplayEvent("incorrectLetter", "_");
        TestUI.updateWordElement(true);
        Caret.updatePosition();
      }
      return;
    }
    PaceCaret.handleSpace(false, currentWord);
    if (Config.blindMode && Config.highlightMode !== "off") {
      $("#words .word.active letter").addClass("correct");
    }
    TestInput.input.pushHistory();
    TestUI.highlightBadWord(TestUI.currentWordElementIndex, !Config.blindMode);
    TestWords.words.increaseCurrentIndex();
    TestUI.setCurrentWordElementIndex(TestUI.currentWordElementIndex + 1);
    TestUI.updateActiveElement();
    Funbox.toggleScript(TestWords.words.getCurrent());
    Caret.updatePosition();
    TestInput.incrementKeypressCount();
    TestInput.pushKeypressWord(TestWords.words.currentIndex);
    TestInput.updateLastKeypress();
    if (Config.difficulty == "expert" || Config.difficulty == "master") {
      TestLogic.fail("difficulty");
      return;
    } else if (TestWords.words.currentIndex == TestWords.words.length) {
      //submitted last word that is incorrect
      TestLogic.finish();
      return;
    }
    Replay.addReplayEvent("submitErrorWord");
  }

  let wordLength;
  if (Config.mode === "zen") {
    wordLength = TestInput.input.current.length;
  } else {
    wordLength = TestWords.words.getCurrent().length;
  }

  const flex = Misc.whorf(Config.minBurstCustomSpeed, wordLength);
  if (
    (Config.minBurst === "fixed" && burst < Config.minBurstCustomSpeed) ||
    (Config.minBurst === "flex" && burst < flex)
  ) {
    TestLogic.fail("min burst");
    return;
  }

  TestInput.corrected.pushHistory();

  if (
    !Config.showAllLines ||
    Config.mode == "time" ||
    (CustomText.isWordRandom && CustomText.word == 0) ||
    CustomText.isTimeRandom
  ) {
    const currentTop = Math.floor(
      document.querySelectorAll<HTMLElement>("#words .word")[
        TestUI.currentWordElementIndex - 1
      ].offsetTop
    );
    let nextTop;
    try {
      nextTop = Math.floor(
        document.querySelectorAll<HTMLElement>("#words .word")[
          TestUI.currentWordElementIndex
        ].offsetTop
      );
    } catch (e) {
      nextTop = 0;
    }

    if (nextTop > currentTop && !TestUI.lineTransition) {
      TestUI.lineJump(currentTop);
    }
  } //end of line wrap

  if (Config.keymapMode === "react") {
    Keymap.flashKey(" ", true);
  }
  if (
    Config.mode === "words" ||
    Config.mode === "custom" ||
    Config.mode === "quote" ||
    Config.mode === "zen"
  ) {
    TimerProgress.update();
  }
  if (
    Config.mode == "time" ||
    Config.mode == "words" ||
    Config.mode == "custom" ||
    Config.mode == "quote"
  ) {
    TestLogic.addWord();
  }
}

function isCharCorrect(char: string, charIndex: number): boolean {
  if (!correctShiftUsed) return false;

  if (Config.mode == "zen") {
    return true;
  }

  const originalChar = TestWords.words.getCurrent()[charIndex];

  if (originalChar == char) {
    return true;
  }

  if (Config.language.split("_")[0] == "russian") {
    if ((char === "е" || char === "e") && originalChar == "ё") {
      return true;
    }
    if (char === "ё" && (originalChar == "е" || originalChar === "e")) {
      return true;
    }
  }

  if (Config.funbox === "arrows") {
    if ((char === "w" || char === "ArrowUp") && originalChar == "↑") {
      return true;
    }
    if ((char === "s" || char === "ArrowDown") && originalChar == "↓") {
      return true;
    }
    if ((char === "a" || char === "ArrowLeft") && originalChar == "←") {
      return true;
    }
    if ((char === "d" || char === "ArrowRight") && originalChar == "→") {
      return true;
    }
  }

  if (
    (char === `’` || char === "‘" || char === "'") &&
    (originalChar == `’` || originalChar === "‘" || originalChar === "'")
  ) {
    return true;
  }

  if (
    (char === `"` || char === "”" || char == "“" || char === "„") &&
    (originalChar == `"` ||
      originalChar === "”" ||
      originalChar === "“" ||
      originalChar === "„")
  ) {
    return true;
  }

  if (
    (char === "–" || char === "—" || char == "-") &&
    (originalChar == "-" || originalChar === "–" || originalChar === "—")
  ) {
    return true;
  }

  return false;
}

function handleChar(char: string, charIndex: number): void {
  if (TestUI.resultCalculating || TestUI.resultVisible) {
    return;
  }

  if (char === "…") {
    for (let i = 0; i < 3; i++) {
      handleChar(".", charIndex + i);
    }

    return;
  }

  if (char === "\n" && Config.funbox === "58008") {
    char = " ";
  }

  if (char !== "\n" && char !== "\t" && /\s/.test(char)) {
    if (Config.funbox === "nospace" || Config.funbox === "arrows") return;
    handleSpace();

    //insert space for expert and master or strict space,
    //or for stop on error set to word,
    //otherwise dont do anything
    if (
      Config.difficulty !== "normal" ||
      (Config.strictSpace && Config.mode !== "zen") ||
      Config.stopOnError === "word"
    ) {
      if (dontInsertSpace) {
        dontInsertSpace = false;
        return;
      }
    } else {
      return;
    }
  }

  if (
    Config.mode !== "zen" &&
    TestWords.words.getCurrent()[charIndex] !== "\n" &&
    char === "\n"
  ) {
    return;
  }

  //start the test
  if (!TestActive.get() && !TestLogic.startTest()) {
    return;
  }

  Focus.set(true);
  Caret.stopAnimation();

  const thisCharCorrect = isCharCorrect(char, charIndex);

  if (thisCharCorrect && Config.mode !== "zen") {
    char = TestWords.words.getCurrent().charAt(charIndex);
  }

  if (!thisCharCorrect && char === "\n") {
    if (TestInput.input.current === "") return;
    char = " ";
  }

  if (TestInput.input.current === "") {
    TestInput.setBurstStart(performance.now());
  }

  const resultingWord =
    TestInput.input.current.substring(0, charIndex) +
    char +
    TestInput.input.current.substring(charIndex + 1);

  if (!thisCharCorrect && Misc.trailingComposeChars.test(resultingWord)) {
    TestInput.input.current = resultingWord;
    TestUI.updateWordElement();
    Caret.updatePosition();
    return;
  }

  MonkeyPower.addPower(thisCharCorrect);
  TestInput.incrementAccuracy(thisCharCorrect);

  if (!thisCharCorrect) {
    TestInput.incrementKeypressErrors();
    TestInput.pushMissedWord(TestWords.words.getCurrent());
  }

  WeakSpot.updateScore(
    Config.mode === "zen" ? char : TestWords.words.getCurrent()[charIndex],
    thisCharCorrect
  );

  if (thisCharCorrect) {
    Sound.playClick();
  } else {
    if (!Config.playSoundOnError || Config.blindMode) {
      Sound.playClick();
    } else {
      Sound.playError();
    }
  }

  if (!correctShiftUsed && Config.difficulty != "master") return;

  //update current corrected version. if its empty then add the current char. if its not then replace the last character with the currently pressed one / add it
  if (TestInput.corrected.current === "") {
    TestInput.corrected.current += resultingWord;
  } else {
    if (charIndex >= TestInput.corrected.current.length) {
      TestInput.corrected.current += char;
    } else if (!thisCharCorrect) {
      TestInput.corrected.current =
        TestInput.corrected.current.substring(0, charIndex) +
        char +
        TestInput.corrected.current.substring(charIndex + 1);
    }
  }

  TestInput.incrementKeypressCount();
  TestInput.updateLastKeypress();
  TestInput.pushKeypressWord(TestWords.words.currentIndex);

  if (
    Config.difficulty !== "master" &&
    Config.stopOnError == "letter" &&
    !thisCharCorrect
  ) {
    return;
  }

  Replay.addReplayEvent(
    thisCharCorrect ? "correctLetter" : "incorrectLetter",
    char
  );

  //update the active word top, but only once
  if (
    TestInput.input.current.length === 1 &&
    TestWords.words.currentIndex === 0
  ) {
    TestUI.setActiveWordTop(
      (<HTMLElement>document.querySelector("#words .active"))?.offsetTop
    );
  }

  //max length of the input is 20 unless in zen mode then its 30
  if (
    (Config.mode === "zen" && charIndex < 30) ||
    (Config.mode !== "zen" &&
      charIndex < TestWords.words.getCurrent().length + 20)
  ) {
    TestInput.input.current = resultingWord;
  }

  if (!thisCharCorrect && Config.difficulty == "master") {
    TestInput.input.pushHistory();
    TestInput.corrected.pushHistory();
    TestLogic.fail("difficulty");
    return;
  }

  //keymap
  if (Config.keymapMode === "react") {
    Keymap.flashKey(char, thisCharCorrect);
  }

  if (Config.mode != "zen") {
    //not applicable to zen mode
    //auto stop the test if the last word is correct
    const currentWord = TestWords.words.getCurrent();
    const lastindex = TestWords.words.currentIndex;
    if (
      (currentWord == TestInput.input.current ||
        (Config.quickEnd &&
          currentWord.length == TestInput.input.current.length &&
          Config.stopOnError == "off")) &&
      lastindex == TestWords.words.length - 1
    ) {
      TestInput.input.pushHistory();
      TestInput.corrected.pushHistory();
      TestLogic.finish();
      return;
    }
  }

  const activeWordTopBeforeJump = document.querySelector<HTMLElement>(
    "#words .word.active"
  )?.offsetTop as number;
  TestUI.updateWordElement();

  if (!Config.hideExtraLetters) {
    const newActiveTop = document.querySelector<HTMLElement>(
      "#words .word.active"
    )?.offsetTop as number;
    //stop the word jump by slicing off the last character, update word again
    if (
      activeWordTopBeforeJump < newActiveTop &&
      !TestUI.lineTransition &&
      TestInput.input.current.length > 1
    ) {
      if (Config.mode == "zen") {
        const currentTop = Math.floor(
          document.querySelectorAll<HTMLElement>("#words .word")[
            TestUI.currentWordElementIndex - 1
          ]?.offsetTop
        ) as number;
        if (!Config.showAllLines) TestUI.lineJump(currentTop);
      } else {
        TestInput.input.current = TestInput.input.current.slice(0, -1);
        TestUI.updateWordElement();
      }
    }
  }

  //simulate space press in nospace funbox
  if (
    ((Config.funbox === "nospace" || Config.funbox === "arrows") &&
      TestInput.input.current.length === TestWords.words.getCurrent().length) ||
    (char === "\n" && thisCharCorrect)
  ) {
    handleSpace();
  }

  if (char !== "\n") {
    Caret.updatePosition();
  }
}

function handleTab(event: JQuery.KeyDownEvent, popupVisible: boolean): void {
  if (TestUI.resultCalculating) {
    event.preventDefault();
    return;
  }

  //special case for inserting tab characters into the textarea
  if ($("#customTextPopup .textarea").is(":focus")) {
    event.preventDefault();

    const area = $("#customTextPopup .textarea")[0] as HTMLTextAreaElement;

    const start = area.selectionStart;
    const end = area.selectionEnd;

    // set textarea value to: text before caret + tab + text after caret
    area.value =
      area.value.substring(0, start) + "\t" + area.value.substring(end);

    // put caret at right position again
    area.selectionStart = area.selectionEnd = start + 1;

    return;
  }

  let shouldInsertTabCharacter = false;

  if (
    (Config.mode == "zen" && !event.shiftKey) ||
    (TestWords.hasTab && !event.shiftKey)
  ) {
    shouldInsertTabCharacter = true;
  }

  const modalVisible =
    !$("#commandLineWrapper").hasClass("hidden") || popupVisible;

  if (Config.quickTab) {
    // dont do anything special
    if (modalVisible) return;

<<<<<<< HEAD
    // tribe handling
    if (ActivePage.get() === "tribe") {
      if (Tribe.state >= 5) {
        if (Tribe.getSelf()?.isLeader) {
          if (Tribe.state === 5 || Tribe.state === 22) {
            Tribe.initRace();
          }
        } else if (
          Tribe.state === 5 ||
          Tribe.state === 21 ||
          Tribe.state === 22
        ) {
          Tribe.socket.emit(`room_ready_update`);
        }
      } else {
        PageController.change("test");
      }
    }
=======
    // dont do anything on login so we can tab betweeen inputs
    if (ActivePage.get() === "login") return;
>>>>>>> c7e33dac

    // change page if not on test page
    if (ActivePage.get() !== "test") {
      if (Tribe.state >= 5) {
        PageController.change("tribe");
      } else {
        PageController.change("test");
      }
      return;
    }

    // in case we are in a long test, setting manual restart
    if (event.shiftKey) {
      ManualRestart.set();
    } else {
      ManualRestart.reset();
    }

    //tribe
    if (Tribe.state >= 5) {
      if (Tribe.getSelf()?.isLeader) {
        if (Tribe.state === 5 || Tribe.state === 22) {
          Tribe.initRace();
        }
      } else if (
        Tribe.state === 5 ||
        Tribe.state === 21 ||
        Tribe.state === 22
      ) {
        Tribe.socket.emit(`room_ready_update`);
      }
    } else {
      if (
        TestActive.get() &&
        Config.repeatQuotes === "typing" &&
        Config.mode === "quote"
      ) {
        TestLogic.restart(true, false, event);
      } else {
        TestLogic.restart(false, false, event);
      }
    }

    // insert tab character if needed (only during the test)
    if (!TestUI.resultVisible && shouldInsertTabCharacter) {
      event.preventDefault();
      handleChar("\t", TestInput.input.current.length);
      setWordsInput(" " + TestInput.input.current);
      return;
    }

    //otherwise restart
    TestLogic.restart(false, false, event);
  } else {
    //quick tab off

    //only special handlig on the test page
    if (ActivePage.get() !== "test") return;
    if (TestUI.resultVisible) return;

    // insert tab character if needed
    if (shouldInsertTabCharacter) {
      event.preventDefault();
      handleChar("\t", TestInput.input.current.length);
      setWordsInput(" " + TestInput.input.current);
      return;
    }

    //
    event.preventDefault();
    $("#restartTestButton").trigger("focus");
  }
}

$(document).on("keydown", async (event) => {
  if (ActivePage.get() == "loading") return event.preventDefault();

  //autofocus
  const wordsFocused = $("#wordsInput").is(":focus");
  const pageTestActive = ActivePage.get() === "test";
  const commandLineVisible = !$("#commandLineWrapper").hasClass("hidden");
  const leaderboardsVisible = !$("#leaderboardsWrapper").hasClass("hidden");

  const popupVisible = Misc.isAnyPopupVisible();

  const allowTyping =
    pageTestActive &&
    !commandLineVisible &&
    !leaderboardsVisible &&
    !popupVisible &&
    !TestUI.resultVisible &&
    (wordsFocused || event.key !== "Enter");

  if (allowTyping && !wordsFocused && event.key !== "Enter") {
    TestUI.focusWords();
    if (Config.showOutOfFocusWarning) {
      event.preventDefault();
    }
  }

  if ([10, 11].includes(Tribe.state) && Tribe.getSelf()?.isTyping) {
    event.preventDefault();
    return;
  }

  //tab
  if (
    (event.key == "Tab" && !Config.swapEscAndTab) ||
    (event.key == "Escape" && Config.swapEscAndTab)
  ) {
    if ([10, 11, 12].includes(Tribe.state) && Tribe.getSelf()?.isTyping) {
      event.preventDefault();
      return;
    }
    handleTab(event, popupVisible);
  }

  if (!allowTyping) return;

  if (!event.originalEvent?.isTrusted || TestUI.testRestarting) {
    event.preventDefault();
    return;
  }

  if (TestInput.spacingDebug) {
    console.log(
      "spacing debug",
      "keypress",
      event.key,
      "length",
      TestInput.keypressTimings.spacing.array.length
    );
  }
  TestInput.recordKeypressSpacing();
  TestInput.setKeypressDuration(performance.now());
  TestInput.setKeypressNotAfk();

  //blocking firefox from going back in history with backspace
  if (event.key === "Backspace") {
    Sound.playClick();
    const t = /INPUT|SELECT|TEXTAREA/i;
    if (
      !t.test((event.target as unknown as Element).tagName)
      // if this breaks in the future, call mio and tell him to stop being lazy
      // (event.target as unknown as KeyboardEvent).disabled ||
      // (event.target as unknown as Element).readOnly
    ) {
      event.preventDefault();
    }

    if (Config.confidenceMode === "max") {
      event.preventDefault();
      return;
    }
  }

  if (Config.funbox !== "arrows" && /Arrow/i.test(event.key)) {
    event.preventDefault();
    return;
  }

  Monkey.type();

  if (event.key === "Backspace" && TestInput.input.current.length === 0) {
    backspaceToPrevious();
    if (TestInput.input.current) {
      setWordsInput(" " + TestInput.input.current + " ");
    }
  }

  if (event.key === "Enter") {
    if (event.shiftKey && Config.mode == "zen") {
      TestLogic.finish();
    } else if (
      event.shiftKey &&
      ((Config.mode == "time" && Config.time === 0) ||
        (Config.mode == "words" && Config.words === 0))
    ) {
      TestInput.setBailout(true);
      TestLogic.finish();
    } else {
      handleChar("\n", TestInput.input.current.length);
      setWordsInput(" " + TestInput.input.current);
    }
  }

  //show dead keys
  if (
    event.key === "Dead" &&
    !Misc.trailingComposeChars.test(TestInput.input.current)
  ) {
    Sound.playClick();
    const word = document.querySelector<HTMLElement>("#words .word.active");
    const len = TestInput.input.current.length; // have to do this because prettier wraps the line and causes an error
    word?.querySelectorAll("letter")[len].classList.toggle("dead");
  }

  if (Config.oppositeShiftMode !== "off") {
    correctShiftUsed =
      (await ShiftTracker.isUsingOppositeShift(event)) !== false;
  }

  if (Config.funbox === "arrows") {
    let char = event.key;
    if (["ArrowLeft", "ArrowUp", "ArrowRight", "ArrowDown"].includes(char)) {
      if (char === "ArrowLeft") char = "a";
      if (char === "ArrowRight") char = "d";
      if (char === "ArrowDown") char = "s";
      if (char === "ArrowUp") char = "w";
      event.preventDefault();
      handleChar(char, TestInput.input.current.length);
      updateUI();
      setWordsInput(" " + TestInput.input.current);
      if (Config.tapeMode !== "off") {
        TestUI.scrollTape();
      }
    }
  } else if (
    Config.layout !== "default" &&
    !(
      event.ctrlKey ||
      (event.altKey && window.navigator.platform.search("Linux") > -1)
    )
  ) {
    const char = await LayoutEmulator.getCharFromEvent(event);
    if (char !== null) {
      event.preventDefault();
      handleChar(char, TestInput.input.current.length);
      updateUI();
      setWordsInput(" " + TestInput.input.current);
    }
    if (Config.tapeMode !== "off") {
      TestUI.scrollTape();
    }
  }
});

$("#wordsInput").on("keyup", (event) => {
  if (!event.originalEvent?.isTrusted || TestUI.testRestarting) {
    event.preventDefault();
    return;
  }

  if ([10, 11].includes(Tribe.state) && Tribe.getSelf()?.isTyping) {
    event.preventDefault();
    return;
  }

  if (TestUI.resultVisible) return;
  const now = performance.now();
  if (TestInput.keypressTimings.duration.current !== -1) {
    const diff = Math.abs(TestInput.keypressTimings.duration.current - now);
    TestInput.pushKeypressDuration(diff);
  }
  TestInput.setKeypressDuration(now);
  Monkey.stop();
});

$("#wordsInput").on("beforeinput", (event) => {
  if (!event.originalEvent?.isTrusted) return;
  if ((event.target as HTMLInputElement).value === "") {
    (event.target as HTMLInputElement).value = " ";
  }
});

$("#wordsInput").on("input", (event) => {
  if (!event.originalEvent?.isTrusted || TestUI.testRestarting) {
    (event.target as HTMLInputElement).value = " ";
    return;
  }

  const popupVisible = Misc.isAnyPopupVisible();

  if (popupVisible) return;

  if ([10, 11].includes(Tribe.state) && Tribe.getSelf()?.isTyping) {
    event.preventDefault();
    return;
  }

  TestInput.setKeypressNotAfk();

  const realInputValue = (event.target as HTMLInputElement).value.normalize();
  const inputValue = realInputValue.slice(1);

  // input will be modified even with the preventDefault() in
  // beforeinput/keydown if it's part of a compose sequence. this undoes
  // the effects of that and takes the input out of compose mode.
  if (
    Config.layout !== "default" &&
    inputValue.length >= TestInput.input.current.length
  ) {
    setWordsInput(" " + TestInput.input.current);
    return;
  }

  if (realInputValue.length === 0 && TestInput.input.current.length === 0) {
    // fallback for when no Backspace keydown event (mobile)
    backspaceToPrevious();
  } else if (inputValue.length < TestInput.input.current.length) {
    TestInput.input.current = inputValue;
    TestUI.updateWordElement();
    Caret.updatePosition();
    if (!Misc.trailingComposeChars.test(TestInput.input.current)) {
      Replay.addReplayEvent("setLetterIndex", TestInput.input.current.length);
    }
  } else if (inputValue !== TestInput.input.current) {
    let diffStart = 0;
    while (inputValue[diffStart] === TestInput.input.current[diffStart]) {
      diffStart++;
    }

    for (let i = diffStart; i < inputValue.length; i++) {
      handleChar(inputValue[i], i);
    }
  }

  setWordsInput(" " + TestInput.input.current);
  updateUI();
  if (Config.tapeMode !== "off") {
    TestUI.scrollTape();
  }

  // force caret at end of input
  // doing it on next cycle because Chromium on Android won't let me edit
  // the selection inside the input event
  setTimeout(() => {
    if (
      (event.target as HTMLInputElement).selectionStart !==
        (event.target as HTMLInputElement).value.length &&
      (!Misc.trailingComposeChars.test(
        (event.target as HTMLInputElement).value
      ) ||
        ((event.target as HTMLInputElement).selectionStart ?? 0) <
          (event.target as HTMLInputElement).value.search(
            Misc.trailingComposeChars
          ))
    ) {
      (event.target as HTMLInputElement).selectionStart = (
        event.target as HTMLInputElement
      ).selectionEnd = (event.target as HTMLInputElement).value.length;
    }
  }, 0);
});

$("#wordsInput").on("focus", (event) => {
  (event.target as HTMLInputElement).selectionStart = (
    event.target as HTMLInputElement
  ).selectionEnd = (event.target as HTMLInputElement).value.length;
});

$("#wordsInput").on("copy paste", (event) => {
  event.preventDefault();
});<|MERGE_RESOLUTION|>--- conflicted
+++ resolved
@@ -616,7 +616,9 @@
     // dont do anything special
     if (modalVisible) return;
 
-<<<<<<< HEAD
+    // dont do anything on login so we can tab betweeen inputs
+    if (ActivePage.get() === "login") return;
+
     // tribe handling
     if (ActivePage.get() === "tribe") {
       if (Tribe.state >= 5) {
@@ -635,10 +637,6 @@
         PageController.change("test");
       }
     }
-=======
-    // dont do anything on login so we can tab betweeen inputs
-    if (ActivePage.get() === "login") return;
->>>>>>> c7e33dac
 
     // change page if not on test page
     if (ActivePage.get() !== "test") {
