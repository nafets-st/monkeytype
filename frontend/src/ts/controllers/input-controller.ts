import * as TestLogic from "../test/test-logic";
import * as TestUI from "../test/test-ui";
import * as TestStats from "../test/test-stats";
import * as Monkey from "../test/monkey";
import Config, * as UpdateConfig from "../config";
import * as Keymap from "../elements/keymap";
import * as Misc from "../utils/misc";
import * as LiveAcc from "../test/live-acc";
import * as LiveBurst from "../test/live-burst";
import * as Funbox from "../test/funbox";
import * as Sound from "./sound-controller";
import * as Caret from "../test/caret";
import * as ManualRestart from "../test/manual-restart-tracker";
import * as Notifications from "../elements/notifications";
import * as CustomText from "../test/custom-text";
import * as Settings from "../pages/settings";
import * as LayoutEmulator from "../test/layout-emulator";
import * as PaceCaret from "../test/pace-caret";
import * as TimerProgress from "../test/timer-progress";
import * as Focus from "../test/focus";
import * as ShiftTracker from "../test/shift-tracker";
import * as Replay from "../test/replay";
import * as MonkeyPower from "../elements/monkey-power";
import * as WeakSpot from "../test/weak-spot";
import * as ActivePage from "../states/active-page";
import * as TestActive from "../states/test-active";
import * as CompositionState from "../states/composition";
import * as TestInput from "../test/test-input";
import * as TestWords from "../test/test-words";
import * as Tribe from "../tribe/tribe";
import * as Hangul from "hangul-js";
<<<<<<< HEAD
import { navigate } from "./route-controller";
import tribeSocket from "../tribe/tribe-socket";
=======
import { navigate } from "../observables/navigate-event";
>>>>>>> d98ec08c

let dontInsertSpace = false;
let correctShiftUsed = true;
let isKoCompiling = false;
let isBackspace: boolean;

const wordsInput = document.getElementById("wordsInput") as HTMLInputElement;
const koInputVisual = document.getElementById("koInputVisual") as HTMLElement;

function setWordsInput(value: string): void {
  // Only change #wordsInput if it's not already the wanted value
  // Avoids Safari triggering unneeded events, causing issues with
  // dead keys.
  // console.log("settings words input to " + value);
  if (value !== wordsInput.value) {
    wordsInput.value = value;
  }
}

function updateUI(): void {
  const acc: number = Misc.roundTo2(TestStats.calculateAccuracy());
  if (!isNaN(acc)) LiveAcc.update(acc);

  if (Config.keymapMode === "next" && Config.mode !== "zen") {
    if (!Config.language.startsWith("korean")) {
      Keymap.highlightKey(
        TestWords.words
          .getCurrent()
          .charAt(TestInput.input.current.length)
          .toString()
      );
    } else {
      //word [가다]
      //Get the current korean word and group it [[ㄱ,ㅏ],[ㄷ,ㅏ]].
      const koCurrWord: string[][] = Hangul.disassemble(
        TestWords.words.getCurrent(),
        true
      );
      const koCurrInput: string[][] = Hangul.disassemble(
        TestInput.input.current,
        true
      );
      const inputGroupLength: number = koCurrInput.length - 1;
      if (koCurrInput[inputGroupLength]) {
        const inputCharLength: number = koCurrInput[inputGroupLength].length;
        //at the end of the word, it will throw a (reading '0') this will be the space
        try {
          //if it overflows and returns undefined (e.g input [ㄱ,ㅏ,ㄷ]),
          //take the difference between the overflow and the word
          const koChar: string =
            koCurrWord[inputGroupLength][inputCharLength] ??
            koCurrWord[koCurrInput.length][
              inputCharLength - koCurrWord[inputGroupLength].length
            ];

          Keymap.highlightKey(koChar);
        } catch (e) {
          Keymap.highlightKey("");
        }
      } else {
        //for new words
        Keymap.highlightKey(koCurrWord[0][0]);
      }
    }
  }
}

function backspaceToPrevious(): void {
  if (!TestActive.get()) return;

  if (
    TestInput.input.history.length === 0 ||
    TestUI.currentWordElementIndex === 0
  ) {
    return;
  }

  if (
    (TestInput.input.history[TestWords.words.currentIndex - 1] ==
      TestWords.words.get(TestWords.words.currentIndex - 1) &&
      !Config.freedomMode) ||
    $($(".word")[TestWords.words.currentIndex - 1]).hasClass("hidden")
  ) {
    return;
  }

  if (Config.confidenceMode === "on" || Config.confidenceMode === "max") {
    return;
  }

  TestInput.input.current = TestInput.input.popHistory();
  TestInput.corrected.popHistory();
  if (Config.funbox === "nospace" || Config.funbox === "arrows") {
    TestInput.input.current = TestInput.input.current.slice(0, -1);
  }
  TestWords.words.decreaseCurrentIndex();
  TestUI.setCurrentWordElementIndex(TestUI.currentWordElementIndex - 1);
  TestUI.updateActiveElement(true);
  Funbox.toggleScript(TestWords.words.getCurrent());
  TestUI.updateWordElement();

  Caret.updatePosition();
  Replay.addReplayEvent("backWord");
}

function handleSpace(): void {
  if (!TestActive.get()) return;

  if (TestInput.input.current === "") return;

  if (Config.mode == "zen") {
    $("#words .word.active").removeClass("active");
    $("#words").append("<div class='word active'></div>");
  }

  const currentWord: string = TestWords.words.getCurrent();
  if (Config.funbox === "layoutfluid" && Config.mode !== "time") {
    // here I need to check if Config.customLayoutFluid exists because of my
    // scuffed solution of returning whenever value is undefined in the setCustomLayoutfluid function
    const layouts: string[] = Config.customLayoutfluid
      ? Config.customLayoutfluid.split("#")
      : ["qwerty", "dvorak", "colemak"];
    let index = 0;
    const outOf: number = TestWords.words.length;
    index = Math.floor(
      (TestInput.input.history.length + 1) / (outOf / layouts.length)
    );
    if (Config.layout !== layouts[index] && layouts[index] !== undefined) {
      Notifications.add(`--- !!! ${layouts[index]} !!! ---`, 0);
    }
    UpdateConfig.setLayout(layouts[index]);
    UpdateConfig.setKeymapLayout(layouts[index]);
    Keymap.highlightKey(
      TestWords.words
        .getCurrent()
        .charAt(TestInput.input.current.length)
        .toString()
    );
    Settings.groups["layout"]?.updateInput();
  }
  dontInsertSpace = true;

  const burst: number = TestStats.calculateBurst();
  LiveBurst.update(Math.round(burst));
  TestInput.pushBurstToHistory(burst);

  //correct word or in zen mode
  const isWordCorrect: boolean =
    currentWord === TestInput.input.current || Config.mode == "zen";
  MonkeyPower.addPower(isWordCorrect, true);
  TestInput.incrementAccuracy(isWordCorrect);
  if (isWordCorrect) {
    PaceCaret.handleSpace(true, currentWord);
    TestInput.input.pushHistory();
    TestWords.words.increaseCurrentIndex();
    TestUI.setCurrentWordElementIndex(TestUI.currentWordElementIndex + 1);
    TestUI.updateActiveElement();
    Funbox.toggleScript(TestWords.words.getCurrent());
    Caret.updatePosition();
    TestInput.incrementKeypressCount();
    TestInput.pushKeypressWord(TestWords.words.currentIndex);
    if (Config.funbox !== "nospace" && Config.funbox !== "arrows") {
      Sound.playClick();
    }
    Replay.addReplayEvent("submitCorrectWord");
  } else {
    if (Config.funbox !== "nospace" && Config.funbox !== "arrows") {
      if (!Config.playSoundOnError || Config.blindMode) {
        Sound.playClick();
      } else {
        Sound.playError();
      }
    }
    TestInput.pushMissedWord(TestWords.words.getCurrent());
    TestInput.incrementKeypressErrors();
    const cil: number = TestInput.input.current.length;
    if (cil <= TestWords.words.getCurrent().length) {
      if (cil >= TestInput.corrected.current.length) {
        TestInput.corrected.current += "_";
      } else {
        TestInput.corrected.current =
          TestInput.corrected.current.substring(0, cil) +
          "_" +
          TestInput.corrected.current.substring(cil + 1);
      }
    }
    if (Config.stopOnError != "off") {
      if (Config.difficulty == "expert" || Config.difficulty == "master") {
        //failed due to diff when pressing space
        TestLogic.fail("difficulty");
        return;
      }
      if (Config.stopOnError == "word") {
        dontInsertSpace = false;
        Replay.addReplayEvent("incorrectLetter", "_");
        TestUI.updateWordElement(true);
        Caret.updatePosition();
      }
      return;
    }
    PaceCaret.handleSpace(false, currentWord);
    if (Config.blindMode && Config.highlightMode !== "off") {
      $("#words .word.active letter").addClass("correct");
    }
    TestInput.input.pushHistory();
    TestUI.highlightBadWord(TestUI.currentWordElementIndex, !Config.blindMode);
    TestWords.words.increaseCurrentIndex();
    TestUI.setCurrentWordElementIndex(TestUI.currentWordElementIndex + 1);
    TestUI.updateActiveElement();
    Funbox.toggleScript(TestWords.words.getCurrent());
    Caret.updatePosition();
    TestInput.incrementKeypressCount();
    TestInput.pushKeypressWord(TestWords.words.currentIndex);
    TestInput.updateLastKeypress();
    if (Config.difficulty == "expert" || Config.difficulty == "master") {
      TestLogic.fail("difficulty");
      return;
    } else if (TestWords.words.currentIndex === TestWords.words.length) {
      //submitted last word that is incorrect
      TestLogic.finish();
      return;
    }
    Replay.addReplayEvent("submitErrorWord");
  }

  let wordLength: number;
  if (Config.mode === "zen") {
    wordLength = TestInput.input.current.length;
  } else {
    wordLength = TestWords.words.getCurrent().length;
  }

  const flex: number = Misc.whorf(Config.minBurstCustomSpeed, wordLength);
  if (
    (Config.minBurst === "fixed" && burst < Config.minBurstCustomSpeed) ||
    (Config.minBurst === "flex" && burst < flex)
  ) {
    TestLogic.fail("min burst");
    return;
  }

  TestInput.corrected.pushHistory();

  if (
    !Config.showAllLines ||
    Config.mode == "time" ||
    (CustomText.isWordRandom && CustomText.word === 0) ||
    CustomText.isTimeRandom
  ) {
    const currentTop: number = Math.floor(
      document.querySelectorAll<HTMLElement>("#words .word")[
        TestUI.currentWordElementIndex - 1
      ].offsetTop
    );
    let nextTop: number;
    try {
      nextTop = Math.floor(
        document.querySelectorAll<HTMLElement>("#words .word")[
          TestUI.currentWordElementIndex
        ].offsetTop
      );
    } catch (e) {
      nextTop = 0;
    }

    if (nextTop > currentTop && !TestUI.lineTransition) {
      TestUI.lineJump(currentTop);
    }
  } //end of line wrap

  if (Config.keymapMode === "react") {
    Keymap.flashKey(" ", true);
  }
  if (
    Config.mode === "words" ||
    Config.mode === "custom" ||
    Config.mode === "quote" ||
    Config.mode === "zen"
  ) {
    TimerProgress.update();
  }
  if (
    Config.mode == "time" ||
    Config.mode == "words" ||
    Config.mode == "custom" ||
    Config.mode == "quote"
  ) {
    TestLogic.addWord();
  }
}

function isCharCorrect(char: string, charIndex: number): boolean {
  if (!correctShiftUsed) return false;

  if (Config.mode == "zen") {
    return true;
  }

  //Checking for Korean char
  if (TestInput.input.getKoreanStatus()) {
    //disassembles Korean current Test word to check against char Input
    const koWordArray: string[] = Hangul.disassemble(
      TestWords.words.getCurrent()
    );
    const koOriginalChar: string = koWordArray[charIndex];

    return koOriginalChar === char;
  }

  const originalChar: string = TestWords.words.getCurrent()[charIndex];

  if (originalChar === char) {
    return true;
  }

  if (Config.language.startsWith("russian")) {
    if ((char === "е" || char === "e") && originalChar === "ё") {
      return true;
    }
    if (char === "ё" && (originalChar === "е" || originalChar === "e")) {
      return true;
    }
  }

  if (Config.funbox === "arrows") {
    if ((char === "w" || char === "ArrowUp") && originalChar === "↑") {
      return true;
    }
    if ((char === "s" || char === "ArrowDown") && originalChar === "↓") {
      return true;
    }
    if ((char === "a" || char === "ArrowLeft") && originalChar === "←") {
      return true;
    }
    if ((char === "d" || char === "ArrowRight") && originalChar === "→") {
      return true;
    }
  }

  if (
    (char === "’" || char === "‘" || char === "'") &&
    (originalChar === "’" || originalChar === "‘" || originalChar === "'")
  ) {
    return true;
  }

  if (
    (char === `"` || char === "”" || char == "“" || char === "„") &&
    (originalChar === `"` ||
      originalChar === "”" ||
      originalChar === "“" ||
      originalChar === "„")
  ) {
    return true;
  }

  if (
    (char === "–" || char === "—" || char === "-") &&
    (originalChar === "-" || originalChar === "–" || originalChar === "—")
  ) {
    return true;
  }

  return false;
}

function handleChar(
  char: string,
  charIndex: number,
  realInputValue?: string
): void {
  if (TestUI.resultCalculating || TestUI.resultVisible) {
    return;
  }
  const isCharKorean: boolean = TestInput.input.getKoreanStatus();
  if (char === "…") {
    for (let i = 0; i < 3; i++) {
      handleChar(".", charIndex + i);
    }

    return;
  }

  if (char === "\n" && Config.funbox === "58008") {
    char = " ";
  }

  if (char !== "\n" && char !== "\t" && /\s/.test(char)) {
    if (Config.funbox === "nospace" || Config.funbox === "arrows") return;
    handleSpace();

    //insert space for expert and master or strict space,
    //or for stop on error set to word,
    //otherwise dont do anything
    if (
      Config.difficulty !== "normal" ||
      (Config.strictSpace && Config.mode !== "zen") ||
      Config.stopOnError === "word"
    ) {
      if (dontInsertSpace) {
        dontInsertSpace = false;
        return;
      }
    } else {
      return;
    }
  }

  if (
    Config.mode !== "zen" &&
    TestWords.words.getCurrent()[charIndex] !== "\n" &&
    char === "\n"
  ) {
    return;
  }

  //start the test
  if (!TestActive.get() && !TestLogic.startTest()) {
    return;
  }

  Focus.set(true);
  Caret.stopAnimation();

  const thisCharCorrect: boolean = isCharCorrect(char, charIndex);
  let resultingWord: string;

  if (thisCharCorrect && Config.mode !== "zen") {
    char = !isCharKorean
      ? TestWords.words.getCurrent().charAt(charIndex)
      : Hangul.disassemble(TestWords.words.getCurrent())[charIndex];
  }

  if (!thisCharCorrect && char === "\n") {
    if (TestInput.input.current === "") return;
    char = " ";
  }

  if (TestInput.input.current === "") {
    TestInput.setBurstStart(performance.now());
  }

  if (!isCharKorean && !Config.language.startsWith("korean")) {
    resultingWord =
      TestInput.input.current.substring(0, charIndex) +
      char +
      TestInput.input.current.substring(charIndex + 1);
  } else {
    // Get real input from #WordsInput char call.
    // This is because the chars can't be confirmed correctly.
    // With chars alone this happens when a previous symbol is completed
    // Example:
    // input history: ['프'], input:ㄹ, expected :프ㄹ, result: 플
    const realInput: string = (realInputValue ?? "").slice(1);
    resultingWord = realInput;
    koInputVisual.innerText = resultingWord.slice(-1);
  }

  // If a trailing composed char is used, ignore it when counting accuracy
  if (
    !thisCharCorrect &&
    Misc.trailingComposeChars.test(resultingWord) &&
    CompositionState.getComposing()
  ) {
    TestInput.input.current = resultingWord;
    TestUI.updateWordElement();
    Caret.updatePosition();
    return;
  }

  MonkeyPower.addPower(thisCharCorrect);
  TestInput.incrementAccuracy(thisCharCorrect);

  if (!thisCharCorrect) {
    TestInput.incrementKeypressErrors();
    TestInput.pushMissedWord(TestWords.words.getCurrent());
  }

  WeakSpot.updateScore(
    Config.mode === "zen" ? char : TestWords.words.getCurrent()[charIndex],
    thisCharCorrect
  );

  if (thisCharCorrect) {
    Sound.playClick();
  } else {
    if (!Config.playSoundOnError || Config.blindMode) {
      Sound.playClick();
    } else {
      Sound.playError();
    }
  }

  //keymap
  if (Config.keymapMode === "react") {
    Keymap.flashKey(char, thisCharCorrect);
  }

  if (!correctShiftUsed && Config.difficulty != "master") return;

  //update current corrected version. if its empty then add the current char. if its not then replace the last character with the currently pressed one / add it
  if (TestInput.corrected.current === "") {
    TestInput.corrected.current += !isCharKorean
      ? resultingWord
      : Hangul.disassemble(resultingWord).join("");
  } else {
    const currCorrectedTestInputLength: number = !isCharKorean
      ? TestInput.corrected.current.length
      : Hangul.disassemble(TestInput.corrected.current).length;

    if (charIndex >= currCorrectedTestInputLength) {
      TestInput.corrected.current += !isCharKorean
        ? char
        : Hangul.disassemble(char).concat();
    } else if (!thisCharCorrect) {
      TestInput.corrected.current =
        TestInput.corrected.current.substring(0, charIndex) +
        char +
        TestInput.corrected.current.substring(charIndex + 1);
    }
  }

  TestInput.incrementKeypressCount();
  TestInput.updateLastKeypress();
  TestInput.pushKeypressWord(TestWords.words.currentIndex);

  if (
    Config.difficulty !== "master" &&
    Config.stopOnError == "letter" &&
    !thisCharCorrect
  ) {
    return;
  }

  Replay.addReplayEvent(
    thisCharCorrect ? "correctLetter" : "incorrectLetter",
    char
  );

  const testInputLength: number = !isCharKorean
    ? TestInput.input.current.length
    : Hangul.disassemble(TestInput.input.current).length;
  //update the active word top, but only once
  if (testInputLength === 1 && TestWords.words.currentIndex === 0) {
    TestUI.setActiveWordTop(
      (<HTMLElement>document.querySelector("#words .active"))?.offsetTop
    );
  }

  //max length of the input is 20 unless in zen mode then its 30
  if (
    (Config.mode === "zen" && charIndex < 30) ||
    (Config.mode !== "zen" &&
      charIndex < TestWords.words.getCurrent().length + 20)
  ) {
    TestInput.input.current = resultingWord;
  }

  if (!thisCharCorrect && Config.difficulty == "master") {
    TestInput.input.pushHistory();
    TestInput.corrected.pushHistory();
    TestLogic.fail("difficulty");
    return;
  }

  if (Config.mode != "zen") {
    //not applicable to zen mode
    //auto stop the test if the last word is correct
    const currentWord: string = TestWords.words.getCurrent();
    const lastIndex: number = TestWords.words.currentIndex;
    if (
      (currentWord === TestInput.input.current ||
        (Config.quickEnd &&
          !Config.language.startsWith("korean") &&
          currentWord.length === TestInput.input.current.length &&
          Config.stopOnError == "off")) &&
      lastIndex === TestWords.words.length - 1
    ) {
      TestInput.input.pushHistory();
      TestInput.corrected.pushHistory();
      TestLogic.finish();
      return;
    }
  }

  const activeWordTopBeforeJump = document.querySelector<HTMLElement>(
    "#words .word.active"
  )?.offsetTop as number;
  TestUI.updateWordElement();

  if (!Config.hideExtraLetters) {
    const newActiveTop = document.querySelector<HTMLElement>(
      "#words .word.active"
    )?.offsetTop as number;
    //stop the word jump by slicing off the last character, update word again
    if (
      activeWordTopBeforeJump < newActiveTop &&
      !TestUI.lineTransition &&
      TestInput.input.current.length > 1
    ) {
      if (Config.mode == "zen") {
        const currentTop = Math.floor(
          document.querySelectorAll<HTMLElement>("#words .word")[
            TestUI.currentWordElementIndex - 1
          ]?.offsetTop
        ) as number;
        if (!Config.showAllLines) TestUI.lineJump(currentTop);
      } else {
        TestInput.input.current = TestInput.input.current.slice(0, -1);
        TestUI.updateWordElement();
      }
    }
  }

  //simulate space press in nospace funbox
  if (
    ((Config.funbox === "nospace" || Config.funbox === "arrows") &&
      TestInput.input.current.length === TestWords.words.getCurrent().length) ||
    (char === "\n" && thisCharCorrect)
  ) {
    handleSpace();
  }

  if (char !== "\n") {
    Caret.updatePosition();
  }
}

function handleTab(event: JQuery.KeyDownEvent, popupVisible: boolean): void {
  if (TestUI.resultCalculating) {
    event.preventDefault();
    return;
  }

  //special case for inserting tab characters into the textarea
  if ($("#customTextPopup .textarea").is(":focus")) {
    event.preventDefault();

    const area = $("#customTextPopup .textarea")[0] as HTMLTextAreaElement;

    const start: number = area.selectionStart;
    const end: number = area.selectionEnd;

    // set textarea value to: text before caret + tab + text after caret
    area.value =
      area.value.substring(0, start) + "\t" + area.value.substring(end);

    // put caret at right position again
    area.selectionStart = area.selectionEnd = start + 1;

    return;
  }

  let shouldInsertTabCharacter = false;

  if (
    (Config.mode == "zen" && !event.shiftKey) ||
    (TestWords.hasTab && !event.shiftKey)
  ) {
    shouldInsertTabCharacter = true;
  }

  const modalVisible: boolean =
    !$("#commandLineWrapper").hasClass("hidden") || popupVisible;

  if (Config.quickRestart === "esc") {
    // dont do anything special
    if (modalVisible) return;

    // dont do anything on login so we can tab/esc between inputs
    if (ActivePage.get() === "login") return;

    event.preventDefault();
    // insert tab character if needed (only during the test)
    if (!TestUI.resultVisible && shouldInsertTabCharacter) {
      handleChar("\t", TestInput.input.current.length);
      setWordsInput(" " + TestInput.input.current);
      return;
    }
  } else if (Config.quickRestart === "tab") {
    // dont do anything special
    if (modalVisible) return;

    // dont do anything on login so we can tab/esc betweeen inputs
    if (ActivePage.get() === "login") return;

    event.preventDefault();

    // change page if needed
    if (Tribe.state >= 5) {
      if (Tribe.state === 5 && ActivePage.get() !== "tribe") {
        navigate("/tribe");
        return;
      } else if (ActivePage.get() !== "test") {
        navigate("/");
        return;
      }
    } else {
      if (ActivePage.get() !== "test") {
        navigate("/");
        return;
      }
    }

    // tribe
    if (Tribe.state >= 5) {
      if (Tribe.state > 5 && Tribe.state < 22) return;
      if (Tribe.getSelf()?.isLeader) {
        if (Tribe.state === 5 || Tribe.state === 22) {
          Tribe.initRace();
          return;
        }
      } else if (
        Tribe.state === 5 ||
        Tribe.state === 21 ||
        Tribe.state === 22
      ) {
        tribeSocket.out.room.readyUpdate();
        return;
      }
    }

    // in case we are in a long test, setting manual restart
    if (event.shiftKey) {
      ManualRestart.set();
    } else {
      ManualRestart.reset();
    }

    // insert tab character if needed (only during the test)
    if (!TestUI.resultVisible && shouldInsertTabCharacter) {
      handleChar("\t", TestInput.input.current.length);
      setWordsInput(" " + TestInput.input.current);
      return;
    }

    //otherwise restart
    TestLogic.restart({ event });
  } else {
    //quick tab off

    //only special handlig on the test page
    if (ActivePage.get() !== "test") return;
    if (TestUI.resultVisible) return;

    // insert tab character if needed
    if (shouldInsertTabCharacter) {
      event.preventDefault();
      handleChar("\t", TestInput.input.current.length);
      setWordsInput(" " + TestInput.input.current);
      return;
    }

    //
    event.preventDefault();

    if (Tribe.state >= 5 && ActivePage.get() === "test") return;

    $("#restartTestButton").trigger("focus");
  }
}

$(document).on("keydown", async (event) => {
  if (ActivePage.get() == "loading") return event.preventDefault();

  //autofocus
  const wordsFocused: boolean = $("#wordsInput").is(":focus");
  const pageTestActive: boolean = ActivePage.get() === "test";
  const commandLineVisible = !$("#commandLineWrapper").hasClass("hidden");
  const leaderboardsVisible = !$("#leaderboardsWrapper").hasClass("hidden");

  const popupVisible: boolean = Misc.isAnyPopupVisible();

  const allowTyping: boolean =
    pageTestActive &&
    !commandLineVisible &&
    !leaderboardsVisible &&
    !popupVisible &&
    !TestUI.resultVisible &&
    (wordsFocused || event.key !== "Enter");

  if (allowTyping && !wordsFocused && event.key !== "Enter") {
    TestUI.focusWords();
    if (Config.showOutOfFocusWarning) {
      event.preventDefault();
    }
  }

  if ([10, 11].includes(Tribe.state) && Tribe.getSelf()?.isTyping) {
    event.preventDefault();
    return;
  }

  //tab
  if (event.key == "Tab") {
    handleTab(event, popupVisible);
  }

  //esc
  if (event.key === "Escape" && Config.quickRestart === "esc") {
    const modalVisible: boolean =
      !$("#commandLineWrapper").hasClass("hidden") || popupVisible;

    if (modalVisible) return;

    event.preventDefault();

    // change page if needed
    if (Tribe.state >= 5) {
      if (Tribe.state === 5 && ActivePage.get() !== "tribe") {
        navigate("/tribe");
        return;
      } else if (ActivePage.get() !== "test") {
        navigate("/");
        return;
      }
    } else {
      if (ActivePage.get() !== "test") {
        navigate("/");
        return;
      }
    }

    // tribe
    if (Tribe.state >= 5) {
      if (Tribe.state > 5 && Tribe.state < 22) return;
      if (Tribe.getSelf()?.isLeader) {
        if (Tribe.state === 5 || Tribe.state === 22) {
          Tribe.initRace();
          return;
        }
      } else if (
        Tribe.state === 5 ||
        Tribe.state === 21 ||
        Tribe.state === 22
      ) {
        tribeSocket.out.room.readyUpdate();
        return;
      }
    }

    // in case we are in a long test, setting manual restart
    if (event.shiftKey) {
      ManualRestart.set();
    } else {
      ManualRestart.reset();
    }

    //otherwise restart
    TestLogic.restart({
      event,
    });
  }

  if (!allowTyping) return;

  if (!event.originalEvent?.isTrusted || TestUI.testRestarting) {
    event.preventDefault();
    return;
  }

  if (TestInput.spacingDebug) {
    console.log(
      "spacing debug",
      "keypress",
      event.key,
      "length",
      TestInput.keypressTimings.spacing.array.length
    );
  }
  TestInput.recordKeypressSpacing();
  TestInput.setKeypressDuration(performance.now());
  TestInput.setKeypressNotAfk();

  //blocking firefox from going back in history with backspace
  if (event.key === "Backspace") {
    Sound.playClick();
    const t = /INPUT|SELECT|TEXTAREA/i;
    if (
      !t.test((event.target as unknown as Element).tagName)
      // if this breaks in the future, call mio and tell him to stop being lazy
      // (event.target as unknown as KeyboardEvent).disabled ||
      // (event.target as unknown as Element).readOnly
    ) {
      event.preventDefault();
    }

    if (Config.confidenceMode === "max") {
      event.preventDefault();
      return;
    }
  }

  if (Config.funbox !== "arrows" && /Arrow/i.test(event.key)) {
    event.preventDefault();
    return;
  }

  Monkey.type();

  if (event.key === "Backspace" && TestInput.input.current.length === 0) {
    backspaceToPrevious();
    if (TestInput.input.current) {
      setWordsInput(" " + TestInput.input.current + " ");
    }
  }

  if (event.key === "Enter") {
    if (event.shiftKey && Config.mode == "zen") {
      TestLogic.finish();
    } else if (
      event.shiftKey &&
      ((Config.mode == "time" && Config.time === 0) ||
        (Config.mode == "words" && Config.words === 0))
    ) {
      TestInput.setBailout(true);
      TestLogic.finish();
    } else {
      handleChar("\n", TestInput.input.current.length);
      setWordsInput(" " + TestInput.input.current);
    }
  }

  //show dead keys
  if (event.key === "Dead" && !CompositionState.getComposing()) {
    Sound.playClick();
    const word: HTMLElement | null = document.querySelector<HTMLElement>(
      "#words .word.active"
    );
    const len: number = TestInput.input.current.length; // have to do this because prettier wraps the line and causes an error

    // Check to see if the letter actually exists to toggle it as dead
    const deadLetter: Element | undefined =
      word?.querySelectorAll("letter")[len];
    if (deadLetter) {
      deadLetter.classList.toggle("dead");
    }
  }

  if (Config.oppositeShiftMode !== "off") {
    correctShiftUsed =
      (await ShiftTracker.isUsingOppositeShift(event)) !== false;
  }

  if (Config.funbox === "arrows") {
    let char: string = event.key;
    if (["ArrowLeft", "ArrowUp", "ArrowRight", "ArrowDown"].includes(char)) {
      if (char === "ArrowLeft") char = "a";
      if (char === "ArrowRight") char = "d";
      if (char === "ArrowDown") char = "s";
      if (char === "ArrowUp") char = "w";
      event.preventDefault();
      handleChar(char, TestInput.input.current.length);
      updateUI();
      setWordsInput(" " + TestInput.input.current);
      if (Config.tapeMode !== "off") {
        TestUI.scrollTape();
      }
    }
  } else if (
    Config.layout !== "default" &&
    !(
      event.ctrlKey ||
      (event.altKey && window.navigator.platform.search("Linux") > -1)
    )
  ) {
    const char: string | null = await LayoutEmulator.getCharFromEvent(event);
    if (char !== null) {
      event.preventDefault();
      handleChar(char, TestInput.input.current.length);
      updateUI();
      setWordsInput(" " + TestInput.input.current);
    }
    if (Config.tapeMode !== "off") {
      TestUI.scrollTape();
    }
  }

  isBackspace = event.key === "Backspace" || event.key === "delete";
});

$("#wordsInput").on("keyup", (event) => {
  if (!event.originalEvent?.isTrusted || TestUI.testRestarting) {
    event.preventDefault();
    return;
  }

  if ([10, 11].includes(Tribe.state) && Tribe.getSelf()?.isTyping) {
    event.preventDefault();
    return;
  }

  if (TestUI.resultVisible) return;
  const now: number = performance.now();
  if (TestInput.keypressTimings.duration.current !== -1) {
    const diff: number = Math.abs(
      TestInput.keypressTimings.duration.current - now
    );
    TestInput.pushKeypressDuration(diff);
  }
  TestInput.setKeypressDuration(now);
  Monkey.stop();
});

$("#wordsInput").on("beforeinput", (event) => {
  if (!event.originalEvent?.isTrusted) return;
  if ((event.target as HTMLInputElement).value === "") {
    (event.target as HTMLInputElement).value = " ";
  }
});

$("#wordsInput").on("input", (event) => {
  if (!event.originalEvent?.isTrusted || TestUI.testRestarting) {
    (event.target as HTMLInputElement).value = " ";
    return;
  }

  const popupVisible = Misc.isAnyPopupVisible();
  if (popupVisible) return;

  if ([10, 11].includes(Tribe.state) && Tribe.getSelf()?.isTyping) {
    event.preventDefault();
    return;
  }

  if ([10, 11].includes(Tribe.state) && Tribe.getSelf()?.isTyping) {
    event.preventDefault();
    return;
  }

  TestInput.setKeypressNotAfk();

  if (
    (Config.layout == "default" || Config.layout == "korean") &&
    (event.target as HTMLInputElement).value
      .normalize()
      .match(
        /[\uac00-\ud7af]|[\u1100-\u11ff]|[\u3130-\u318f]|[\ua960-\ua97f]|[\ud7b0-\ud7ff]/g
      )
  ) {
    TestInput.input.setKoreanStatus(true);
  }

  const containsKorean = TestInput.input.getKoreanStatus();

  //Hangul.disassemble breaks down Korean characters into its components
  //allowing it to be treated as normal latin characters
  //Hangul.disassemble('한글') //['ㅎ','ㅏ','ㄴ','ㄱ','ㅡ','ㄹ']
  //Hangul.disassemble('한글',true) //[['ㅎ','ㅏ','ㄴ'],['ㄱ','ㅡ','ㄹ']]
  const realInputValue = (event.target as HTMLInputElement).value.normalize();
  const inputValue = containsKorean
    ? Hangul.disassemble(realInputValue).join("").slice(1)
    : realInputValue.slice(1);

  const currTestInput = containsKorean
    ? Hangul.disassemble(TestInput.input.current).join("")
    : TestInput.input.current;

  //checks to see if a korean word has compiled into two characters.
  //inputs: ㄱ, 가, 갇, 가다
  //what it actually reads: ㄱ, 가, 갇, , 가, 가다
  //this skips this part (, , 가,)
  if (containsKorean && !isBackspace) {
    if (
      isKoCompiling ||
      (realInputValue.slice(1).length < TestInput.input.current.length &&
        Hangul.disassemble(TestInput.input.current.slice(-1)).length > 1)
    ) {
      isKoCompiling = !isKoCompiling;
      return;
    }
  }

  // input will be modified even with the preventDefault() in
  // beforeinput/keydown if it's part of a compose sequence. this undoes
  // the effects of that and takes the input out of compose mode.
  if (
    Config.layout !== "default" &&
    inputValue.length >= currTestInput.length
  ) {
    setWordsInput(" " + currTestInput);
    return;
  }

  if (realInputValue.length === 0 && currTestInput.length === 0) {
    // fallback for when no Backspace keydown event (mobile)
    backspaceToPrevious();
  } else if (inputValue.length < currTestInput.length) {
    if (!containsKorean) {
      TestInput.input.current = inputValue;
    } else {
      const realInput = (event.target as HTMLInputElement).value
        .normalize()
        .slice(1);

      TestInput.input.current = realInput;
      koInputVisual.innerText = realInput.slice(-1);
    }

    TestUI.updateWordElement();
    Caret.updatePosition();
    if (!CompositionState.getComposing()) {
      Replay.addReplayEvent("setLetterIndex", currTestInput.length);
    }
  } else if (inputValue !== currTestInput) {
    let diffStart = 0;
    while (inputValue[diffStart] === currTestInput[diffStart]) {
      diffStart++;
    }

    for (let i = diffStart; i < inputValue.length; i++) {
      // passing realInput to allow for correct Korean character compilation
      handleChar(inputValue[i], i, realInputValue);
    }
  }

  setWordsInput(" " + TestInput.input.current);
  updateUI();
  if (Config.tapeMode !== "off") {
    TestUI.scrollTape();
  }

  const statebefore = CompositionState.getComposing();
  setTimeout(() => {
    // checking composition state during the input event and on the next loop
    // this is done because some browsers (e.g. Chrome) will fire the input
    // event before the compositionend event.
    // this ensures the UI is correct

    const stateafter = CompositionState.getComposing();
    if (statebefore !== stateafter) {
      TestUI.updateWordElement();
    }

    // force caret at end of input
    // doing it on next cycle because Chromium on Android won't let me edit
    // the selection inside the input event
    if (
      (event.target as HTMLInputElement).selectionStart !==
        (event.target as HTMLInputElement).value.length &&
      (!Misc.trailingComposeChars.test(
        (event.target as HTMLInputElement).value
      ) ||
        ((event.target as HTMLInputElement).selectionStart ?? 0) <
          (event.target as HTMLInputElement).value.search(
            Misc.trailingComposeChars
          ))
    ) {
      (event.target as HTMLInputElement).selectionStart = (
        event.target as HTMLInputElement
      ).selectionEnd = (event.target as HTMLInputElement).value.length;
    }
  }, 0);
});

$("#wordsInput").on("focus", (event) => {
  (event.target as HTMLInputElement).selectionStart = (
    event.target as HTMLInputElement
  ).selectionEnd = (event.target as HTMLInputElement).value.length;
});

$("#wordsInput").on("copy paste", (event) => {
  event.preventDefault();
});

// Composing events
$("#wordsInput").on("compositionstart", () => {
  if (Config.layout !== "default") return;
  CompositionState.setComposing(true);
  CompositionState.setStartPos(TestInput.input.current.length);
});

$("#wordsInput").on("compositionend", () => {
  if (Config.layout !== "default") return;
  CompositionState.setComposing(false);
});<|MERGE_RESOLUTION|>--- conflicted
+++ resolved
@@ -29,12 +29,8 @@
 import * as TestWords from "../test/test-words";
 import * as Tribe from "../tribe/tribe";
 import * as Hangul from "hangul-js";
-<<<<<<< HEAD
-import { navigate } from "./route-controller";
+import { navigate } from "../observables/navigate-event";
 import tribeSocket from "../tribe/tribe-socket";
-=======
-import { navigate } from "../observables/navigate-event";
->>>>>>> d98ec08c
 
 let dontInsertSpace = false;
 let correctShiftUsed = true;
@@ -875,6 +871,25 @@
         return;
       }
     }
+    }
+
+    // tribe
+    if (Tribe.state >= 5) {
+      if (Tribe.state > 5 && Tribe.state < 22) return;
+      if (Tribe.getSelf()?.isLeader) {
+        if (Tribe.state === 5 || Tribe.state === 22) {
+          Tribe.initRace();
+          return;
+        }
+      } else if (
+        Tribe.state === 5 ||
+        Tribe.state === 21 ||
+        Tribe.state === 22
+      ) {
+        tribeSocket.out.room.readyUpdate();
+        return;
+      }
+    }
 
     // in case we are in a long test, setting manual restart
     if (event.shiftKey) {
