import * as TestLogic from "../test/test-logic";
import * as TestUI from "../test/test-ui";
import * as TestStats from "../test/test-stats";
import * as Monkey from "../test/monkey";
import Config, * as UpdateConfig from "../config";
import * as Keymap from "../elements/keymap";
import * as Misc from "../utils/misc";
import * as LiveAcc from "../test/live-acc";
import * as LiveBurst from "../test/live-burst";
import * as Funbox from "../test/funbox";
import * as Sound from "./sound-controller";
import * as Caret from "../test/caret";
import * as ManualRestart from "../test/manual-restart-tracker";
import * as Notifications from "../elements/notifications";
import * as CustomText from "../test/custom-text";
import * as PageController from "./page-controller";
import * as Settings from "../pages/settings";
import * as LayoutEmulator from "../test/layout-emulator";
import * as PaceCaret from "../test/pace-caret";
import * as TimerProgress from "../test/timer-progress";
import * as Focus from "../test/focus";
import * as ShiftTracker from "../test/shift-tracker";
import * as Replay from "../test/replay";
import * as MonkeyPower from "../elements/monkey-power";
import * as WeakSpot from "../test/weak-spot";
import * as ActivePage from "../states/active-page";
import * as TestActive from "../states/test-active";
import * as TestInput from "../test/test-input";
import * as TestWords from "../test/test-words";
import * as Tribe from "../tribe/tribe";

let dontInsertSpace = false;
let correctShiftUsed = true;

const wordsInput = document.getElementById("wordsInput") as HTMLInputElement;

function setWordsInput(value: string): void {
  // Only change #wordsInput if it's not already the wanted value
  // Avoids Safari triggering unneeded events, causing issues with
  // dead keys.
  // console.log("settings words input to " + value);
  if (value !== wordsInput.value) {
    wordsInput.value = value;
  }
}

function updateUI(): void {
  const acc = Misc.roundTo2(TestStats.calculateAccuracy());
  if (!isNaN(acc)) LiveAcc.update(acc);

  if (Config.keymapMode === "next" && Config.mode !== "zen") {
    Keymap.highlightKey(
      TestWords.words
        .getCurrent()
        .charAt(TestInput.input.current.length)
        .toString()
    );
  }
}

function backspaceToPrevious(): void {
  if (!TestActive.get()) return;

  if (
    TestInput.input.history.length == 0 ||
    TestUI.currentWordElementIndex == 0
  ) {
    return;
  }

  if (
    (TestInput.input.history[TestWords.words.currentIndex - 1] ==
      TestWords.words.get(TestWords.words.currentIndex - 1) &&
      !Config.freedomMode) ||
    $($(".word")[TestWords.words.currentIndex - 1]).hasClass("hidden")
  ) {
    return;
  }

  if (Config.confidenceMode === "on" || Config.confidenceMode === "max") {
    return;
  }

  TestInput.input.current = TestInput.input.popHistory();
  TestInput.corrected.popHistory();
  if (Config.funbox === "nospace" || Config.funbox === "arrows") {
    TestInput.input.current = TestInput.input.current.slice(0, -1);
  }
  TestWords.words.decreaseCurrentIndex();
  TestUI.setCurrentWordElementIndex(TestUI.currentWordElementIndex - 1);
  TestUI.updateActiveElement(true);
  Funbox.toggleScript(TestWords.words.getCurrent());
  TestUI.updateWordElement();

  Caret.updatePosition();
  Replay.addReplayEvent("backWord");
}

function handleSpace(): void {
  if (!TestActive.get()) return;

  if (TestInput.input.current === "") return;

  if (Config.mode == "zen") {
    $("#words .word.active").removeClass("active");
    $("#words").append("<div class='word active'></div>");
  }

  const currentWord = TestWords.words.getCurrent();
  if (Config.funbox === "layoutfluid" && Config.mode !== "time") {
    // here I need to check if Config.customLayoutFluid exists because of my scuffed solution of returning whenever value is undefined in the setCustomLayoutfluid function
    const layouts = Config.customLayoutfluid
      ? Config.customLayoutfluid.split("#")
      : ["qwerty", "dvorak", "colemak"];
    let index = 0;
    const outof = TestWords.words.length;
    index = Math.floor(
      (TestInput.input.history.length + 1) / (outof / layouts.length)
    );
    if (Config.layout !== layouts[index] && layouts[index] !== undefined) {
      Notifications.add(`--- !!! ${layouts[index]} !!! ---`, 0);
    }
    UpdateConfig.setLayout(layouts[index]);
    UpdateConfig.setKeymapLayout(layouts[index]);
    Keymap.highlightKey(
      TestWords.words
        .getCurrent()
        .charAt(TestInput.input.current.length)
        .toString()
    );
    Settings.groups["layout"]?.updateInput();
  }
  dontInsertSpace = true;

  const burst = TestStats.calculateBurst();
  LiveBurst.update(Math.round(burst));
  TestInput.pushBurstToHistory(burst);

  //correct word or in zen mode
  const isWordCorrect =
    currentWord == TestInput.input.current || Config.mode == "zen";
  MonkeyPower.addPower(isWordCorrect, true);
  TestInput.incrementAccuracy(isWordCorrect);
  if (isWordCorrect) {
    PaceCaret.handleSpace(true, currentWord);
    TestInput.input.pushHistory();
    TestWords.words.increaseCurrentIndex();
    TestUI.setCurrentWordElementIndex(TestUI.currentWordElementIndex + 1);
    TestUI.updateActiveElement();
    Funbox.toggleScript(TestWords.words.getCurrent());
    Caret.updatePosition();
    TestInput.incrementKeypressCount();
    TestInput.pushKeypressWord(TestWords.words.currentIndex);
    if (Config.funbox !== "nospace" && Config.funbox !== "arrows") {
      Sound.playClick();
    }
    Replay.addReplayEvent("submitCorrectWord");
  } else {
    if (Config.funbox !== "nospace" && Config.funbox !== "arrows") {
      if (!Config.playSoundOnError || Config.blindMode) {
        Sound.playClick();
      } else {
        Sound.playError();
      }
    }
    TestInput.pushMissedWord(TestWords.words.getCurrent());
    TestInput.incrementKeypressErrors();
    const cil = TestInput.input.current.length;
    if (cil <= TestWords.words.getCurrent().length) {
      if (cil >= TestInput.corrected.current.length) {
        TestInput.corrected.current += "_";
      } else {
        TestInput.corrected.current =
          TestInput.corrected.current.substring(0, cil) +
          "_" +
          TestInput.corrected.current.substring(cil + 1);
      }
    }
    if (Config.stopOnError != "off") {
      if (Config.difficulty == "expert" || Config.difficulty == "master") {
        //failed due to diff when pressing space
        TestLogic.fail("difficulty");
        return;
      }
      if (Config.stopOnError == "word") {
        dontInsertSpace = false;
        Replay.addReplayEvent("incorrectLetter", "_");
        TestUI.updateWordElement(true);
        Caret.updatePosition();
      }
      return;
    }
    PaceCaret.handleSpace(false, currentWord);
    if (Config.blindMode && Config.highlightMode !== "off") {
      $("#words .word.active letter").addClass("correct");
    }
    TestInput.input.pushHistory();
    TestUI.highlightBadWord(TestUI.currentWordElementIndex, !Config.blindMode);
    TestWords.words.increaseCurrentIndex();
    TestUI.setCurrentWordElementIndex(TestUI.currentWordElementIndex + 1);
    TestUI.updateActiveElement();
    Funbox.toggleScript(TestWords.words.getCurrent());
    Caret.updatePosition();
    TestInput.incrementKeypressCount();
    TestInput.pushKeypressWord(TestWords.words.currentIndex);
    TestInput.updateLastKeypress();
    if (Config.difficulty == "expert" || Config.difficulty == "master") {
      TestLogic.fail("difficulty");
      return;
    } else if (TestWords.words.currentIndex == TestWords.words.length) {
      //submitted last word that is incorrect
      TestLogic.finish();
      return;
    }
    Replay.addReplayEvent("submitErrorWord");
  }

  let wordLength;
  if (Config.mode === "zen") {
    wordLength = TestInput.input.current.length;
  } else {
    wordLength = TestWords.words.getCurrent().length;
  }

  const flex = Misc.whorf(Config.minBurstCustomSpeed, wordLength);
  if (
    (Config.minBurst === "fixed" && burst < Config.minBurstCustomSpeed) ||
    (Config.minBurst === "flex" && burst < flex)
  ) {
    TestLogic.fail("min burst");
    return;
  }

  TestInput.corrected.pushHistory();

  if (
    !Config.showAllLines ||
    Config.mode == "time" ||
    (CustomText.isWordRandom && CustomText.word == 0) ||
    CustomText.isTimeRandom
  ) {
    const currentTop = Math.floor(
      document.querySelectorAll<HTMLElement>("#words .word")[
        TestUI.currentWordElementIndex - 1
      ].offsetTop
    );
    let nextTop;
    try {
      nextTop = Math.floor(
        document.querySelectorAll<HTMLElement>("#words .word")[
          TestUI.currentWordElementIndex
        ].offsetTop
      );
    } catch (e) {
      nextTop = 0;
    }

    if (nextTop > currentTop && !TestUI.lineTransition) {
      TestUI.lineJump(currentTop);
    }
  } //end of line wrap

  if (Config.keymapMode === "react") {
    Keymap.flashKey(" ", true);
  }
  if (
    Config.mode === "words" ||
    Config.mode === "custom" ||
    Config.mode === "quote" ||
    Config.mode === "zen"
  ) {
    TimerProgress.update();
  }
  if (
    Config.mode == "time" ||
    Config.mode == "words" ||
    Config.mode == "custom" ||
    Config.mode == "quote"
  ) {
    TestLogic.addWord();
  }
}

function isCharCorrect(char: string, charIndex: number): boolean {
  if (!correctShiftUsed) return false;

  if (Config.mode == "zen") {
    return true;
  }

  const originalChar = TestWords.words.getCurrent()[charIndex];

  if (originalChar == char) {
    return true;
  }

  if (Config.language.split("_")[0] == "russian") {
    if ((char === "е" || char === "e") && originalChar == "ё") {
      return true;
    }
    if (char === "ё" && (originalChar == "е" || originalChar === "e")) {
      return true;
    }
  }

  if (Config.funbox === "arrows") {
    if ((char === "w" || char === "ArrowUp") && originalChar == "↑") {
      return true;
    }
    if ((char === "s" || char === "ArrowDown") && originalChar == "↓") {
      return true;
    }
    if ((char === "a" || char === "ArrowLeft") && originalChar == "←") {
      return true;
    }
    if ((char === "d" || char === "ArrowRight") && originalChar == "→") {
      return true;
    }
  }

  if (
    (char === `’` || char === "‘" || char === "'") &&
    (originalChar == `’` || originalChar === "‘" || originalChar === "'")
  ) {
    return true;
  }

  if (
    (char === `"` || char === "”" || char == "“" || char === "„") &&
    (originalChar == `"` ||
      originalChar === "”" ||
      originalChar === "“" ||
      originalChar === "„")
  ) {
    return true;
  }

  if (
    (char === "–" || char === "—" || char == "-") &&
    (originalChar == "-" || originalChar === "–" || originalChar === "—")
  ) {
    return true;
  }

  return false;
}

function handleChar(char: string, charIndex: number): void {
  if (TestUI.resultCalculating || TestUI.resultVisible) {
    return;
  }

  if (char === "…") {
    for (let i = 0; i < 3; i++) {
      handleChar(".", charIndex + i);
    }

    return;
  }

  if (char === "\n" && Config.funbox === "58008") {
    char = " ";
  }

  if (char !== "\n" && char !== "\t" && /\s/.test(char)) {
    if (Config.funbox === "nospace" || Config.funbox === "arrows") return;
    handleSpace();

    //insert space for expert and master or strict space,
    //or for stop on error set to word,
    //otherwise dont do anything
    if (
      Config.difficulty !== "normal" ||
      (Config.strictSpace && Config.mode !== "zen") ||
      Config.stopOnError === "word"
    ) {
      if (dontInsertSpace) {
        dontInsertSpace = false;
        return;
      }
    } else {
      return;
    }
  }

  if (
    Config.mode !== "zen" &&
    TestWords.words.getCurrent()[charIndex] !== "\n" &&
    char === "\n"
  ) {
    return;
  }

  //start the test
  if (!TestActive.get() && !TestLogic.startTest()) {
    return;
  }

  Focus.set(true);
  Caret.stopAnimation();

  const thisCharCorrect = isCharCorrect(char, charIndex);

  if (thisCharCorrect && Config.mode !== "zen") {
    char = TestWords.words.getCurrent().charAt(charIndex);
  }

  if (!thisCharCorrect && char === "\n") {
    if (TestInput.input.current === "") return;
    char = " ";
  }

  if (TestInput.input.current === "") {
    TestInput.setBurstStart(performance.now());
  }

  const resultingWord =
    TestInput.input.current.substring(0, charIndex) +
    char +
    TestInput.input.current.substring(charIndex + 1);

  if (!thisCharCorrect && Misc.trailingComposeChars.test(resultingWord)) {
    TestInput.input.current = resultingWord;
    TestUI.updateWordElement();
    Caret.updatePosition();
    return;
  }

  MonkeyPower.addPower(thisCharCorrect);
  TestInput.incrementAccuracy(thisCharCorrect);

  if (!thisCharCorrect) {
    TestInput.incrementKeypressErrors();
    TestInput.pushMissedWord(TestWords.words.getCurrent());
  }

  WeakSpot.updateScore(
    Config.mode === "zen" ? char : TestWords.words.getCurrent()[charIndex],
    thisCharCorrect
  );

  if (thisCharCorrect) {
    Sound.playClick();
  } else {
    if (!Config.playSoundOnError || Config.blindMode) {
      Sound.playClick();
    } else {
      Sound.playError();
    }
  }

  if (!correctShiftUsed && Config.difficulty != "master") return;

  //update current corrected version. if its empty then add the current char. if its not then replace the last character with the currently pressed one / add it
  if (TestInput.corrected.current === "") {
    TestInput.corrected.current += resultingWord;
  } else {
    if (charIndex >= TestInput.corrected.current.length) {
      TestInput.corrected.current += char;
    } else if (!thisCharCorrect) {
      TestInput.corrected.current =
        TestInput.corrected.current.substring(0, charIndex) +
        char +
        TestInput.corrected.current.substring(charIndex + 1);
    }
  }

  TestInput.incrementKeypressCount();
  TestInput.updateLastKeypress();
  TestInput.pushKeypressWord(TestWords.words.currentIndex);

  if (
    Config.difficulty !== "master" &&
    Config.stopOnError == "letter" &&
    !thisCharCorrect
  ) {
    return;
  }

  Replay.addReplayEvent(
    thisCharCorrect ? "correctLetter" : "incorrectLetter",
    char
  );

  //update the active word top, but only once
  if (
    TestInput.input.current.length === 1 &&
    TestWords.words.currentIndex === 0
  ) {
    TestUI.setActiveWordTop(
      (<HTMLElement>document.querySelector("#words .active"))?.offsetTop
    );
  }

  //max length of the input is 20 unless in zen mode then its 30
  if (
    (Config.mode === "zen" && charIndex < 30) ||
    (Config.mode !== "zen" &&
      charIndex < TestWords.words.getCurrent().length + 20)
  ) {
    TestInput.input.current = resultingWord;
  }

  if (!thisCharCorrect && Config.difficulty == "master") {
    TestInput.input.pushHistory();
    TestInput.corrected.pushHistory();
    TestLogic.fail("difficulty");
    return;
  }

  //keymap
  if (Config.keymapMode === "react") {
    Keymap.flashKey(char, thisCharCorrect);
  }

  if (Config.mode != "zen") {
    //not applicable to zen mode
    //auto stop the test if the last word is correct
    const currentWord = TestWords.words.getCurrent();
    const lastindex = TestWords.words.currentIndex;
    if (
      (currentWord == TestInput.input.current ||
        (Config.quickEnd &&
          currentWord.length == TestInput.input.current.length &&
          Config.stopOnError == "off")) &&
      lastindex == TestWords.words.length - 1
    ) {
      TestInput.input.pushHistory();
      TestInput.corrected.pushHistory();
      TestLogic.finish();
      return;
    }
  }

  const activeWordTopBeforeJump = document.querySelector<HTMLElement>(
    "#words .word.active"
  )?.offsetTop as number;
  TestUI.updateWordElement();

  if (!Config.hideExtraLetters) {
    const newActiveTop = document.querySelector<HTMLElement>(
      "#words .word.active"
    )?.offsetTop as number;
    //stop the word jump by slicing off the last character, update word again
    if (
      activeWordTopBeforeJump < newActiveTop &&
      !TestUI.lineTransition &&
      TestInput.input.current.length > 1
    ) {
      if (Config.mode == "zen") {
        const currentTop = Math.floor(
          document.querySelectorAll<HTMLElement>("#words .word")[
            TestUI.currentWordElementIndex - 1
          ]?.offsetTop
        ) as number;
        if (!Config.showAllLines) TestUI.lineJump(currentTop);
      } else {
        TestInput.input.current = TestInput.input.current.slice(0, -1);
        TestUI.updateWordElement();
      }
    }
  }

  //simulate space press in nospace funbox
  if (
    ((Config.funbox === "nospace" || Config.funbox === "arrows") &&
      TestInput.input.current.length === TestWords.words.getCurrent().length) ||
    (char === "\n" && thisCharCorrect)
  ) {
    handleSpace();
  }

  if (char !== "\n") {
    Caret.updatePosition();
  }
}

function handleTab(event: JQuery.KeyDownEvent, popupVisible: boolean): void {
  if (TestUI.resultCalculating) {
    event.preventDefault();
    return;
  }

  //special case for inserting tab characters into the textarea
  if ($("#customTextPopup .textarea").is(":focus")) {
    event.preventDefault();

    const area = $("#customTextPopup .textarea")[0] as HTMLTextAreaElement;

    const start = area.selectionStart;
    const end = area.selectionEnd;

    // set textarea value to: text before caret + tab + text after caret
    area.value =
      area.value.substring(0, start) + "\t" + area.value.substring(end);

    // put caret at right position again
    area.selectionStart = area.selectionEnd = start + 1;

    return;
  }

  let shouldInsertTabCharacter = false;

  if (
    (Config.mode == "zen" && !event.shiftKey) ||
    (TestWords.hasTab && !event.shiftKey)
  ) {
<<<<<<< HEAD
    if (ActivePage.get() == "test") {
      if (Config.quickTab) {
        if (!$("#leaderboardsWrapper").hasClass("hidden")) {
          Leaderboards.hide();
        }
        if (popupVisible) {
          event.preventDefault();
          return;
        }
        if (
          TestUI.resultVisible ||
          !(
            (Config.mode == "zen" && !event.shiftKey) ||
            (TestWords.hasTab && !event.shiftKey)
          )
        ) {
          if (event.shiftKey) {
            ManualRestart.set();
          } else {
            ManualRestart.reset();
          }
          event.preventDefault();
          if (Tribe.state >= 5) {
            if (Tribe.getSelf().isLeader) {
              if (Tribe.state === 5 || Tribe.state === 22) {
                Tribe.initRace();
              }
            } else if (
              Tribe.state === 5 ||
              Tribe.state === 21 ||
              Tribe.state === 22
            ) {
              Tribe.socket.emit(`room_ready_update`);
            }
          } else {
            if (
              TestActive.get() &&
              Config.repeatQuotes === "typing" &&
              Config.mode === "quote"
            ) {
              TestLogic.restart(true, false, event);
            } else {
              TestLogic.restart(false, false, event);
            }
          }
        } else {
          event.preventDefault();
          handleChar("\t", TestInput.input.current.length);
          setWordsInput(" " + TestInput.input.current);
        }
      } else if (!TestUI.resultVisible) {
        if (
          (TestWords.hasTab && event.shiftKey) ||
          (!TestWords.hasTab && Config.mode !== "zen") ||
          (Config.mode === "zen" && event.shiftKey)
        ) {
          event.preventDefault();
          $("#restartTestButton").trigger("focus");
        } else {
          event.preventDefault();
          handleChar("\t", TestInput.input.current.length);
          setWordsInput(" " + TestInput.input.current);
        }
      }
    } else if ($(".pageTribe").hasClass("active")) {
      if (Tribe.state >= 5) {
        if (Tribe.getSelf().isLeader) {
          if (Tribe.state === 5 || Tribe.state === 22) {
            Tribe.initRace();
          }
        } else if (
          Tribe.state === 5 ||
          Tribe.state === 21 ||
          Tribe.state === 22
        ) {
          Tribe.socket.emit(`room_ready_update`);
        }
      } else {
        PageController.change("test");
      }
    } else if (Config.quickTab) {
      //not on the test page

      // if (Tribe.state === 5 || Tribe.state === 22) {
      //   if (Tribe.getSelf().isLeader) {
      //     Tribe.initRace();
      //   }else {
      //     Tribe.socket.emit(`room_ready_update`);
      //   }
      // }
      event.preventDefault();
      if (Tribe.state >= 5) {
        PageController.change("tribe");
      } else {
        PageController.change("test");
      }
=======
    shouldInsertTabCharacter = true;
  }

  const modalVisible =
    !$("#commandLineWrapper").hasClass("hidden") || popupVisible;

  if (Config.quickTab) {
    // dont do anything special
    if (modalVisible) return;

    // change page if not on test page
    if (ActivePage.get() !== "test") {
      PageController.change("test");
      return;
    }

    // in case we are in a long test, setting manual restart
    if (event.shiftKey) {
      ManualRestart.set();
    } else {
      ManualRestart.reset();
>>>>>>> d3d1bad9
    }

    // insert tab character if needed (only during the test)
    if (!TestUI.resultVisible && shouldInsertTabCharacter) {
      event.preventDefault();
      handleChar("\t", TestInput.input.current.length);
      setWordsInput(" " + TestInput.input.current);
      return;
    }

    //otherwise restart
    TestLogic.restart(false, false, event);
  } else {
    //quick tab off

    //only special handlig on the test page
    if (ActivePage.get() !== "test") return;
    if (TestUI.resultVisible) return;

    // insert tab character if needed
    if (shouldInsertTabCharacter) {
      event.preventDefault();
      handleChar("\t", TestInput.input.current.length);
      setWordsInput(" " + TestInput.input.current);
      return;
    }

    //
    event.preventDefault();
    $("#restartTestButton").trigger("focus");
  }
}

$(document).on("keydown", async (event) => {
  if (ActivePage.get() == "loading") return event.preventDefault();

  //autofocus
  const wordsFocused = $("#wordsInput").is(":focus");
  const pageTestActive = ActivePage.get() === "test";
  const commandLineVisible = !$("#commandLineWrapper").hasClass("hidden");
  const leaderboardsVisible = !$("#leaderboardsWrapper").hasClass("hidden");

  const popupVisible = Misc.isAnyPopupVisible();

  const allowTyping =
    pageTestActive &&
    !commandLineVisible &&
    !leaderboardsVisible &&
    !popupVisible &&
    !TestUI.resultVisible &&
    (wordsFocused || event.key !== "Enter");

  if (allowTyping && !wordsFocused && event.key !== "Enter") {
    TestUI.focusWords();
    if (Config.showOutOfFocusWarning) {
      event.preventDefault();
    }
  }

  if ([10, 11].includes(Tribe.state) && Tribe.getSelf().isTyping) {
    event.preventDefault();
    return;
  }

  //tab
  if (
    (event.key == "Tab" && !Config.swapEscAndTab) ||
    (event.key == "Escape" && Config.swapEscAndTab)
  ) {
    if ([10, 11, 12].includes(Tribe.state) && Tribe.getSelf().isTyping) {
      event.preventDefault();
      return;
    }
    handleTab(event, popupVisible);
  }

  if (!allowTyping) return;

  if (!event.originalEvent?.isTrusted || TestUI.testRestarting) {
    event.preventDefault();
    return;
  }

  if (TestInput.spacingDebug) {
    console.log(
      "spacing debug",
      "keypress",
      event.key,
      "length",
      TestInput.keypressTimings.spacing.array.length
    );
  }
  TestInput.recordKeypressSpacing();
  TestInput.setKeypressDuration(performance.now());
  TestInput.setKeypressNotAfk();

  //blocking firefox from going back in history with backspace
  if (event.key === "Backspace") {
    Sound.playClick();
    const t = /INPUT|SELECT|TEXTAREA/i;
    if (
      !t.test((event.target as unknown as Element).tagName)
      // if this breaks in the future, call mio and tell him to stop being lazy
      // (event.target as unknown as KeyboardEvent).disabled ||
      // (event.target as unknown as Element).readOnly
    ) {
      event.preventDefault();
    }

    if (Config.confidenceMode === "max") {
      event.preventDefault();
      return;
    }
  }

  if (Config.funbox !== "arrows" && /Arrow/i.test(event.key)) {
    event.preventDefault();
    return;
  }

  Monkey.type();

  if (event.key === "Backspace" && TestInput.input.current.length === 0) {
    backspaceToPrevious();
    if (TestInput.input.current) {
      setWordsInput(" " + TestInput.input.current + " ");
    }
  }

  if (event.key === "Enter") {
    if (event.shiftKey && Config.mode == "zen") {
      TestLogic.finish();
    } else if (
      event.shiftKey &&
      ((Config.mode == "time" && Config.time === 0) ||
        (Config.mode == "words" && Config.words === 0))
    ) {
      TestInput.setBailout(true);
      TestLogic.finish();
    } else {
      handleChar("\n", TestInput.input.current.length);
      setWordsInput(" " + TestInput.input.current);
    }
  }

  //show dead keys
  if (
    event.key === "Dead" &&
    !Misc.trailingComposeChars.test(TestInput.input.current)
  ) {
    Sound.playClick();
    const word = document.querySelector<HTMLElement>("#words .word.active");
    const len = TestInput.input.current.length; // have to do this because prettier wraps the line and causes an error
    word?.querySelectorAll("letter")[len].classList.toggle("dead");
  }

  if (Config.oppositeShiftMode !== "off") {
    correctShiftUsed =
      (await ShiftTracker.isUsingOppositeShift(event)) !== false;
  }

  if (Config.funbox === "arrows") {
    let char = event.key;
    if (["ArrowLeft", "ArrowUp", "ArrowRight", "ArrowDown"].includes(char)) {
      if (char === "ArrowLeft") char = "a";
      if (char === "ArrowRight") char = "d";
      if (char === "ArrowDown") char = "s";
      if (char === "ArrowUp") char = "w";
      event.preventDefault();
      handleChar(char, TestInput.input.current.length);
      updateUI();
      setWordsInput(" " + TestInput.input.current);
      if (Config.tapeMode !== "off") {
        TestUI.scrollTape();
      }
    }
  } else if (
    Config.layout !== "default" &&
    !(
      event.ctrlKey ||
      (event.altKey && window.navigator.platform.search("Linux") > -1)
    )
  ) {
    const char = await LayoutEmulator.getCharFromEvent(event);
    if (char !== null) {
      event.preventDefault();
      handleChar(char, TestInput.input.current.length);
      updateUI();
      setWordsInput(" " + TestInput.input.current);
    }
    if (Config.tapeMode !== "off") {
      TestUI.scrollTape();
    }
  }
});

$("#wordsInput").on("keyup", (event) => {
  if (!event.originalEvent?.isTrusted || TestUI.testRestarting) {
    event.preventDefault();
    return;
  }

  if ([10, 11].includes(Tribe.state) && Tribe.getSelf().isTyping) {
    event.preventDefault();
    return;
  }

  if (TestUI.resultVisible) return;
  const now = performance.now();
  if (TestInput.keypressTimings.duration.current !== -1) {
    const diff = Math.abs(TestInput.keypressTimings.duration.current - now);
    TestInput.pushKeypressDuration(diff);
  }
  TestInput.setKeypressDuration(now);
  Monkey.stop();
});

$("#wordsInput").on("beforeinput", (event) => {
  if (!event.originalEvent?.isTrusted) return;
  if ((event.target as HTMLInputElement).value === "") {
    (event.target as HTMLInputElement).value = " ";
  }
});

$("#wordsInput").on("input", (event) => {
  if (!event.originalEvent?.isTrusted || TestUI.testRestarting) {
    (event.target as HTMLInputElement).value = " ";
    return;
  }

  const popupVisible = Misc.isAnyPopupVisible();

  if (popupVisible) return;

  if ([10, 11].includes(Tribe.state) && Tribe.getSelf().isTyping) {
    event.preventDefault();
    return;
  }

  TestInput.setKeypressNotAfk();

  const realInputValue = (event.target as HTMLInputElement).value.normalize();
  const inputValue = realInputValue.slice(1);

  // input will be modified even with the preventDefault() in
  // beforeinput/keydown if it's part of a compose sequence. this undoes
  // the effects of that and takes the input out of compose mode.
  if (
    Config.layout !== "default" &&
    inputValue.length >= TestInput.input.current.length
  ) {
    setWordsInput(" " + TestInput.input.current);
    return;
  }

  if (realInputValue.length === 0 && TestInput.input.current.length === 0) {
    // fallback for when no Backspace keydown event (mobile)
    backspaceToPrevious();
  } else if (inputValue.length < TestInput.input.current.length) {
    TestInput.input.current = inputValue;
    TestUI.updateWordElement();
    Caret.updatePosition();
    if (!Misc.trailingComposeChars.test(TestInput.input.current)) {
      Replay.addReplayEvent("setLetterIndex", TestInput.input.current.length);
    }
  } else if (inputValue !== TestInput.input.current) {
    let diffStart = 0;
    while (inputValue[diffStart] === TestInput.input.current[diffStart]) {
      diffStart++;
    }

    for (let i = diffStart; i < inputValue.length; i++) {
      handleChar(inputValue[i], i);
    }
  }

  setWordsInput(" " + TestInput.input.current);
  updateUI();
  if (Config.tapeMode !== "off") {
    TestUI.scrollTape();
  }

  // force caret at end of input
  // doing it on next cycle because Chromium on Android won't let me edit
  // the selection inside the input event
  setTimeout(() => {
    if (
      (event.target as HTMLInputElement).selectionStart !==
        (event.target as HTMLInputElement).value.length &&
      (!Misc.trailingComposeChars.test(
        (event.target as HTMLInputElement).value
      ) ||
        ((event.target as HTMLInputElement).selectionStart ?? 0) <
          (event.target as HTMLInputElement).value.search(
            Misc.trailingComposeChars
          ))
    ) {
      (event.target as HTMLInputElement).selectionStart = (
        event.target as HTMLInputElement
      ).selectionEnd = (event.target as HTMLInputElement).value.length;
    }
  }, 0);
});

$("#wordsInput").on("focus", (event) => {
  (event.target as HTMLInputElement).selectionStart = (
    event.target as HTMLInputElement
  ).selectionEnd = (event.target as HTMLInputElement).value.length;
});

$("#wordsInput").on("copy paste", (event) => {
  event.preventDefault();
});<|MERGE_RESOLUTION|>--- conflicted
+++ resolved
@@ -606,72 +606,18 @@
     (Config.mode == "zen" && !event.shiftKey) ||
     (TestWords.hasTab && !event.shiftKey)
   ) {
-<<<<<<< HEAD
-    if (ActivePage.get() == "test") {
-      if (Config.quickTab) {
-        if (!$("#leaderboardsWrapper").hasClass("hidden")) {
-          Leaderboards.hide();
-        }
-        if (popupVisible) {
-          event.preventDefault();
-          return;
-        }
-        if (
-          TestUI.resultVisible ||
-          !(
-            (Config.mode == "zen" && !event.shiftKey) ||
-            (TestWords.hasTab && !event.shiftKey)
-          )
-        ) {
-          if (event.shiftKey) {
-            ManualRestart.set();
-          } else {
-            ManualRestart.reset();
-          }
-          event.preventDefault();
-          if (Tribe.state >= 5) {
-            if (Tribe.getSelf().isLeader) {
-              if (Tribe.state === 5 || Tribe.state === 22) {
-                Tribe.initRace();
-              }
-            } else if (
-              Tribe.state === 5 ||
-              Tribe.state === 21 ||
-              Tribe.state === 22
-            ) {
-              Tribe.socket.emit(`room_ready_update`);
-            }
-          } else {
-            if (
-              TestActive.get() &&
-              Config.repeatQuotes === "typing" &&
-              Config.mode === "quote"
-            ) {
-              TestLogic.restart(true, false, event);
-            } else {
-              TestLogic.restart(false, false, event);
-            }
-          }
-        } else {
-          event.preventDefault();
-          handleChar("\t", TestInput.input.current.length);
-          setWordsInput(" " + TestInput.input.current);
-        }
-      } else if (!TestUI.resultVisible) {
-        if (
-          (TestWords.hasTab && event.shiftKey) ||
-          (!TestWords.hasTab && Config.mode !== "zen") ||
-          (Config.mode === "zen" && event.shiftKey)
-        ) {
-          event.preventDefault();
-          $("#restartTestButton").trigger("focus");
-        } else {
-          event.preventDefault();
-          handleChar("\t", TestInput.input.current.length);
-          setWordsInput(" " + TestInput.input.current);
-        }
-      }
-    } else if ($(".pageTribe").hasClass("active")) {
+    shouldInsertTabCharacter = true;
+  }
+
+  const modalVisible =
+    !$("#commandLineWrapper").hasClass("hidden") || popupVisible;
+
+  if (Config.quickTab) {
+    // dont do anything special
+    if (modalVisible) return;
+
+    // tribe handling
+    if (ActivePage.get === "tribe") {
       if (Tribe.state >= 5) {
         if (Tribe.getSelf().isLeader) {
           if (Tribe.state === 5 || Tribe.state === 22) {
@@ -687,36 +633,15 @@
       } else {
         PageController.change("test");
       }
-    } else if (Config.quickTab) {
-      //not on the test page
-
-      // if (Tribe.state === 5 || Tribe.state === 22) {
-      //   if (Tribe.getSelf().isLeader) {
-      //     Tribe.initRace();
-      //   }else {
-      //     Tribe.socket.emit(`room_ready_update`);
-      //   }
-      // }
-      event.preventDefault();
+    }
+
+    // change page if not on test page
+    if (ActivePage.get() !== "test") {
       if (Tribe.state >= 5) {
         PageController.change("tribe");
       } else {
         PageController.change("test");
       }
-=======
-    shouldInsertTabCharacter = true;
-  }
-
-  const modalVisible =
-    !$("#commandLineWrapper").hasClass("hidden") || popupVisible;
-
-  if (Config.quickTab) {
-    // dont do anything special
-    if (modalVisible) return;
-
-    // change page if not on test page
-    if (ActivePage.get() !== "test") {
-      PageController.change("test");
       return;
     }
 
@@ -725,7 +650,31 @@
       ManualRestart.set();
     } else {
       ManualRestart.reset();
->>>>>>> d3d1bad9
+    }
+
+    //tribe
+    if (Tribe.state >= 5) {
+      if (Tribe.getSelf().isLeader) {
+        if (Tribe.state === 5 || Tribe.state === 22) {
+          Tribe.initRace();
+        }
+      } else if (
+        Tribe.state === 5 ||
+        Tribe.state === 21 ||
+        Tribe.state === 22
+      ) {
+        Tribe.socket.emit(`room_ready_update`);
+      }
+    } else {
+      if (
+        TestActive.get() &&
+        Config.repeatQuotes === "typing" &&
+        Config.mode === "quote"
+      ) {
+        TestLogic.restart(true, false, event);
+      } else {
+        TestLogic.restart(false, false, event);
+      }
     }
 
     // insert tab character if needed (only during the test)
