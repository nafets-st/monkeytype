import * as TestLogic from "../test/test-logic";
import * as TestUI from "../test/test-ui";
import * as TestStats from "../test/test-stats";
import * as Monkey from "../test/monkey";
import Config from "../config";
import * as Misc from "../utils/misc";
import * as JSONData from "../utils/json-data";
import * as Numbers from "@monkeytype/util/numbers";
import * as LiveAcc from "../test/live-acc";
import * as LiveBurst from "../test/live-burst";
import * as Funbox from "../test/funbox/funbox";
import * as Sound from "./sound-controller";
import * as Caret from "../test/caret";
import * as ManualRestart from "../test/manual-restart-tracker";
import * as CustomText from "../test/custom-text";
import * as LayoutEmulator from "../test/layout-emulator";
import * as PaceCaret from "../test/pace-caret";
import * as TimerProgress from "../test/timer-progress";
import * as Focus from "../test/focus";
import * as ShiftTracker from "../test/shift-tracker";
import * as Replay from "../test/replay";
import * as MonkeyPower from "../elements/monkey-power";
import * as Notifications from "../elements/notifications";
import * as WeakSpot from "../test/weak-spot";
import * as ActivePage from "../states/active-page";
import * as TestState from "../test/test-state";
import * as CompositionState from "../states/composition";
import * as TestInput from "../test/test-input";
import * as TestWords from "../test/test-words";
import * as Tribe from "../tribe/tribe";
import * as TribeState from "../tribe/tribe-state";
import * as Hangul from "hangul-js";
import * as CustomTextState from "../states/custom-text-name";
import * as KeymapEvent from "../observables/keymap-event";
import { IgnoredKeys } from "../constants/ignored-keys";
import { ModifierKeys } from "../constants/modifier-keys";
import { navigate } from "./route-controller";
import tribeSocket from "../tribe/tribe-socket";
import { isAnyChatSuggestionVisible } from "../tribe/tribe-chat";
import * as Loader from "../elements/loader";
import * as KeyConverter from "../utils/key-converter";
import {
  findSingleActiveFunboxWithFunction,
  getActiveFunboxesWithFunction,
  isFunboxActiveWithProperty,
  getActiveFunboxNames,
} from "../test/funbox/list";
import { tryCatchSync } from "@monkeytype/util/trycatch";
import { canQuickRestart } from "../utils/quick-restart";

let dontInsertSpace = false;
let correctShiftUsed = true;
let isKoCompiling = false;
let isBackspace: boolean;
let incorrectShiftsInARow = 0;
let awaitingNextWord = false;

const wordsInput = document.getElementById("wordsInput") as HTMLInputElement;
const koInputVisual = document.getElementById("koInputVisual") as HTMLElement;

function setWordsInput(value: string): void {
  // Only change #wordsInput if it's not already the wanted value
  // Avoids Safari triggering unneeded events, causing issues with
  // dead keys.
  // console.log("settings words input to " + value);
  if (value !== wordsInput.value) {
    wordsInput.value = value;
  }
}

function updateUI(): void {
  const acc: number = Numbers.roundTo2(TestStats.calculateAccuracy());
  if (!isNaN(acc)) LiveAcc.update(acc);

  if (Config.keymapMode === "next" && Config.mode !== "zen") {
    if (!Config.language.startsWith("korean")) {
      void KeymapEvent.highlight(
        TestWords.words
          .getCurrent()
          .charAt(TestInput.input.current.length)
          .toString()
      );
    } else {
      //word [가다]
      //Get the current korean word and group it [[ㄱ,ㅏ],[ㄷ,ㅏ]].
      const koCurrWord: string[][] = Hangul.disassemble(
        TestWords.words.getCurrent(),
        true
      );
      const koCurrInput: string[][] = Hangul.disassemble(
        TestInput.input.current,
        true
      );
      const inputGroupLength: number = koCurrInput.length - 1;
      if (koCurrInput[inputGroupLength]) {
        const inputCharLength: number = koCurrInput[inputGroupLength].length;
        //at the end of the word, it will throw a (reading '0') this will be the space
        try {
          //if it overflows and returns undefined (e.g input [ㄱ,ㅏ,ㄷ]),
          //take the difference between the overflow and the word

          //@ts-expect-error really cant be bothered fixing all these issues - its gonna get caught anyway
          const koChar: string =
            //@ts-expect-error ---
            koCurrWord[inputGroupLength][inputCharLength] ??
            //@ts-expect-error ---
            koCurrWord[koCurrInput.length][
              //@ts-expect-error ---
              inputCharLength - koCurrWord[inputGroupLength].length
            ];

          void KeymapEvent.highlight(koChar);
        } catch (e) {
          void KeymapEvent.highlight("");
        }
      } else {
        //for new words
        const toHighlight = koCurrWord?.[0]?.[0];
        if (toHighlight !== undefined) void KeymapEvent.highlight(toHighlight);
      }
    }
  }
}

function backspaceToPrevious(): void {
  if (!TestState.isActive) return;

  const wordElementIndex =
    TestState.activeWordIndex - TestState.removedUIWordCount;

  if (TestInput.input.getHistory().length === 0 || wordElementIndex === 0) {
    return;
  }

  const wordElements = document.querySelectorAll("#words > .word");
  if (
    (TestInput.input.getHistory(TestState.activeWordIndex - 1) ===
      TestWords.words.get(TestState.activeWordIndex - 1) &&
      !Config.freedomMode) ||
    wordElements[wordElementIndex - 1]?.classList.contains("hidden")
  ) {
    return;
  }

  if (Config.confidenceMode === "on" || Config.confidenceMode === "max") {
    return;
  }

  const incorrectLetterBackspaced =
    wordElements[wordElementIndex]?.children[0]?.classList.contains(
      "incorrect"
    );
  if (Config.stopOnError === "letter" && incorrectLetterBackspaced) {
    void TestUI.updateActiveWordLetters();
  }

  TestInput.input.current = TestInput.input.popHistory();
  TestInput.corrected.popHistory();
  if (isFunboxActiveWithProperty("nospace")) {
    TestInput.input.current = TestInput.input.current.slice(0, -1);
    setWordsInput(" " + TestInput.input.current + " ");
  }
  TestState.decreaseActiveWordIndex();
  TestUI.updateActiveElement(true);
  Funbox.toggleScript(TestWords.words.getCurrent());
  void TestUI.updateActiveWordLetters();

  if (Config.mode === "zen") {
    TimerProgress.update();

    const els = (document.querySelector("#words")?.children ??
      []) as HTMLElement[];

    for (let i = els.length - 1; i >= 0; i--) {
      const el = els[i] as HTMLElement;
      if (
        el.classList.contains("newline") ||
        el.classList.contains("beforeNewline") ||
        el.classList.contains("afterNewline")
      ) {
        el.remove();
      } else {
        break;
      }
    }
  }

  void Caret.updatePosition();
  Replay.addReplayEvent("backWord");
}

async function handleSpace(): Promise<void> {
  if (!TestState.isActive) return;

  if (TestInput.input.current === "") return;

  if (
    CompositionState.getComposing() &&
    Config.language.startsWith("chinese")
  ) {
    return;
  }

  const currentWord: string = TestWords.words.getCurrent();

  for (const fb of getActiveFunboxesWithFunction("handleSpace")) {
    fb.functions.handleSpace();
  }

  dontInsertSpace = true;

  const burst: number = TestStats.calculateBurst();
  void LiveBurst.update(Math.round(burst));
  TestInput.pushBurstToHistory(burst);

  const nospace = isFunboxActiveWithProperty("nospace");

  //correct word or in zen mode
  const isWordCorrect: boolean =
    currentWord === TestInput.input.current || Config.mode === "zen";
  void MonkeyPower.addPower(isWordCorrect, true);
  TestInput.incrementAccuracy(isWordCorrect);
  if (isWordCorrect) {
    if (Config.stopOnError === "letter") {
      void TestUI.updateActiveWordLetters();
    }
    PaceCaret.handleSpace(true, currentWord);
    TestInput.input.pushHistory();
    TestState.increaseActiveWordIndex();
    Funbox.toggleScript(TestWords.words.getCurrent());
    TestInput.incrementKeypressCount();
    TestInput.pushKeypressWord(TestState.activeWordIndex);
    if (!nospace) {
      void Sound.playClick();
    }
    Replay.addReplayEvent("submitCorrectWord");
  } else {
    if (!nospace) {
      if (Config.playSoundOnError === "off" || Config.blindMode) {
        void Sound.playClick();
      } else {
        void Sound.playError();
      }
    }
    TestInput.pushMissedWord(TestWords.words.getCurrent());
    TestInput.incrementKeypressErrors();
    const cil: number = TestInput.input.current.length;
    if (cil <= TestWords.words.getCurrent().length) {
      if (cil >= TestInput.corrected.current.length) {
        TestInput.corrected.current += "_";
      } else {
        TestInput.corrected.current =
          TestInput.corrected.current.substring(0, cil) +
          "_" +
          TestInput.corrected.current.substring(cil + 1);
      }
    }
    if (Config.stopOnError !== "off") {
      if (Config.difficulty === "expert" || Config.difficulty === "master") {
        //failed due to diff when pressing space
        TestLogic.fail("difficulty");
        return;
      }
      if (Config.stopOnError === "word") {
        dontInsertSpace = false;
        Replay.addReplayEvent("incorrectLetter", "_");
        void TestUI.updateActiveWordLetters();
        void Caret.updatePosition();
      }
      return;
    }
    PaceCaret.handleSpace(false, currentWord);
    if (Config.blindMode) {
      if (Config.highlightMode !== "off") {
        TestUI.highlightAllLettersAsCorrect(
          TestState.activeWordIndex - TestState.removedUIWordCount
        );
      }
    } else {
      TestUI.highlightBadWord(
        TestState.activeWordIndex - TestState.removedUIWordCount
      );
    }
    TestInput.input.pushHistory();
    TestState.increaseActiveWordIndex();
    Funbox.toggleScript(TestWords.words.getCurrent());
    TestInput.incrementKeypressCount();
    TestInput.pushKeypressWord(TestState.activeWordIndex);
    Replay.addReplayEvent("submitErrorWord");
    if (Config.difficulty === "expert" || Config.difficulty === "master") {
      TestLogic.fail("difficulty");
    }
  }

  TestInput.corrected.pushHistory();

  const isLastWord = TestState.activeWordIndex === TestWords.words.length;
  if (TestLogic.areAllTestWordsGenerated() && isLastWord) {
    void TestLogic.finish();
    return;
  }

  let wordLength: number;
  if (Config.mode === "zen") {
    wordLength = TestInput.input.current.length;
  } else {
    wordLength = TestWords.words.getCurrent().length;
  }

  const flex: number = Misc.whorf(Config.minBurstCustomSpeed, wordLength);
  if (
    (Config.minBurst === "fixed" && burst < Config.minBurstCustomSpeed) ||
    (Config.minBurst === "flex" && burst < flex)
  ) {
    TestLogic.fail("min burst");
    return;
  }

  if (Config.keymapMode === "react") {
    void KeymapEvent.flash(" ", true);
  }
  if (
    Config.mode === "words" ||
    Config.mode === "custom" ||
    Config.mode === "quote" ||
    Config.mode === "zen"
  ) {
    TimerProgress.update();
  }
  if (isLastWord) {
    awaitingNextWord = true;
    Loader.show();
    await TestLogic.addWord();
    Loader.hide();
    awaitingNextWord = false;
  } else {
    void TestLogic.addWord();
  }
  TestUI.updateActiveElement();
  void Caret.updatePosition();

  const shouldLimitToThreeLines =
    Config.mode === "time" ||
    (Config.mode === "custom" && CustomText.getLimitMode() === "time") ||
    (Config.mode === "custom" && CustomText.getLimitValue() === 0);

  if (!Config.showAllLines || shouldLimitToThreeLines) {
    const currentTop: number = Math.floor(
      document.querySelectorAll<HTMLElement>("#words .word")[
        TestState.activeWordIndex - TestState.removedUIWordCount - 1
      ]?.offsetTop ?? 0
    );

    const { data: nextTop } = tryCatchSync(() =>
      Math.floor(
        document.querySelectorAll<HTMLElement>("#words .word")[
          TestState.activeWordIndex - TestState.removedUIWordCount
        ]?.offsetTop ?? 0
      )
    );

    if ((nextTop ?? 0) > currentTop) {
      void TestUI.lineJump(currentTop);
    } //end of line wrap
  }

  // enable if i decide that auto tab should also work after a space
  // if (
  //   Config.language.startsWith("code") &&
  //   /^\t+/.test(TestWords.words.getCurrent()) &&
  //   TestWords.words.getCurrent()[TestInput.input.current.length] === "\t"
  // ) {
  //   //send a tab event using jquery
  //   $("#wordsInput").trigger($.Event("keydown", { key: "Tab", code: "Tab" }));
  // }
}

function isCharCorrect(char: string, charIndex: number): boolean {
  if (!correctShiftUsed) return false;

  if (Config.mode === "zen") {
    return true;
  }

  //Checking for Korean char
  if (TestInput.input.getKoreanStatus()) {
    //disassembles Korean current Test word to check against char Input
    const koWordArray: string[] = Hangul.disassemble(
      TestWords.words.getCurrent()
    );
    const koOriginalChar = koWordArray[charIndex];

    if (koOriginalChar === undefined) {
      return false;
    }

    return koOriginalChar === char;
  }

  const originalChar = TestWords.words.getCurrent()[charIndex];

  if (originalChar === undefined) {
    return false;
  }

  if (originalChar === char) {
    return true;
  }

  const funbox = findSingleActiveFunboxWithFunction("isCharCorrect");
  if (funbox) {
    return funbox.functions.isCharCorrect(char, originalChar);
  }

  if (Config.language.startsWith("russian")) {
    if (
      (char === "ё" || char === "е" || char === "e") &&
      (originalChar === "ё" || originalChar === "е" || originalChar === "e")
    ) {
      return true;
    }
  }

  if (
    (char === "’" ||
      char === "‘" ||
      char === "'" ||
      char === "ʼ" ||
      char === "׳" ||
      char === "ʻ") &&
    (originalChar === "’" ||
      originalChar === "‘" ||
      originalChar === "'" ||
      originalChar === "ʼ" ||
      originalChar === "׳" ||
      originalChar === "ʻ")
  ) {
    return true;
  }

  if (
    (char === `"` || char === "”" || char === "“" || char === "„") &&
    (originalChar === `"` ||
      originalChar === "”" ||
      originalChar === "“" ||
      originalChar === "„")
  ) {
    return true;
  }

  if (
    (char === "–" || char === "—" || char === "-") &&
    (originalChar === "-" || originalChar === "–" || originalChar === "—")
  ) {
    return true;
  }

  return false;
}

async function handleChar(
  char: string,
  charIndex: number,
  realInputValue?: string
): Promise<void> {
  if (TestUI.resultCalculating || TestUI.resultVisible) {
    return;
  }

  if (char === "…" && TestWords.words.getCurrent()[charIndex] !== "…") {
    for (let i = 0; i < 3; i++) {
      await handleChar(".", charIndex + i);
    }

    return;
  }

  if (char === "œ" && TestWords.words.getCurrent()[charIndex] !== "œ") {
    await handleChar("o", charIndex);
    await handleChar("e", charIndex + 1);
    return;
  }

  if (char === "æ" && TestWords.words.getCurrent()[charIndex] !== "æ") {
    await handleChar("a", charIndex);
    await handleChar("e", charIndex + 1);
    return;
  }

  console.debug("Handling char", char, charIndex, realInputValue);

  const now = performance.now();

  const isCharKorean: boolean = TestInput.input.getKoreanStatus();

  for (const fb of getActiveFunboxesWithFunction("handleChar")) {
    char = fb.functions.handleChar(char);
  }

  const nospace = isFunboxActiveWithProperty("nospace");

  if (char !== "\n" && char !== "\t" && /\s/.test(char)) {
    if (nospace) return;
    void handleSpace();

    //insert space for expert and master or strict space,
    //or for stop on error set to word,
    //otherwise dont do anything
    if (
      Config.difficulty !== "normal" ||
      (Config.strictSpace && Config.mode !== "zen") ||
      (Config.stopOnError === "word" && charIndex > 0)
    ) {
      if (dontInsertSpace) {
        dontInsertSpace = false;
        return;
      }
    } else {
      return;
    }
  }

  if (
    Config.mode !== "zen" &&
    TestWords.words.getCurrent()[charIndex] !== "\n" &&
    char === "\n"
  ) {
    return;
  }

  //start the test
  if (!TestState.isActive && !TestLogic.startTest(now)) {
    return;
  }

  Focus.set(true);
  Caret.stopAnimation();

  const thisCharCorrect: boolean = isCharCorrect(char, charIndex);
  let resultingWord: string;

  if (thisCharCorrect && Config.mode !== "zen") {
    char = !isCharKorean
      ? TestWords.words.getCurrent().charAt(charIndex)
      : Hangul.disassemble(TestWords.words.getCurrent())[charIndex] ?? "";
  }

  if (!thisCharCorrect && char === "\n") {
    if (TestInput.input.current === "") return;
    char = " ";
  }

  if (TestInput.input.current === "") {
    TestInput.setBurstStart(now);
  }

  if (isCharKorean || Config.language.startsWith("korean")) {
    // Get real input from #WordsInput char call.
    // This is because the chars can't be confirmed correctly.
    // With chars alone this happens when a previous symbol is completed
    // Example:
    // input history: ['프'], input:ㄹ, expected :프ㄹ, result: 플
    const realInput: string = (realInputValue ?? "").slice(1);
    resultingWord = realInput;
    koInputVisual.innerText = resultingWord.slice(-1);
  } else if (Config.language.startsWith("chinese")) {
    resultingWord = (realInputValue ?? "").slice(1);
  } else {
    resultingWord =
      TestInput.input.current.substring(0, charIndex) +
      char +
      TestInput.input.current.substring(charIndex + 1);
  }

  // If a trailing composed char is used, ignore it when counting accuracy
  if (
    !thisCharCorrect &&
    // Misc.trailingComposeChars.test(resultingWord) &&
    CompositionState.getComposing() &&
    !Config.language.startsWith("korean")
  ) {
    TestInput.input.current = resultingWord;
    void TestUI.updateActiveWordLetters();
    void Caret.updatePosition();
    return;
  }

  void MonkeyPower.addPower(thisCharCorrect);
  TestInput.incrementAccuracy(thisCharCorrect);

  if (!thisCharCorrect) {
    TestInput.incrementKeypressErrors();
    TestInput.pushMissedWord(TestWords.words.getCurrent());
  }

  WeakSpot.updateScore(
    Config.mode === "zen"
      ? char
      : TestWords.words.getCurrent()[charIndex] ?? "",
    thisCharCorrect
  );

  if (thisCharCorrect) {
    void Sound.playClick();
  } else {
    if (Config.playSoundOnError === "off" || Config.blindMode) {
      void Sound.playClick();
    } else {
      void Sound.playError();
    }
  }

  //keymap
  if (Config.keymapMode === "react") {
    void KeymapEvent.flash(char, thisCharCorrect);
  }

  if (Config.difficulty !== "master") {
    if (!correctShiftUsed) {
      incorrectShiftsInARow++;
      if (incorrectShiftsInARow >= 5) {
        Notifications.add("Opposite shift mode is on.", 0, {
          important: true,
          customTitle: "Reminder",
        });
      }
      return;
    } else {
      incorrectShiftsInARow = 0;
    }
  }

  //update current corrected version. if its empty then add the current char. if its not then replace the last character with the currently pressed one / add it
  if (TestInput.corrected.current === "") {
    TestInput.corrected.current += !isCharKorean
      ? resultingWord
      : Hangul.disassemble(resultingWord).join("");
  } else {
    const currCorrectedTestInputLength: number = !isCharKorean
      ? TestInput.corrected.current.length
      : Hangul.disassemble(TestInput.corrected.current).length;

    if (charIndex >= currCorrectedTestInputLength) {
      TestInput.corrected.current += !isCharKorean
        ? char
        : Hangul.disassemble(char).concat();
    } else if (!thisCharCorrect) {
      TestInput.corrected.current =
        TestInput.corrected.current.substring(0, charIndex) +
        char +
        TestInput.corrected.current.substring(charIndex + 1);
    }
  }

  TestInput.incrementKeypressCount();
  TestInput.pushKeypressWord(TestState.activeWordIndex);

  if (
    Config.difficulty !== "master" &&
    Config.stopOnError === "letter" &&
    !thisCharCorrect
  ) {
    if (!Config.blindMode) {
      void TestUI.updateActiveWordLetters(TestInput.input.current + char);
    }
    return;
  }

  Replay.addReplayEvent(
    thisCharCorrect ? "correctLetter" : "incorrectLetter",
    char
  );

  const activeWord = document.querySelectorAll("#words .word")?.[
    TestState.activeWordIndex - TestState.removedUIWordCount
  ] as HTMLElement;

  const testInputLength: number = !isCharKorean
    ? TestInput.input.current.length
    : Hangul.disassemble(TestInput.input.current).length;
  //update the active word top, but only once
  if (testInputLength === 1 && TestState.activeWordIndex === 0) {
    TestUI.setActiveWordTop(activeWord?.offsetTop);
  }

  //max length of the input is 20 unless in zen mode then its 30
  if (
    (Config.mode === "zen" && charIndex < 30) ||
    (Config.mode !== "zen" &&
      resultingWord.length < TestWords.words.getCurrent().length + 20)
  ) {
    TestInput.input.current = resultingWord;
  } else {
    console.error("Hitting word limit");
  }

  if (!thisCharCorrect && Config.difficulty === "master") {
    TestLogic.fail("difficulty");
    return;
  }

  if (Config.mode !== "zen") {
    //not applicable to zen mode
    //auto stop the test if the last word is correct
    //do not stop if not all characters have been parsed by handleChar yet
    const currentWord = TestWords.words.getCurrent();
    const lastWordIndex = TestState.activeWordIndex;
    const lastWord = lastWordIndex === TestWords.words.length - 1;
    const allWordGenerated = TestLogic.areAllTestWordsGenerated();
    const wordIsTheSame = currentWord === TestInput.input.current;
    const shouldQuickEnd =
      Config.quickEnd &&
      !Config.language.startsWith("korean") &&
      currentWord.length === TestInput.input.current.length &&
      Config.stopOnError === "off";
    const isChinese = Config.language.startsWith("chinese");

    if (
      lastWord &&
      allWordGenerated &&
      (wordIsTheSame || shouldQuickEnd) &&
      (!isChinese ||
        (realInputValue !== undefined &&
          charIndex + 2 === realInputValue.length))
    ) {
      void TestLogic.finish();
      return;
    }
  }

  const activeWordTopBeforeJump = activeWord?.offsetTop;
  await TestUI.updateActiveWordLetters();

  const newActiveTop = activeWord?.offsetTop;
  //stop the word jump by slicing off the last character, update word again
  // dont do it in replace typos, because it might trigger in the middle of a wrd
  // when using non monospace fonts
  /**
   * NOTE: this input length > 1 guard, added in commit bc94a64,
   * aimed to prevent some input blocking issue after test restarts.
   *
   * This check was found to cause a jump to a hidden 3rd line bug in zen mode (#6697)
   * So commented due to the zen bug and the original issue not being reproducible,
   *
   * REVISIT this logic if any INPUT or WORD JUMP issues reappear.
   */
  if (
    activeWordTopBeforeJump < newActiveTop &&
    !TestUI.lineTransition
    // TestInput.input.current.length > 1
  ) {
    if (Config.mode === "zen" || Config.indicateTypos === "replace") {
      if (!Config.showAllLines) void TestUI.lineJump(activeWordTopBeforeJump);
    } else {
      TestInput.input.current = TestInput.input.current.slice(0, -1);
      await TestUI.updateActiveWordLetters();
    }
  }

  //simulate space press in nospace funbox
  if (
    (nospace &&
      TestInput.input.current.length === TestWords.words.getCurrent().length) ||
    (char === "\n" && thisCharCorrect)
  ) {
    void handleSpace();
  }

  const currentWord = TestWords.words.getCurrent();
  const doesCurrentWordHaveTab = /^\t+/.test(TestWords.words.getCurrent());
  const isCurrentCharTab = currentWord[TestInput.input.current.length] === "\t";

  setTimeout(() => {
    if (
      thisCharCorrect &&
      Config.language.startsWith("code") &&
      doesCurrentWordHaveTab &&
      isCurrentCharTab
    ) {
      const tabEvent = new KeyboardEvent("keydown", {
        key: "Tab",
        code: "Tab",
      });
      document.dispatchEvent(tabEvent);
    }
  }, 0);

  if (char !== "\n") {
    void Caret.updatePosition();
  }
}

async function handleTab(
  event: JQuery.KeyDownEvent,
  popupVisible: boolean
): Promise<void> {
  if (TestUI.resultCalculating) {
    event.preventDefault();
    return;
  }

  let shouldInsertTabCharacter = false;

  if (
    (Config.mode === "zen" && !event.shiftKey) ||
    (TestWords.hasTab && !event.shiftKey)
  ) {
    shouldInsertTabCharacter = true;
  }

  const modalVisible: boolean =
    Misc.isPopupVisible("commandLineWrapper") || popupVisible;

  if (Config.quickRestart === "esc") {
    // dont do anything special
    if (modalVisible) return;

    // dont do anything on login so we can tab/esc between inputs
    if (ActivePage.get() === "login") return;

    event.preventDefault();
    // insert tab character if needed (only during the test)
    if (!TestUI.resultVisible && shouldInsertTabCharacter) {
      await handleChar("\t", TestInput.input.current.length);
      setWordsInput(" " + TestInput.input.current);
      return;
    }
  } else if (Config.quickRestart === "tab") {
    // dont do anything special
    if (modalVisible) return;

    // dont do anything on login so we can tab/esc betweeen inputs
    if (ActivePage.get() === "login") return;

    event.preventDefault();

    // change page if needed
    if (TribeState.getState() >= 5) {
      if (TribeState.getState() > 5 && TribeState.getState() < 21) return;
      if (TribeState.getState() === 5 && ActivePage.get() !== "tribe") {
        navigate("/tribe");
        return;
      }
    } else {
      if (ActivePage.get() !== "test") {
        navigate("/");
        return;
      }
    }

    // tribe
    if (TribeState.getState() >= 5) {
      if (TribeState.getState() > 5 && TribeState.getState() < 21) return;
      if (isAnyChatSuggestionVisible()) return;
      if (TribeState.getSelf()?.isLeader) {
        if (TribeState.getState() === 5 || TribeState.getState() === 22) {
          Tribe.initRace();
          return;
        }
      } else if (
        TribeState.getState() === 5 ||
        TribeState.getState() === 21 ||
        TribeState.getState() === 22
      ) {
        tribeSocket.out.room.readyUpdate();
        return;
      }
    }

    // in case we are in a long test, setting manual restart
    if (event.shiftKey) {
      ManualRestart.set();
    } else {
      ManualRestart.reset();
    }

    // insert tab character if needed (only during the test)
    if (!TestUI.resultVisible && shouldInsertTabCharacter) {
<<<<<<< HEAD
      handleChar("\t", TestInput.input.current.length);
=======
      event.preventDefault();
      await handleChar("\t", TestInput.input.current.length);
>>>>>>> 255fd7f4
      setWordsInput(" " + TestInput.input.current);
      return;
    }

    //otherwise restart
    TestLogic.restart({ event });
  } else {
    //quick tab off
    // dont do anything special
    if (modalVisible) return;

    //only special handlig on the test page
    if (ActivePage.get() !== "test") return;
    if (TestUI.resultVisible) return;

    // insert tab character if needed
    if (shouldInsertTabCharacter) {
      event.preventDefault();
      await handleChar("\t", TestInput.input.current.length);
      setWordsInput(" " + TestInput.input.current);
      return;
    }

    if (TribeState.getState() >= 5 && ActivePage.get() === "test") {
      event.preventDefault();
      return;
    }

    setTimeout(() => {
      if (document.activeElement?.id !== "wordsInput") {
        Focus.set(false);
      }
    }, 0);
  }
}

$("#wordsInput").on("keydown", (event) => {
  const pageTestActive: boolean = ActivePage.get() === "test";
  const commandLineVisible = Misc.isPopupVisible("commandLineWrapper");
  const leaderboardsVisible = Misc.isPopupVisible("leaderboardsWrapper");
  const popupVisible: boolean = Misc.isAnyPopupVisible();
  const allowTyping: boolean =
    pageTestActive &&
    !commandLineVisible &&
    !leaderboardsVisible &&
    !popupVisible &&
    !TestUI.resultVisible &&
    event.key !== "Enter" &&
    !awaitingNextWord &&
    TestState.testInitSuccess;

  if (!allowTyping) {
    event.preventDefault();
  }
});

let lastBailoutAttempt = -1;

$(document).on("keydown", async (event) => {
  if (ActivePage.get() === "loading") {
    console.debug("Ignoring keydown event on loading page.");
    return;
  }

  if (IgnoredKeys.includes(event.key)) {
    console.debug(
      `Key ${event.key} is on the list of ignored keys. Stopping keydown event.`
    );
    event.preventDefault();
    return;
  }

  for (const fb of getActiveFunboxesWithFunction("handleKeydown")) {
    void fb.functions.handleKeydown(event);
  }

  //autofocus
  const wordsFocused: boolean = $("#wordsInput").is(":focus");
  const pageTestActive: boolean = ActivePage.get() === "test";
  const commandLineVisible = Misc.isPopupVisible("commandLineWrapper");
  const leaderboardsVisible = Misc.isPopupVisible("leaderboardsWrapper");

  const popupVisible: boolean = Misc.isAnyPopupVisible();

  const allowTyping: boolean =
    pageTestActive &&
    !commandLineVisible &&
    !leaderboardsVisible &&
    !popupVisible &&
    !TestUI.resultVisible &&
    (wordsFocused || event.key !== "Enter") &&
    !awaitingNextWord;

  if (
    allowTyping &&
    !wordsFocused &&
    !["Enter", " ", "Escape", "Tab", ...ModifierKeys].includes(event.key)
  ) {
    TestUI.focusWords();
    if (Config.showOutOfFocusWarning && !event.ctrlKey && !event.metaKey) {
      event.preventDefault();
    }
  }

  if (
    [10, 11].includes(TribeState.getState()) &&
    TribeState.getSelf()?.isTyping
  ) {
    event.preventDefault();
    return;
  }

  //tab
  if (event.key === "Tab") {
    await handleTab(event, popupVisible);
  }

  //esc
  if (event.key === "Escape" && Config.quickRestart === "esc") {
    const modalVisible: boolean =
      Misc.isPopupVisible("commandLineWrapper") || popupVisible;

    if (modalVisible) return;

    event.preventDefault();

    // change page if needed
    if (TribeState.getState() >= 5) {
      if (TribeState.getState() > 5 && TribeState.getState() < 21) return;
      if (TribeState.getState() === 5 && ActivePage.get() !== "tribe") {
        navigate("/tribe");
        return;
      }
    } else {
      if (ActivePage.get() !== "test") {
        navigate("/");
        return;
      }
    }

    // tribe
    if (TribeState.getState() >= 5) {
      if (TribeState.getState() > 5 && TribeState.getState() < 21) return;
      if (TribeState.getSelf()?.isLeader) {
        if (TribeState.getState() === 5 || TribeState.getState() === 22) {
          Tribe.initRace();
          return;
        }
      } else if (
        TribeState.getState() === 5 ||
        TribeState.getState() === 21 ||
        TribeState.getState() === 22
      ) {
        tribeSocket.out.room.readyUpdate();
        return;
      }
    }

    // in case we are in a long test, setting manual restart
    if (event.shiftKey) {
      ManualRestart.set();
    } else {
      ManualRestart.reset();
    }

    //otherwise restart
    TestLogic.restart({
      event,
    });
  }

  //enter
  if (event.key === "Enter" && Config.quickRestart === "enter") {
    const modalVisible: boolean =
      Misc.isPopupVisible("commandLineWrapper") || popupVisible;

    if (modalVisible) return;

    event.preventDefault();

    // change page if needed
    if (TribeState.getState() >= 5) {
      if (TribeState.getState() > 5 && TribeState.getState() < 21) return;
      if (TribeState.getState() === 5 && ActivePage.get() !== "tribe") {
        navigate("/tribe");
        return;
      }
    } else {
      if (ActivePage.get() !== "test") {
        navigate("/");
        return;
      }
    }

    // tribe
    if (TribeState.getState() >= 5) {
      if (TribeState.getState() > 5 && TribeState.getState() < 21) return;
      if (TribeState.getSelf()?.isLeader) {
        if (TribeState.getState() === 5 || TribeState.getState() === 22) {
          Tribe.initRace();
          return;
        }
      } else if (
        TribeState.getState() === 5 ||
        TribeState.getState() === 21 ||
        TribeState.getState() === 22
      ) {
        tribeSocket.out.room.readyUpdate();
        return;
      }
    }

    if (TestUI.resultVisible) {
      TestLogic.restart({
        event,
      });
      return;
    }

    if (Config.mode === "zen") {
      //do nothing
    } else if (
      !TestWords.hasNewline ||
      (TestWords.hasNewline && event.shiftKey)
    ) {
      // in case we are in a long test, setting manual restart
      if (event.shiftKey) {
        ManualRestart.set();
      } else {
        ManualRestart.reset();
      }

      //otherwise restart
      TestLogic.restart({
        event,
      });
    } else {
      handleChar("\n", TestInput.input.current.length);
      setWordsInput(" " + TestInput.input.current);
      if (Config.tapeMode !== "off") {
        TestUI.scrollTape();
      }
    }
  }

  //enter
  if (event.key === "Enter" && Config.quickRestart === "enter") {
    //check if active element is a button, anchor, or has class button, or textButton
    const activeElement: HTMLElement | null =
      document.activeElement as HTMLElement;
    const activeElementIsButton: boolean =
      activeElement?.tagName === "BUTTON" ||
      activeElement?.tagName === "A" ||
      activeElement?.classList.contains("button") ||
      activeElement?.classList.contains("textButton");

    if (activeElementIsButton) return;

    const modalVisible: boolean =
      Misc.isPopupVisible("commandLineWrapper") || popupVisible;

    if (modalVisible) return;

    event.preventDefault();

    // change page if needed
    if (TribeState.getState() >= 5) {
      if (TribeState.getState() > 5 && TribeState.getState() < 21) return;
      if (TribeState.getState() === 5 && ActivePage.get() !== "tribe") {
        navigate("/tribe");
        return;
      }
    } else {
      if (ActivePage.get() !== "test") {
        navigate("/");
        return;
      }
    }

    // tribe
    if (TribeState.getState() >= 5) {
      if (TribeState.getState() > 5 && TribeState.getState() < 21) return;
      if (TribeState.getSelf()?.isLeader) {
        if (TribeState.getState() === 5 || TribeState.getState() === 22) {
          Tribe.initRace();
          return;
        }
      } else if (
        TribeState.getState() === 5 ||
        TribeState.getState() === 21 ||
        TribeState.getState() === 22
      ) {
        tribeSocket.out.room.readyUpdate();
        return;
      }
    }

    if (TestUI.resultVisible) {
      TestLogic.restart({
        event,
      });
      return;
    }

    if (Config.mode === "zen") {
      //do nothing
    } else if (
      !TestWords.hasNewline ||
      (TestWords.hasNewline && event.shiftKey)
    ) {
      // in case we are in a long test, setting manual restart
      if (event.shiftKey) {
        ManualRestart.set();
      } else {
        ManualRestart.reset();
      }

      //otherwise restart
      TestLogic.restart({
        event,
      });
    } else {
      handleChar("\n", TestInput.input.current.length);
      setWordsInput(" " + TestInput.input.current);
      if (Config.tapeMode !== "off") {
        TestUI.scrollTape();
      }
    }
  }

  //enter
  if (event.key === "Enter" && Config.quickRestart === "enter") {
    //check if active element is a button, anchor, or has class button, or textButton
    const activeElement: HTMLElement | null =
      document.activeElement as HTMLElement;
    const activeElementIsButton: boolean =
      activeElement?.tagName === "BUTTON" ||
      activeElement?.tagName === "A" ||
      activeElement?.classList.contains("button") ||
      activeElement?.classList.contains("textButton") ||
      (activeElement?.tagName === "INPUT" &&
        activeElement?.id !== "wordsInput");

    if (activeElementIsButton) return;

    const modalVisible: boolean =
      Misc.isPopupVisible("commandLineWrapper") || popupVisible;

    if (modalVisible) return;

    // change page if not on test page
    if (ActivePage.get() !== "test") {
      navigate("/");
      return;
    }

    if (TestUI.resultVisible) {
      TestLogic.restart({
        event,
      });
      return;
    }

    if (Config.mode === "zen") {
      //do nothing
    } else if (
      (!TestWords.hasNewline && !Config.funbox.includes("58008")) ||
      ((TestWords.hasNewline || Config.funbox.includes("58008")) &&
        event.shiftKey)
    ) {
      // in case we are in a long test, setting manual restart
      if (event.shiftKey) {
        ManualRestart.set();
      } else {
        ManualRestart.reset();
      }

      //otherwise restart
      TestLogic.restart({
        event,
      });
    }
  }

  if (!allowTyping) return;

  if (!event.originalEvent?.isTrusted || TestUI.testRestarting) {
    event.preventDefault();
    return;
  }

  TestInput.setCurrentNotAfk();

  //blocking firefox from going back in history with backspace
  if (event.key === "Backspace") {
    void Sound.playClick();
    const t = /INPUT|SELECT|TEXTAREA/i;
    if (
      !t.test((event.target as unknown as Element).tagName)
      // if this breaks in the future, call mio and tell him to stop being lazy
      // (event.target as unknown as KeyboardEvent).disabled ||
      // (event.target as unknown as Element).readOnly
    ) {
      event.preventDefault();
    }

    if (Config.confidenceMode === "max") {
      event.preventDefault();
      return;
    }

    // if the user backspaces the indentation in a code language we need to empty
    // the current word so the user is set back to the end of the last line
    if (
      Config.codeUnindentOnBackspace &&
      TestInput.input.current.length > 0 &&
      /^\t*$/.test(TestInput.input.current) &&
      Config.language.startsWith("code") &&
      isCharCorrect(
        TestInput.input.current.slice(-1),
        TestInput.input.current.length - 1
      ) &&
      (TestInput.input.getHistory(TestState.activeWordIndex - 1) !==
        TestWords.words.get(TestState.activeWordIndex - 1) ||
        Config.freedomMode)
    ) {
      TestInput.input.current = "";
      await TestUI.updateActiveWordLetters();
    }
  }

  if (event.key === "Backspace" && TestInput.input.current.length === 0) {
    backspaceToPrevious();
    if (TestInput.input.current) {
      setWordsInput(" " + TestInput.input.current + " ");
    }
  }

  if (event.key === "Enter") {
    if (event.shiftKey) {
      if (Config.mode === "zen") {
        void TestLogic.finish();
      } else if (
        !canQuickRestart(
          Config.mode,
          Config.words,
          Config.time,
          CustomText.getData(),
          CustomTextState.isCustomTextLong() ?? false
        )
      ) {
        const delay = Date.now() - lastBailoutAttempt;
        if (lastBailoutAttempt === -1 || delay > 200) {
          lastBailoutAttempt = Date.now();
          if (delay >= 5000) {
            Notifications.add(
              "Please double tap shift+enter to confirm bail out",
              0,
              {
                important: true,
                duration: 5,
              }
            );
          }
        } else {
          TestState.setBailedOut(true);
          void TestLogic.finish();
        }
      }
    } else {
      await handleChar("\n", TestInput.input.current.length);
      setWordsInput(" " + TestInput.input.current);
      updateUI();
    }
  }

  //show dead keys
  if (event.key === "Dead" && !CompositionState.getComposing()) {
    void Sound.playClick();
    const activeWord: HTMLElement | null = document.querySelectorAll(
      "#words .word"
    )?.[
      TestState.activeWordIndex - TestState.removedUIWordCount
    ] as HTMLElement;
    const len: number = TestInput.input.current.length; // have to do this because prettier wraps the line and causes an error

    // Check to see if the letter actually exists to toggle it as dead
    const deadLetter: Element | undefined =
      activeWord?.querySelectorAll("letter")[len];
    if (deadLetter) {
      deadLetter.classList.toggle("dead");
    }
  }

  if (Config.oppositeShiftMode !== "off") {
    if (
      Config.oppositeShiftMode === "keymap" &&
      Config.keymapLayout !== "overrideSync"
    ) {
      let keymapLayout = await JSONData.getLayout(Config.keymapLayout).catch(
        () => undefined
      );

      if (keymapLayout === undefined) {
        Notifications.add("Failed to load keymap layout", -1);

        return;
      }

      const funbox = getActiveFunboxNames().includes("layout_mirror");
      if (funbox) {
        keymapLayout = KeyConverter.mirrorLayoutKeys(keymapLayout);
      }

      const keycode = KeyConverter.layoutKeyToKeycode(event.key, keymapLayout);

      correctShiftUsed =
        keycode === undefined
          ? true
          : ShiftTracker.isUsingOppositeShift(keycode);
    } else {
      correctShiftUsed = ShiftTracker.isUsingOppositeShift(
        event.code as KeyConverter.Keycode
      );
    }
  }

  for (const fb of getActiveFunboxesWithFunction("preventDefaultEvent")) {
    if (
      await fb.functions.preventDefaultEvent(
        //i cant figure this type out, but it works fine
        // eslint-disable-next-line @typescript-eslint/no-unsafe-argument
        event as JQuery.KeyDownEvent
      )
    ) {
      event.preventDefault();
      await handleChar(event.key, TestInput.input.current.length);
      updateUI();
      setWordsInput(" " + TestInput.input.current);
    }
  }

  if (
    Config.layout !== "default" &&
    !(
      event.ctrlKey ||
      (event.altKey && window.navigator.platform.search("Linux") > -1)
    )
  ) {
    const char: string | null = await LayoutEmulator.getCharFromEvent(event);
    if (char !== null) {
      event.preventDefault();
      await handleChar(char, TestInput.input.current.length);
      updateUI();
      setWordsInput(" " + TestInput.input.current);
    }
  }

  isBackspace = event.key === "Backspace" || event.key === "delete";
});

$("#wordsInput").on("keydown", (event) => {
  if (event.originalEvent?.repeat) {
    console.log(
      "spacing debug keydown STOPPED - repeat",
      event.key,
      event.code,
      event.which
    );
    return;
  }

  Monkey.type(event);
  // console.debug("Event: keydown", event);

  if (event.code === "NumpadEnter" && Config.funbox.includes("58008")) {
    event.code = "Space";
  }

  if (event.code.includes("Arrow") && Config.funbox.includes("arrows")) {
    event.code = "NoCode";
  }

  const now = performance.now();
  setTimeout(() => {
    const eventCode =
      event.code === "" || event.which === 231 ? "NoCode" : event.code;
    TestInput.recordKeydownTime(now, eventCode);
  }, 0);
});

$("#wordsInput").on("keyup", (event) => {
  if (event.originalEvent?.repeat) {
    console.log(
      "spacing debug keydown STOPPED - repeat",
      event.key,
      event.code,
      event.which
    );
    return;
  }

  // console.debug("Event: keyup", event);

  if (event.code === "NumpadEnter" && Config.funbox.includes("58008")) {
    event.code = "Space";
  }

  if (event.code.includes("Arrow") && Config.funbox.includes("arrows")) {
    event.code = "NoCode";
  }

  const now = performance.now();
  setTimeout(() => {
    const eventCode =
      event.code === "" || event.which === 231 ? "NoCode" : event.code;
    TestInput.recordKeyupTime(now, eventCode);
  }, 0);
});

$("#wordsInput").on("keyup", (event) => {
  if (!event.originalEvent?.isTrusted || TestUI.testRestarting) {
    event.preventDefault();
    return;
  }

  Monkey.stop(event);

  if (IgnoredKeys.includes(event.key)) return;

  if (
    [10, 11].includes(TribeState.getState()) &&
    TribeState.getSelf()?.isTyping
  ) {
    event.preventDefault();
    return;
  }

  if (TestUI.resultVisible) return;
});

$("#wordsInput").on("beforeinput", (event) => {
  if (!event.originalEvent?.isTrusted) return;
  if ((event.target as HTMLInputElement).value === "") {
    (event.target as HTMLInputElement).value = " ";
  }
});

$("#wordsInput").on("input", async (event) => {
  if (!event.originalEvent?.isTrusted || TestUI.testRestarting) {
    (event.target as HTMLInputElement).value = " ";
    return;
  }

  const popupVisible = Misc.isAnyPopupVisible();
  if (popupVisible) {
    event.preventDefault();
    return;
  }

  //this could be wrong
  if (
    [10, 11].includes(TribeState.getState()) &&
    TribeState.getSelf()?.isTyping
  ) {
    event.preventDefault();
    return;
  }

  if (
    [10, 11].includes(TribeState.getState()) &&
    TribeState.getSelf()?.isTyping
  ) {
    event.preventDefault();
    return;
  }

  TestInput.setCurrentNotAfk();

  if (
    (Config.layout === "default" || Config.layout === "korean") &&
    (event.target as HTMLInputElement).value
      .normalize()
      .match(
        /[\uac00-\ud7af]|[\u1100-\u11ff]|[\u3130-\u318f]|[\ua960-\ua97f]|[\ud7b0-\ud7ff]/g
      )
  ) {
    TestInput.input.setKoreanStatus(true);
  }

  const containsKorean = TestInput.input.getKoreanStatus();
  const containsChinese = Config.language.startsWith("chinese");

  //Hangul.disassemble breaks down Korean characters into its components
  //allowing it to be treated as normal latin characters
  //Hangul.disassemble('한글') //['ㅎ','ㅏ','ㄴ','ㄱ','ㅡ','ㄹ']
  //Hangul.disassemble('한글',true) //[['ㅎ','ㅏ','ㄴ'],['ㄱ','ㅡ','ㄹ']]
  const realInputValue = (event.target as HTMLInputElement).value.normalize();
  const inputValue = containsKorean
    ? Hangul.disassemble(realInputValue).join("").slice(1)
    : realInputValue.slice(1);

  const currTestInput = containsKorean
    ? Hangul.disassemble(TestInput.input.current).join("")
    : TestInput.input.current;

  //checks to see if a korean word has compiled into two characters.
  //inputs: ㄱ, 가, 갇, 가다
  //what it actually reads: ㄱ, 가, 갇, , 가, 가다
  //this skips this part (, , 가,)
  if (containsKorean && !isBackspace) {
    if (
      isKoCompiling ||
      (realInputValue.slice(1).length < TestInput.input.current.length &&
        Hangul.disassemble(TestInput.input.current.slice(-1)).length > 1)
    ) {
      isKoCompiling = !isKoCompiling;
      return;
    }
  }

  // input will be modified even with the preventDefault() in
  // beforeinput/keydown if it's part of a compose sequence. this undoes
  // the effects of that and takes the input out of compose mode.
  if (
    Config.layout !== "default" &&
    inputValue.length >= currTestInput.length
  ) {
    setWordsInput(" " + currTestInput);
    updateUI();
    return;
  }

  if (realInputValue.length === 0 && currTestInput.length === 0) {
    // fallback for when no Backspace keydown event (mobile)
    backspaceToPrevious();
  } else if (inputValue.length < currTestInput.length) {
    if (containsChinese) {
      if (
        currTestInput.length - inputValue.length <= 2 &&
        currTestInput.startsWith(currTestInput)
      ) {
        TestInput.input.current = inputValue;
      } else {
        // IME has converted pinyin to Chinese Character(s)
        let diffStart = 0;
        while (inputValue[diffStart] === currTestInput[diffStart]) {
          diffStart++;
        }

        let iOffset = 0;
        if (Config.stopOnError !== "word" && /.+ .+/.test(inputValue)) {
          iOffset = inputValue.indexOf(" ") + 1;
        }
        for (let i = diffStart; i < inputValue.length; i++) {
          await handleChar(
            inputValue[i] as string,
            i - iOffset,
            realInputValue
          );
        }
      }
    } else if (containsKorean) {
      const realInput = (event.target as HTMLInputElement).value
        .normalize()
        .slice(1);

      TestInput.input.current = realInput;
      koInputVisual.innerText = realInput.slice(-1);
    } else {
      TestInput.input.current = inputValue;
    }

    void TestUI.updateActiveWordLetters();
    void Caret.updatePosition();
    if (!CompositionState.getComposing()) {
      const keyStroke = event?.originalEvent as InputEvent;
      if (keyStroke.inputType === "deleteWordBackward") {
        Replay.addReplayEvent("setLetterIndex", 0); // Letter index will be 0 on CTRL + Backspace Event
      } else {
        Replay.addReplayEvent("setLetterIndex", currTestInput.length - 1);
      }
    }
  }
  if (inputValue !== currTestInput) {
    let diffStart = 0;
    while (inputValue[diffStart] === currTestInput[diffStart]) {
      diffStart++;
    }

    let iOffset = 0;
    if (Config.stopOnError !== "word" && /.+ .+/.test(inputValue)) {
      iOffset = inputValue.indexOf(" ") + 1;
    }
    for (let i = diffStart; i < inputValue.length; i++) {
      // passing realInput to allow for correct Korean character compilation
      await handleChar(inputValue[i] as string, i - iOffset, realInputValue);
    }
  }

  setWordsInput(" " + TestInput.input.current);
  updateUI();
  const statebefore = CompositionState.getComposing();
  setTimeout(() => {
    // checking composition state during the input event and on the next loop
    // this is done because some browsers (e.g. Chrome) will fire the input
    // event before the compositionend event.
    // this ensures the UI is correct

    const stateafter = CompositionState.getComposing();
    if (statebefore !== stateafter) {
      void TestUI.updateActiveWordLetters();
    }

    // force caret at end of input
    // doing it on next cycle because Chromium on Android won't let me edit
    // the selection inside the input event
    if (
      (event.target as HTMLInputElement).selectionStart !==
        (event.target as HTMLInputElement).value.length &&
      (!Misc.trailingComposeChars.test(
        (event.target as HTMLInputElement).value
      ) ||
        ((event.target as HTMLInputElement).selectionStart ?? 0) <
          (event.target as HTMLInputElement).value.search(
            Misc.trailingComposeChars
          ))
    ) {
      (event.target as HTMLInputElement).selectionStart = (
        event.target as HTMLInputElement
      ).selectionEnd = (event.target as HTMLInputElement).value.length;
    }
  }, 0);
});

document.querySelector("#wordsInput")?.addEventListener("focus", (event) => {
  const target = event.target as HTMLInputElement;
  const value = target.value;
  target.setSelectionRange(value.length, value.length);
});

$("#wordsInput").on("copy paste", (event) => {
  event.preventDefault();
});

$("#wordsInput").on("select selectstart", (event) => {
  event.preventDefault();
});

$("#wordsInput").on("selectionchange", (event) => {
  event.preventDefault();
  const target = event.target as HTMLInputElement;
  const value = target.value;
  target.setSelectionRange(value.length, value.length);
});

$("#wordsInput").on("keydown", (event) => {
  if (event.key.startsWith("Arrow")) {
    event.preventDefault();
  }
});

// Composing events
$("#wordsInput").on("compositionstart", () => {
  if (Config.layout !== "default") return;
  CompositionState.setComposing(true);
  CompositionState.setStartPos(TestInput.input.current.length);
});

$("#wordsInput").on("compositionend", () => {
  if (Config.layout !== "default") return;
  CompositionState.setComposing(false);
});<|MERGE_RESOLUTION|>--- conflicted
+++ resolved
@@ -876,12 +876,8 @@
 
     // insert tab character if needed (only during the test)
     if (!TestUI.resultVisible && shouldInsertTabCharacter) {
-<<<<<<< HEAD
-      handleChar("\t", TestInput.input.current.length);
-=======
       event.preventDefault();
       await handleChar("\t", TestInput.input.current.length);
->>>>>>> 255fd7f4
       setWordsInput(" " + TestInput.input.current);
       return;
     }
