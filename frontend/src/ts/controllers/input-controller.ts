--- conflicted
+++ resolved
@@ -34,12 +34,9 @@
 import * as KeymapEvent from "../observables/keymap-event";
 import { IgnoredKeys } from "../constants/ignored-keys";
 import { ModifierKeys } from "../constants/modifier-keys";
-<<<<<<< HEAD
+import { navigate } from "./route-controller";
 import tribeSocket from "../tribe/tribe-socket";
 import { isAnyChatSuggestionVisible } from "../tribe/tribe-chat";
-=======
-import { navigate } from "./route-controller";
->>>>>>> 245daed4
 
 let dontInsertSpace = false;
 let correctShiftUsed = true;
@@ -1184,7 +1181,6 @@
   const popupVisible = Misc.isAnyPopupVisible();
   if (popupVisible) return;
 
-<<<<<<< HEAD
   if (
     [10, 11].includes(TribeState.getState()) &&
     TribeState.getSelf()?.isTyping
@@ -1201,10 +1197,7 @@
     return;
   }
 
-  TestInput.setKeypressNotAfk();
-=======
   TestInput.setCurrentNotAfk();
->>>>>>> 245daed4
 
   if (
     (Config.layout === "default" || Config.layout === "korean") &&
