import * as TestLogic from "../test/test-logic";
import * as TestUI from "../test/test-ui";
import * as TestStats from "../test/test-stats";
import * as Monkey from "../test/monkey";
import Config from "../config";
import * as Misc from "../utils/misc";
import * as LiveAcc from "../test/live-acc";
import * as LiveBurst from "../test/live-burst";
import * as Funbox from "../test/funbox/funbox";
import * as Sound from "./sound-controller";
import * as Caret from "../test/caret";
import * as ManualRestart from "../test/manual-restart-tracker";
import * as CustomText from "../test/custom-text";
import * as LayoutEmulator from "../test/layout-emulator";
import * as PaceCaret from "../test/pace-caret";
import * as TimerProgress from "../test/timer-progress";
import * as Focus from "../test/focus";
import * as ShiftTracker from "../test/shift-tracker";
import * as Replay from "../test/replay";
import * as MonkeyPower from "../elements/monkey-power";
import * as Notifications from "../elements/notifications";
import * as WeakSpot from "../test/weak-spot";
import * as ActivePage from "../states/active-page";
import * as TestState from "../test/test-state";
import * as CompositionState from "../states/composition";
import * as TestInput from "../test/test-input";
import * as TestWords from "../test/test-words";
import * as Hangul from "hangul-js";
import * as CustomTextState from "../states/custom-text-name";
import { navigate } from "../observables/navigate-event";
import * as FunboxList from "../test/funbox/funbox-list";
import * as Settings from "../pages/settings";
import * as KeymapEvent from "../observables/keymap-event";
import { IgnoredKeys } from "../constants/ignored-keys";
import { ModifierKeys } from "../constants/modifier-keys";

let dontInsertSpace = false;
let correctShiftUsed = true;
let isKoCompiling = false;
let isBackspace: boolean;

const wordsInput = document.getElementById("wordsInput") as HTMLInputElement;
const koInputVisual = document.getElementById("koInputVisual") as HTMLElement;

function setWordsInput(value: string): void {
  // Only change #wordsInput if it's not already the wanted value
  // Avoids Safari triggering unneeded events, causing issues with
  // dead keys.
  // console.log("settings words input to " + value);
  if (value !== wordsInput.value) {
    wordsInput.value = value;
  }
}

function updateUI(): void {
  const acc: number = Misc.roundTo2(TestStats.calculateAccuracy());
  if (!isNaN(acc)) LiveAcc.update(acc);

  if (Config.keymapMode === "next" && Config.mode !== "zen") {
    if (!Config.language.startsWith("korean")) {
      KeymapEvent.highlight(
        TestWords.words
          .getCurrent()
          .charAt(TestInput.input.current.length)
          .toString()
      );
    } else {
      //word [가다]
      //Get the current korean word and group it [[ㄱ,ㅏ],[ㄷ,ㅏ]].
      const koCurrWord: string[][] = Hangul.disassemble(
        TestWords.words.getCurrent(),
        true
      );
      const koCurrInput: string[][] = Hangul.disassemble(
        TestInput.input.current,
        true
      );
      const inputGroupLength: number = koCurrInput.length - 1;
      if (koCurrInput[inputGroupLength]) {
        const inputCharLength: number = koCurrInput[inputGroupLength].length;
        //at the end of the word, it will throw a (reading '0') this will be the space
        try {
          //if it overflows and returns undefined (e.g input [ㄱ,ㅏ,ㄷ]),
          //take the difference between the overflow and the word
          const koChar: string =
            koCurrWord[inputGroupLength][inputCharLength] ??
            koCurrWord[koCurrInput.length][
              inputCharLength - koCurrWord[inputGroupLength].length
            ];

          KeymapEvent.highlight(koChar);
        } catch (e) {
          KeymapEvent.highlight("");
        }
      } else {
        //for new words
        KeymapEvent.highlight(koCurrWord[0][0]);
      }
    }
  }
}

function backspaceToPrevious(): void {
  if (!TestState.isActive) return;

  if (
    TestInput.input.history.length === 0 ||
    TestUI.currentWordElementIndex === 0
  ) {
    return;
  }

  if (
    (TestInput.input.history[TestWords.words.currentIndex - 1] ==
      TestWords.words.get(TestWords.words.currentIndex - 1) &&
      !Config.freedomMode) ||
    $($(".word")[TestWords.words.currentIndex - 1]).hasClass("hidden")
  ) {
    return;
  }

  if (Config.confidenceMode === "on" || Config.confidenceMode === "max") {
    return;
  }

  TestInput.input.current = TestInput.input.popHistory();
  TestInput.corrected.popHistory();
  if (
    FunboxList.get(Config.funbox).find((f) => f.properties?.includes("nospace"))
  ) {
    TestInput.input.current = TestInput.input.current.slice(0, -1);
    setWordsInput(" " + TestInput.input.current + " ");
  }
  TestWords.words.decreaseCurrentIndex();
  TestUI.setCurrentWordElementIndex(TestUI.currentWordElementIndex - 1);
  TestUI.updateActiveElement(true);
  Funbox.toggleScript(TestWords.words.getCurrent());
  TestUI.updateWordElement();

  Caret.updatePosition();
  Replay.addReplayEvent("backWord");
}

function handleSpace(): void {
  if (!TestState.isActive) return;

  if (TestInput.input.current === "") return;

  if (Config.mode == "zen") {
    $("#words .word.active").removeClass("active");
    $("#words").append("<div class='word active'></div>");
  }

  const currentWord: string = TestWords.words.getCurrent();

  for (const f of FunboxList.get(Config.funbox)) {
    if (f.functions?.handleSpace) {
      f.functions.handleSpace();
    }
  }
  Settings.groups["layout"]?.updateInput();

  dontInsertSpace = true;

  const burst: number = TestStats.calculateBurst();
  LiveBurst.update(Math.round(burst));
  TestInput.pushBurstToHistory(burst);

  const nospace =
    FunboxList.get(Config.funbox).find((f) =>
      f.properties?.includes("nospace")
    ) !== undefined;

  //correct word or in zen mode
  const isWordCorrect: boolean =
    currentWord === TestInput.input.current || Config.mode == "zen";
  MonkeyPower.addPower(isWordCorrect, true);
  TestInput.incrementAccuracy(isWordCorrect);
  if (isWordCorrect) {
    PaceCaret.handleSpace(true, currentWord);
    TestInput.input.pushHistory();
    TestWords.words.increaseCurrentIndex();
    TestUI.setCurrentWordElementIndex(TestUI.currentWordElementIndex + 1);
    TestUI.updateActiveElement();
    Funbox.toggleScript(TestWords.words.getCurrent());
    Caret.updatePosition();
    TestInput.incrementKeypressCount();
    TestInput.pushKeypressWord(TestWords.words.currentIndex);
    if (!nospace) {
      Sound.playClick();
    }
    Replay.addReplayEvent("submitCorrectWord");
  } else {
    if (!nospace) {
      if (!Config.playSoundOnError || Config.blindMode) {
        Sound.playClick();
      } else {
        Sound.playError();
      }
    }
    TestInput.pushMissedWord(TestWords.words.getCurrent());
    TestInput.incrementKeypressErrors();
    const cil: number = TestInput.input.current.length;
    if (cil <= TestWords.words.getCurrent().length) {
      if (cil >= TestInput.corrected.current.length) {
        TestInput.corrected.current += "_";
      } else {
        TestInput.corrected.current =
          TestInput.corrected.current.substring(0, cil) +
          "_" +
          TestInput.corrected.current.substring(cil + 1);
      }
    }
    if (Config.stopOnError != "off") {
      if (Config.difficulty == "expert" || Config.difficulty == "master") {
        //failed due to diff when pressing space
        TestLogic.fail("difficulty");
        return;
      }
      if (Config.stopOnError == "word") {
        dontInsertSpace = false;
        Replay.addReplayEvent("incorrectLetter", "_");
        TestUI.updateWordElement(true);
        Caret.updatePosition();
      }
      return;
    }
    PaceCaret.handleSpace(false, currentWord);
    if (Config.blindMode && Config.highlightMode !== "off") {
      $("#words .word.active letter").addClass("correct");
    }
    TestInput.input.pushHistory();
    TestUI.highlightBadWord(TestUI.currentWordElementIndex, !Config.blindMode);
    TestWords.words.increaseCurrentIndex();
    TestUI.setCurrentWordElementIndex(TestUI.currentWordElementIndex + 1);
    TestUI.updateActiveElement();
    Funbox.toggleScript(TestWords.words.getCurrent());
    Caret.updatePosition();
    TestInput.incrementKeypressCount();
    TestInput.pushKeypressWord(TestWords.words.currentIndex);
    TestInput.updateLastKeypress();
    if (Config.difficulty == "expert" || Config.difficulty == "master") {
      TestLogic.fail("difficulty");
      return;
    } else if (TestWords.words.currentIndex === TestWords.words.length) {
      //submitted last word that is incorrect
      TestLogic.finish();
      return;
    }
    Replay.addReplayEvent("submitErrorWord");
  }

  let wordLength: number;
  if (Config.mode === "zen") {
    wordLength = TestInput.input.current.length;
  } else {
    wordLength = TestWords.words.getCurrent().length;
  }

  const flex: number = Misc.whorf(Config.minBurstCustomSpeed, wordLength);
  if (
    (Config.minBurst === "fixed" && burst < Config.minBurstCustomSpeed) ||
    (Config.minBurst === "flex" && burst < flex)
  ) {
    TestLogic.fail("min burst");
    return;
  }

  TestInput.corrected.pushHistory();

  if (
    !Config.showAllLines ||
    Config.mode == "time" ||
    (CustomText.isWordRandom && CustomText.word === 0) ||
    CustomText.isTimeRandom
  ) {
    const currentTop: number = Math.floor(
      document.querySelectorAll<HTMLElement>("#words .word")[
        TestUI.currentWordElementIndex - 1
      ].offsetTop
    );
    let nextTop: number;
    try {
      nextTop = Math.floor(
        document.querySelectorAll<HTMLElement>("#words .word")[
          TestUI.currentWordElementIndex
        ].offsetTop
      );
    } catch (e) {
      nextTop = 0;
    }

    if (nextTop > currentTop) {
      TestUI.lineJump(currentTop);
    }
  } //end of line wrap

  if (Config.keymapMode === "react") {
    KeymapEvent.flash(" ", true);
  }
  if (
    Config.mode === "words" ||
    Config.mode === "custom" ||
    Config.mode === "quote" ||
    Config.mode === "zen"
  ) {
    TimerProgress.update();
  }
  if (
    Config.mode == "time" ||
    Config.mode == "words" ||
    Config.mode == "custom" ||
    Config.mode == "quote"
  ) {
    TestLogic.addWord();
  }
}

function isCharCorrect(char: string, charIndex: number): boolean {
  if (!correctShiftUsed) return false;

  if (Config.mode == "zen") {
    return true;
  }

  //Checking for Korean char
  if (TestInput.input.getKoreanStatus()) {
    //disassembles Korean current Test word to check against char Input
    const koWordArray: string[] = Hangul.disassemble(
      TestWords.words.getCurrent()
    );
    const koOriginalChar: string = koWordArray[charIndex];

    return koOriginalChar === char;
  }

  const originalChar: string = TestWords.words.getCurrent()[charIndex];

  if (originalChar === char) {
    return true;
  }

  if (Config.language.startsWith("russian")) {
    if ((char === "е" || char === "e") && originalChar === "ё") {
      return true;
    }
    if (char === "ё" && (originalChar === "е" || originalChar === "e")) {
      return true;
    }
  }

  const funbox = FunboxList.get(Config.funbox).find(
    (f) => f.functions?.isCharCorrect
  );
  if (funbox?.functions?.isCharCorrect) {
    return funbox.functions.isCharCorrect(char, originalChar);
  }

  if (
    (char === "’" || char === "‘" || char === "'" || char === "ʼ") &&
    (originalChar === "’" ||
      originalChar === "‘" ||
      originalChar === "'" ||
      originalChar === "ʼ")
  ) {
    return true;
  }

  if (
    (char === `"` || char === "”" || char == "“" || char === "„") &&
    (originalChar === `"` ||
      originalChar === "”" ||
      originalChar === "“" ||
      originalChar === "„")
  ) {
    return true;
  }

  if (
    (char === "–" || char === "—" || char === "-") &&
    (originalChar === "-" || originalChar === "–" || originalChar === "—")
  ) {
    return true;
  }

  return false;
}

function handleChar(
  char: string,
  charIndex: number,
  realInputValue?: string
): void {
  if (TestUI.resultCalculating || TestUI.resultVisible) {
    return;
  }

  if (TestInput.spacingDebug) {
    console.log("handleChar", char, charIndex, realInputValue);
  }

  const now = performance.now();

  const isCharKorean: boolean = TestInput.input.getKoreanStatus();
  if (char === "…") {
    for (let i = 0; i < 3; i++) {
      handleChar(".", charIndex + i);
    }

    return;
  }

  for (const f of FunboxList.get(Config.funbox)) {
    if (f.functions?.handleChar) char = f.functions.handleChar(char);
  }

  const nospace =
    FunboxList.get(Config.funbox).find((f) =>
      f.properties?.includes("nospace")
    ) !== undefined;

  if (char !== "\n" && char !== "\t" && /\s/.test(char)) {
    if (nospace) return;
    handleSpace();

    //insert space for expert and master or strict space,
    //or for stop on error set to word,
    //otherwise dont do anything
    if (
      Config.difficulty !== "normal" ||
      (Config.strictSpace && Config.mode !== "zen") ||
      (Config.stopOnError === "word" && charIndex > 0)
    ) {
      if (dontInsertSpace) {
        dontInsertSpace = false;
        return;
      }
    } else {
      return;
    }
  }

  if (
    Config.mode !== "zen" &&
    TestWords.words.getCurrent()[charIndex] !== "\n" &&
    char === "\n"
  ) {
    return;
  }

  //start the test
  if (!TestState.isActive && !TestLogic.startTest(now)) {
    return;
  }

  Focus.set(true);
  Caret.stopAnimation();

  const thisCharCorrect: boolean = isCharCorrect(char, charIndex);
  let resultingWord: string;

  if (thisCharCorrect && Config.mode !== "zen") {
    char = !isCharKorean
      ? TestWords.words.getCurrent().charAt(charIndex)
      : Hangul.disassemble(TestWords.words.getCurrent())[charIndex];
  }

  if (!thisCharCorrect && char === "\n") {
    if (TestInput.input.current === "") return;
    char = " ";
  }

  if (TestInput.input.current === "") {
    TestInput.setBurstStart(now);
  }

  if (!isCharKorean && !Config.language.startsWith("korean")) {
    resultingWord =
      TestInput.input.current.substring(0, charIndex) +
      char +
      TestInput.input.current.substring(charIndex + 1);
  } else {
    // Get real input from #WordsInput char call.
    // This is because the chars can't be confirmed correctly.
    // With chars alone this happens when a previous symbol is completed
    // Example:
    // input history: ['프'], input:ㄹ, expected :프ㄹ, result: 플
    const realInput: string = (realInputValue ?? "").slice(1);
    resultingWord = realInput;
    koInputVisual.innerText = resultingWord.slice(-1);
  }

  // If a trailing composed char is used, ignore it when counting accuracy
  if (
    !thisCharCorrect &&
    // Misc.trailingComposeChars.test(resultingWord) &&
    CompositionState.getComposing() &&
    !Config.language.startsWith("korean")
  ) {
    TestInput.input.current = resultingWord;
    TestUI.updateWordElement();
    Caret.updatePosition();
    return;
  }

  MonkeyPower.addPower(thisCharCorrect);
  TestInput.incrementAccuracy(thisCharCorrect);

  if (!thisCharCorrect) {
    TestInput.incrementKeypressErrors();
    TestInput.pushMissedWord(TestWords.words.getCurrent());
  }

  WeakSpot.updateScore(
    Config.mode === "zen" ? char : TestWords.words.getCurrent()[charIndex],
    thisCharCorrect
  );

  if (thisCharCorrect) {
    Sound.playClick();
  } else {
    if (!Config.playSoundOnError || Config.blindMode) {
      Sound.playClick();
    } else {
      Sound.playError();
    }
  }

  //keymap
  if (Config.keymapMode === "react") {
    KeymapEvent.flash(char, thisCharCorrect);
  }

  if (!correctShiftUsed && Config.difficulty != "master") return;

  //update current corrected version. if its empty then add the current char. if its not then replace the last character with the currently pressed one / add it
  if (TestInput.corrected.current === "") {
    TestInput.corrected.current += !isCharKorean
      ? resultingWord
      : Hangul.disassemble(resultingWord).join("");
  } else {
    const currCorrectedTestInputLength: number = !isCharKorean
      ? TestInput.corrected.current.length
      : Hangul.disassemble(TestInput.corrected.current).length;

    if (charIndex >= currCorrectedTestInputLength) {
      TestInput.corrected.current += !isCharKorean
        ? char
        : Hangul.disassemble(char).concat();
    } else if (!thisCharCorrect) {
      TestInput.corrected.current =
        TestInput.corrected.current.substring(0, charIndex) +
        char +
        TestInput.corrected.current.substring(charIndex + 1);
    }
  }

  TestInput.incrementKeypressCount();
  TestInput.updateLastKeypress();
  TestInput.pushKeypressWord(TestWords.words.currentIndex);

  if (
    Config.difficulty !== "master" &&
    Config.stopOnError == "letter" &&
    !thisCharCorrect
  ) {
    return;
  }

  Replay.addReplayEvent(
    thisCharCorrect ? "correctLetter" : "incorrectLetter",
    char
  );

  const testInputLength: number = !isCharKorean
    ? TestInput.input.current.length
    : Hangul.disassemble(TestInput.input.current).length;
  //update the active word top, but only once
  if (testInputLength === 1 && TestWords.words.currentIndex === 0) {
    TestUI.setActiveWordTop(
      (<HTMLElement>document.querySelector("#words .active"))?.offsetTop
    );
  }

  //max length of the input is 20 unless in zen mode then its 30
  if (
    (Config.mode === "zen" && charIndex < 30) ||
    (Config.mode !== "zen" &&
      charIndex < TestWords.words.getCurrent().length + 20)
  ) {
    TestInput.input.current = resultingWord;
  }

  if (!thisCharCorrect && Config.difficulty == "master") {
    TestLogic.fail("difficulty");
    return;
  }

  if (Config.mode != "zen") {
    //not applicable to zen mode
    //auto stop the test if the last word is correct
    const currentWord: string = TestWords.words.getCurrent();
    const lastIndex: number = TestWords.words.currentIndex;
    if (
      (currentWord === TestInput.input.current ||
        (Config.quickEnd &&
          !Config.language.startsWith("korean") &&
          currentWord.length === TestInput.input.current.length &&
          Config.stopOnError == "off")) &&
      lastIndex === TestWords.words.length - 1
    ) {
      TestLogic.finish();
      return;
    }
  }

  const activeWordTopBeforeJump = document.querySelector<HTMLElement>(
    "#words .word.active"
  )?.offsetTop as number;
  TestUI.updateWordElement();

  if (!Config.hideExtraLetters) {
    const newActiveTop = document.querySelector<HTMLElement>(
      "#words .word.active"
    )?.offsetTop as number;
    //stop the word jump by slicing off the last character, update word again
    if (
      activeWordTopBeforeJump < newActiveTop &&
      !TestUI.lineTransition &&
      TestInput.input.current.length > 1
    ) {
      if (Config.mode == "zen") {
        const currentTop = Math.floor(
          document.querySelectorAll<HTMLElement>("#words .word")[
            TestUI.currentWordElementIndex - 1
          ]?.offsetTop
        ) as number;
        if (!Config.showAllLines) TestUI.lineJump(currentTop);
      } else {
        TestInput.input.current = TestInput.input.current.slice(0, -1);
        TestUI.updateWordElement();
      }
    }
  }

  //simulate space press in nospace funbox
  if (
    (nospace &&
      TestInput.input.current.length === TestWords.words.getCurrent().length) ||
    (char === "\n" && thisCharCorrect)
  ) {
    handleSpace();
  }

  if (char !== "\n") {
    Caret.updatePosition();
  }
}

function handleTab(event: JQuery.KeyDownEvent, popupVisible: boolean): void {
  if (TestUI.resultCalculating) {
    event.preventDefault();
    return;
  }

  //special case for inserting tab characters into the textarea
  if ($("#customTextPopup .textarea").is(":focus")) {
    event.preventDefault();

    const area = $("#customTextPopup .textarea")[0] as HTMLTextAreaElement;

    const start: number = area.selectionStart;
    const end: number = area.selectionEnd;

    // set textarea value to: text before caret + tab + text after caret
    area.value =
      area.value.substring(0, start) + "\t" + area.value.substring(end);

    // put caret at right position again
    area.selectionStart = area.selectionEnd = start + 1;

    CustomText.setPopupTextareaState(area.value);

    return;
  }

  let shouldInsertTabCharacter = false;

  if (
    (Config.mode == "zen" && !event.shiftKey) ||
    (TestWords.hasTab && !event.shiftKey)
  ) {
    shouldInsertTabCharacter = true;
  }

  const modalVisible: boolean =
    Misc.isPopupVisible("commandLineWrapper") || popupVisible;

  if (Config.quickRestart === "esc") {
    // dont do anything special
    if (modalVisible) return;

    // dont do anything on login so we can tab/esc between inputs
    if (ActivePage.get() === "login") return;

    event.preventDefault();
    // insert tab character if needed (only during the test)
    if (!TestUI.resultVisible && shouldInsertTabCharacter) {
      handleChar("\t", TestInput.input.current.length);
      setWordsInput(" " + TestInput.input.current);
      return;
    }
  } else if (Config.quickRestart === "tab") {
    // dont do anything special
    if (modalVisible) return;

    // dont do anything on login so we can tab/esc betweeen inputs
    if (ActivePage.get() === "login") return;

    // change page if not on test page
    if (ActivePage.get() !== "test") {
      navigate("/");
      return;
    }

    // in case we are in a long test, setting manual restart
    if (event.shiftKey) {
      ManualRestart.set();
    } else {
      ManualRestart.reset();
    }

    // insert tab character if needed (only during the test)
    if (!TestUI.resultVisible && shouldInsertTabCharacter) {
      event.preventDefault();
      handleChar("\t", TestInput.input.current.length);
      setWordsInput(" " + TestInput.input.current);
      return;
    }

    //otherwise restart
    TestLogic.restart({ event });
  } else {
    //quick tab off

    //only special handlig on the test page
    if (ActivePage.get() !== "test") return;
    if (TestUI.resultVisible) return;

    // insert tab character if needed
    if (shouldInsertTabCharacter) {
      event.preventDefault();
      handleChar("\t", TestInput.input.current.length);
      setWordsInput(" " + TestInput.input.current);
      return;
    }

    //
    event.preventDefault();
    $("#restartTestButton").trigger("focus");
  }
}

let lastBailoutAttempt = -1;

$(document).keydown(async (event) => {
  if (ActivePage.get() == "loading") return;

  if (IgnoredKeys.includes(event.key)) return;

  //autofocus
  const wordsFocused: boolean = $("#wordsInput").is(":focus");
  const pageTestActive: boolean = ActivePage.get() === "test";
  const commandLineVisible = Misc.isPopupVisible("commandLineWrapper");
  const leaderboardsVisible = Misc.isPopupVisible("leaderboardsWrapper");

  const popupVisible: boolean = Misc.isAnyPopupVisible();

  const allowTyping: boolean =
    pageTestActive &&
    !commandLineVisible &&
    !leaderboardsVisible &&
    !popupVisible &&
    !TestUI.resultVisible &&
    (wordsFocused || event.key !== "Enter");

  if (
    allowTyping &&
    !wordsFocused &&
    !["Enter", ...ModifierKeys].includes(event.key)
  ) {
    TestUI.focusWords();
    if (Config.showOutOfFocusWarning) {
      event.preventDefault();
    }
  }

  //tab
  if (event.key == "Tab") {
    handleTab(event, popupVisible);
  }

  //esc
  if (event.key === "Escape" && Config.quickRestart === "esc") {
    const modalVisible: boolean =
      Misc.isPopupVisible("commandLineWrapper") || popupVisible;

    if (modalVisible) return;

    // change page if not on test page
    if (ActivePage.get() !== "test") {
      navigate("/");
      return;
    }

    // in case we are in a long test, setting manual restart
    if (event.shiftKey) {
      ManualRestart.set();
    } else {
      ManualRestart.reset();
    }

    //otherwise restart
    TestLogic.restart({
      event,
    });
  }

  if (!allowTyping) return;

  if (!event.originalEvent?.isTrusted || TestUI.testRestarting) {
    event.preventDefault();
    return;
  }

  TestInput.setKeypressNotAfk();

  //blocking firefox from going back in history with backspace
  if (event.key === "Backspace") {
    Sound.playClick();
    const t = /INPUT|SELECT|TEXTAREA/i;
    if (
      !t.test((event.target as unknown as Element).tagName)
      // if this breaks in the future, call mio and tell him to stop being lazy
      // (event.target as unknown as KeyboardEvent).disabled ||
      // (event.target as unknown as Element).readOnly
    ) {
      event.preventDefault();
    }

    if (Config.confidenceMode === "max") {
      event.preventDefault();
      return;
    }
  }

  Monkey.type();

  if (event.key === "Backspace" && TestInput.input.current.length === 0) {
    backspaceToPrevious();
    if (TestInput.input.current) {
      setWordsInput(" " + TestInput.input.current + " ");
    }
  }

  if (event.key === "Enter") {
    if (event.shiftKey) {
      if (Config.mode == "zen") {
        TestLogic.finish();
      } else if (
        !Misc.canQuickRestart(
          Config.mode,
          Config.words,
          Config.time,
          CustomText,
          CustomTextState.isCustomTextLong() ?? false
        )
      ) {
        const delay = Date.now() - lastBailoutAttempt;
        if (lastBailoutAttempt === -1 || delay > 200) {
          lastBailoutAttempt = Date.now();
          if (delay >= 5000) {
            Notifications.add(
              "Please double tap shift+enter to confirm bail out",
              0,
              {
                important: true,
                duration: 5000,
              }
            );
          }
        } else {
          TestInput.setBailout(true);
          TestLogic.finish();
        }
      }
    } else {
      handleChar("\n", TestInput.input.current.length);
      setWordsInput(" " + TestInput.input.current);
      if (Config.tapeMode !== "off") {
        TestUI.scrollTape();
      }
    }
  }

  //show dead keys
  if (event.key === "Dead" && !CompositionState.getComposing()) {
    Sound.playClick();
    const word: HTMLElement | null = document.querySelector<HTMLElement>(
      "#words .word.active"
    );
    const len: number = TestInput.input.current.length; // have to do this because prettier wraps the line and causes an error

    // Check to see if the letter actually exists to toggle it as dead
    const deadLetter: Element | undefined =
      word?.querySelectorAll("letter")[len];
    if (deadLetter) {
      deadLetter.classList.toggle("dead");
    }
  }

  if (Config.oppositeShiftMode !== "off") {
    if (
      Config.oppositeShiftMode === "keymap" &&
      Config.keymapLayout !== "overrideSync"
    ) {
      const keymapLayout = await Misc.getLayout(Config.keymapLayout).catch(
        () => undefined
      );
      if (keymapLayout === undefined) {
        Notifications.add("Failed to load keymap layout", -1);

        return;
      }
      const keycode = ShiftTracker.layoutKeyToKeycode(event.key, keymapLayout);

      correctShiftUsed =
        keycode === undefined
          ? true
          : ShiftTracker.isUsingOppositeShift(keycode);
    } else {
      correctShiftUsed = ShiftTracker.isUsingOppositeShift(event.code);
    }
  }

  const funbox = FunboxList.get(Config.funbox).find(
    (f) => f.functions?.preventDefaultEvent
  );
  if (funbox?.functions?.preventDefaultEvent) {
    if (await funbox.functions.preventDefaultEvent(event)) {
      event.preventDefault();
      handleChar(event.key, TestInput.input.current.length);
      updateUI();
      setWordsInput(" " + TestInput.input.current);
      if (Config.tapeMode !== "off") {
        TestUI.scrollTape();
      }
    }
  }

  if (
    Config.layout !== "default" &&
    !(
      event.ctrlKey ||
      (event.altKey && window.navigator.platform.search("Linux") > -1)
    )
  ) {
    const char: string | null = await LayoutEmulator.getCharFromEvent(event);
    if (char !== null) {
      event.preventDefault();
      handleChar(char, TestInput.input.current.length);
      updateUI();
      setWordsInput(" " + TestInput.input.current);
    }
    if (Config.tapeMode !== "off") {
      TestUI.scrollTape();
    }
  }

  isBackspace = event.key === "Backspace" || event.key === "delete";
});

$("#wordsInput").keydown((event) => {
  if (event.originalEvent?.repeat) return;

  if (TestInput.spacingDebug) {
    console.log("spacing debug keydown", event.key, event.code, event.which);
  }

<<<<<<< HEAD
  // if (event.key === " ") {
  //   event.code = "Space"; //powertoys bug
  // }
=======
  if (event.code === "NumpadEnter" && Config.funbox.includes("58008")) {
    event.code = "Space";
  }

  if (event.code.includes("Arrow") && Config.funbox.includes("arrows")) {
    event.code = "NoCode";
  }
>>>>>>> 854d4759

  const now = performance.now();
  setTimeout(() => {
    const eventCode =
      event.code === "" || event.which === 231 ? "NoCode" : event.code;
    TestInput.recordKeydownTime(now, eventCode);
  }, 0);
});

$("#wordsInput").keyup((event) => {
  if (event.originalEvent?.repeat) return;

  if (TestInput.spacingDebug) {
    console.log("spacing debug keyup", event.key, event.code, event.which);
  }

<<<<<<< HEAD
  // if (event.key === " ") {
  //   event.code = "Space"; //powertoys bug
  // }
=======
  if (event.code === "NumpadEnter" && Config.funbox.includes("58008")) {
    event.code = "Space";
  }

  if (event.code.includes("Arrow") && Config.funbox.includes("arrows")) {
    event.code = "NoCode";
  }
>>>>>>> 854d4759

  const now = performance.now();
  setTimeout(() => {
    const eventCode =
      event.code === "" || event.which === 231 ? "NoCode" : event.code;
    TestInput.recordKeyupTime(now, eventCode);
  }, 0);
});

$("#wordsInput").keyup((event) => {
  if (!event.originalEvent?.isTrusted || TestUI.testRestarting) {
    event.preventDefault();
    return;
  }

  if (IgnoredKeys.includes(event.key)) return;

  if (TestUI.resultVisible) return;
  Monkey.stop();
});

$("#wordsInput").on("beforeinput", (event) => {
  if (!event.originalEvent?.isTrusted) return;
  if ((event.target as HTMLInputElement).value === "") {
    (event.target as HTMLInputElement).value = " ";
  }
});

$("#wordsInput").on("input", (event) => {
  if (!event.originalEvent?.isTrusted || TestUI.testRestarting) {
    (event.target as HTMLInputElement).value = " ";
    return;
  }

  const popupVisible = Misc.isAnyPopupVisible();
  if (popupVisible) return;

  TestInput.setKeypressNotAfk();

  if (
    (Config.layout == "default" || Config.layout == "korean") &&
    (event.target as HTMLInputElement).value
      .normalize()
      .match(
        /[\uac00-\ud7af]|[\u1100-\u11ff]|[\u3130-\u318f]|[\ua960-\ua97f]|[\ud7b0-\ud7ff]/g
      )
  ) {
    TestInput.input.setKoreanStatus(true);
  }

  const containsKorean = TestInput.input.getKoreanStatus();

  //Hangul.disassemble breaks down Korean characters into its components
  //allowing it to be treated as normal latin characters
  //Hangul.disassemble('한글') //['ㅎ','ㅏ','ㄴ','ㄱ','ㅡ','ㄹ']
  //Hangul.disassemble('한글',true) //[['ㅎ','ㅏ','ㄴ'],['ㄱ','ㅡ','ㄹ']]
  const realInputValue = (event.target as HTMLInputElement).value.normalize();
  const inputValue = containsKorean
    ? Hangul.disassemble(realInputValue).join("").slice(1)
    : realInputValue.slice(1);

  const currTestInput = containsKorean
    ? Hangul.disassemble(TestInput.input.current).join("")
    : TestInput.input.current;

  //checks to see if a korean word has compiled into two characters.
  //inputs: ㄱ, 가, 갇, 가다
  //what it actually reads: ㄱ, 가, 갇, , 가, 가다
  //this skips this part (, , 가,)
  if (containsKorean && !isBackspace) {
    if (
      isKoCompiling ||
      (realInputValue.slice(1).length < TestInput.input.current.length &&
        Hangul.disassemble(TestInput.input.current.slice(-1)).length > 1)
    ) {
      isKoCompiling = !isKoCompiling;
      return;
    }
  }

  // input will be modified even with the preventDefault() in
  // beforeinput/keydown if it's part of a compose sequence. this undoes
  // the effects of that and takes the input out of compose mode.
  if (
    Config.layout !== "default" &&
    inputValue.length >= currTestInput.length
  ) {
    setWordsInput(" " + currTestInput);
    return;
  }

  if (realInputValue.length === 0 && currTestInput.length === 0) {
    // fallback for when no Backspace keydown event (mobile)
    backspaceToPrevious();
  } else if (inputValue.length < currTestInput.length) {
    if (!containsKorean) {
      TestInput.input.current = inputValue;
    } else {
      const realInput = (event.target as HTMLInputElement).value
        .normalize()
        .slice(1);

      TestInput.input.current = realInput;
      koInputVisual.innerText = realInput.slice(-1);
    }

    TestUI.updateWordElement();
    Caret.updatePosition();
    if (!CompositionState.getComposing()) {
      Replay.addReplayEvent("setLetterIndex", currTestInput.length - 1);
    }
  } else if (inputValue !== currTestInput) {
    let diffStart = 0;
    while (inputValue[diffStart] === currTestInput[diffStart]) {
      diffStart++;
    }

    let iOffset = 0;
    if (Config.stopOnError !== "word" && /.+ .+/.test(inputValue)) {
      iOffset = inputValue.indexOf(" ") + 1;
    }
    for (let i = diffStart; i < inputValue.length; i++) {
      // passing realInput to allow for correct Korean character compilation
      handleChar(inputValue[i], i - iOffset, realInputValue);
    }
  }

  setWordsInput(" " + TestInput.input.current);
  updateUI();
  if (Config.tapeMode !== "off") {
    TestUI.scrollTape();
  }

  const statebefore = CompositionState.getComposing();
  setTimeout(() => {
    // checking composition state during the input event and on the next loop
    // this is done because some browsers (e.g. Chrome) will fire the input
    // event before the compositionend event.
    // this ensures the UI is correct

    const stateafter = CompositionState.getComposing();
    if (statebefore !== stateafter) {
      TestUI.updateWordElement();
    }

    // force caret at end of input
    // doing it on next cycle because Chromium on Android won't let me edit
    // the selection inside the input event
    if (
      (event.target as HTMLInputElement).selectionStart !==
        (event.target as HTMLInputElement).value.length &&
      (!Misc.trailingComposeChars.test(
        (event.target as HTMLInputElement).value
      ) ||
        ((event.target as HTMLInputElement).selectionStart ?? 0) <
          (event.target as HTMLInputElement).value.search(
            Misc.trailingComposeChars
          ))
    ) {
      (event.target as HTMLInputElement).selectionStart = (
        event.target as HTMLInputElement
      ).selectionEnd = (event.target as HTMLInputElement).value.length;
    }
  }, 0);
});

$("#wordsInput").on("focus", (event) => {
  (event.target as HTMLInputElement).selectionStart = (
    event.target as HTMLInputElement
  ).selectionEnd = (event.target as HTMLInputElement).value.length;
});

$("#wordsInput").on("copy paste", (event) => {
  event.preventDefault();
});

// Composing events
$("#wordsInput").on("compositionstart", () => {
  if (Config.layout !== "default") return;
  CompositionState.setComposing(true);
  CompositionState.setStartPos(TestInput.input.current.length);
});

$("#wordsInput").on("compositionend", () => {
  if (Config.layout !== "default") return;
  CompositionState.setComposing(false);
});<|MERGE_RESOLUTION|>--- conflicted
+++ resolved
@@ -987,11 +987,6 @@
     console.log("spacing debug keydown", event.key, event.code, event.which);
   }
 
-<<<<<<< HEAD
-  // if (event.key === " ") {
-  //   event.code = "Space"; //powertoys bug
-  // }
-=======
   if (event.code === "NumpadEnter" && Config.funbox.includes("58008")) {
     event.code = "Space";
   }
@@ -999,7 +994,6 @@
   if (event.code.includes("Arrow") && Config.funbox.includes("arrows")) {
     event.code = "NoCode";
   }
->>>>>>> 854d4759
 
   const now = performance.now();
   setTimeout(() => {
@@ -1016,11 +1010,6 @@
     console.log("spacing debug keyup", event.key, event.code, event.which);
   }
 
-<<<<<<< HEAD
-  // if (event.key === " ") {
-  //   event.code = "Space"; //powertoys bug
-  // }
-=======
   if (event.code === "NumpadEnter" && Config.funbox.includes("58008")) {
     event.code = "Space";
   }
@@ -1028,7 +1017,6 @@
   if (event.code.includes("Arrow") && Config.funbox.includes("arrows")) {
     event.code = "NoCode";
   }
->>>>>>> 854d4759
 
   const now = performance.now();
   setTimeout(() => {
