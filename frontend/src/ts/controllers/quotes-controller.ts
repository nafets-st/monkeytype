import { removeLanguageSize } from "../utils/strings";
import { randomElementFromArray, shuffle } from "../utils/arrays";
import { cachedFetchJson } from "../utils/json-data";
import { subscribe } from "../observables/config-event";
import * as DB from "../db";
import Ape from "../ape";
import Config from "../config";

export type Quote = {
  text: string;
  britishText?: string;
  source: string;
  length: number;
  id: number;
  group: number;
  language: string;
  textSplit?: string[];
};

export type QuoteWithTextSplit = Quote & {
  textSplit: string[];
};

type QuoteData = {
  language: string;
  quotes: {
    text: string;
    britishText?: string;
    source: string;
    length: number;
    id: number;
  }[];
  groups: [number, number][];
};

type QuoteCollection = {
  quotes: Quote[];
  length: number;
  language: string | null;
  groups: Quote[][];
};

const defaultQuoteCollection: QuoteCollection = {
  quotes: [],
  length: 0,
  language: null,
  groups: [],
};

class QuotesController {
  private quoteCollection: QuoteCollection = defaultQuoteCollection;

  private quoteQueue: Quote[] = [];
  private queueIndex = 0;

  async getQuotes(
    language: string,
    quoteLengths?: number[],
    reshuffle?: boolean
  ): Promise<QuoteCollection> {
    const normalizedLanguage = removeLanguageSize(language);

    if (this.quoteCollection.language !== normalizedLanguage || reshuffle) {
      let data: QuoteData;
      try {
        data = await cachedFetchJson<QuoteData>(
          `quotes/${normalizedLanguage}.json`
        );
      } catch (e) {
        if (e instanceof Error && e?.message?.includes("404")) {
          return defaultQuoteCollection;
        } else {
          throw e;
        }
      }

      if (data.quotes === undefined || data.quotes.length === 0) {
        return defaultQuoteCollection;
      }

      this.quoteCollection = {
        quotes: [],
        length: data.quotes.length,
        groups: [],
        language: data.language,
      };

      // Transform JSON Quote schema to MonkeyTypes Quote schema
      data.quotes.forEach((quote) => {
        const monkeyTypeQuote: Quote = {
          text: quote.text,
          britishText: quote.britishText,
          source: quote.source,
          length: quote.length,
          id: quote.id,
          language: data.language,
          group: 0,
        };

        this.quoteCollection.quotes.push(monkeyTypeQuote);
      });

      data.groups.forEach((quoteGroup, groupIndex) => {
        const lower = quoteGroup[0];
        const upper = quoteGroup[1];

        this.quoteCollection.groups[groupIndex] =
          this.quoteCollection.quotes.filter((quote) => {
            if (quote.length >= lower && quote.length <= upper) {
              quote.group = groupIndex;
              return true;
            }
            return false;
          });
      });

      if (quoteLengths !== undefined) {
        this.updateQuoteQueue(quoteLengths);
      }
    }

    return this.quoteCollection;
  }

  getQuoteById(id: number): Quote | undefined {
    const targetQuote = this.quoteCollection.quotes.find((quote: Quote) => {
      return quote.id === id;
    });

    return targetQuote;
  }

  updateQuoteQueue(quoteGroups: number[]): void {
    this.quoteQueue = [];

    quoteGroups.forEach((group) => {
      if (group < 0) {
        return;
      }
      this.quoteCollection.groups[group]?.forEach((quote) => {
        this.quoteQueue.push(quote);
      });
    });

    shuffle(this.quoteQueue);
    this.queueIndex = 0;
  }

<<<<<<< HEAD
  getRandomQuote(trulyRandom = false): MonkeyTypes.Quote | null {
=======
  getRandomQuote(): Quote | null {
>>>>>>> db319b17
    if (this.quoteQueue.length === 0) {
      return null;
    }

    if (trulyRandom) {
      if (Config.quoteLength.length === 1) {
        return randomElementFromArray(
          this.quoteCollection.groups[Config.quoteLength[0]]
        );
      } else {
        return randomElementFromArray(this.quoteCollection.quotes);
      }
    }

    if (this.queueIndex >= this.quoteQueue.length) {
      this.queueIndex = 0;
      shuffle(this.quoteQueue);
    }

    const randomQuote = this.quoteQueue[this.queueIndex] as Quote;

    this.queueIndex += 1;

    return randomQuote;
  }

  getRandomFavoriteQuote(language: string): Quote | null {
    const snapshot = DB.getSnapshot();
    if (!snapshot) {
      return null;
    }

    const normalizedLanguage = removeLanguageSize(language);
    const quoteIds: string[] = [];
    const { favoriteQuotes } = snapshot;

    if (favoriteQuotes === undefined) {
      return null;
    }

    Object.keys(favoriteQuotes).forEach((language) => {
      if (removeLanguageSize(language) !== normalizedLanguage) {
        return;
      }

      quoteIds.push(...(favoriteQuotes[language] ?? []));
    });

    if (quoteIds.length === 0) {
      return null;
    }

    const randomQuoteId = randomElementFromArray(quoteIds);
    const randomQuote = this.getQuoteById(parseInt(randomQuoteId, 10));

    return randomQuote ?? null;
  }

  isQuoteFavorite({ language: quoteLanguage, id }: Quote): boolean {
    const snapshot = DB.getSnapshot();
    if (!snapshot) {
      return false;
    }

    const { favoriteQuotes } = snapshot;

    if (favoriteQuotes === undefined) {
      return false;
    }

    const normalizedQuoteLanguage = removeLanguageSize(quoteLanguage);

    const matchedLanguage = Object.keys(favoriteQuotes).find((language) => {
      if (normalizedQuoteLanguage !== removeLanguageSize(language)) {
        return false;
      }
      return (favoriteQuotes[language] ?? []).includes(id.toString());
    });

    return matchedLanguage !== undefined;
  }

  async setQuoteFavorite(quote: Quote, isFavorite: boolean): Promise<void> {
    const snapshot = DB.getSnapshot();
    if (!snapshot) {
      throw new Error("Snapshot is not available");
    }

    if (!isFavorite) {
      // Remove from favorites
      const response = await Ape.users.removeQuoteFromFavorites({
        body: {
          language: quote.language,
          quoteId: `${quote.id}`,
        },
      });

      if (response.status === 200) {
        const quoteIndex = snapshot.favoriteQuotes?.[quote.language]?.indexOf(
          `${quote.id}`
        ) as number;
        snapshot.favoriteQuotes?.[quote.language]?.splice(quoteIndex, 1);
      } else {
        throw new Error(response.body.message);
      }
    } else {
      // Remove from favorites
      const response = await Ape.users.addQuoteToFavorites({
        body: {
          language: quote.language,
          quoteId: `${quote.id}`,
        },
      });

      if (response.status === 200) {
        if (snapshot.favoriteQuotes === undefined) {
          snapshot.favoriteQuotes = {};
        }
        if (!snapshot.favoriteQuotes[quote.language]) {
          snapshot.favoriteQuotes[quote.language] = [];
        }
        snapshot.favoriteQuotes[quote.language]?.push(`${quote.id}`);
      } else {
        throw new Error(response.body.message);
      }
    }
  }
}

const quoteController = new QuotesController();

subscribe((key, newValue) => {
  if (key === "quoteLength") {
    quoteController.updateQuoteQueue(newValue as number[]);
  }
});

export default quoteController;<|MERGE_RESOLUTION|>--- conflicted
+++ resolved
@@ -146,11 +146,7 @@
     this.queueIndex = 0;
   }
 
-<<<<<<< HEAD
-  getRandomQuote(trulyRandom = false): MonkeyTypes.Quote | null {
-=======
-  getRandomQuote(): Quote | null {
->>>>>>> db319b17
+  getRandomQuote(trulyRandom = false): Quote | null {
     if (this.quoteQueue.length === 0) {
       return null;
     }
