import { removeLanguageSize } from "../utils/strings";
import { randomElementFromArray, shuffle } from "../utils/arrays";
import { cachedFetchJson } from "../utils/json-data";
import { subscribe } from "../observables/config-event";
import * as DB from "../db";
<<<<<<< HEAD
import Config from "../config";
=======
import Ape from "../ape";
>>>>>>> 21692a11

type JsonQuote = {
  text: string;
  britishText?: string;
  source: string;
  length: number;
  id: number;
};

type QuoteData = {
  language: string;
  quotes: JsonQuote[];
  groups: [number, number][];
};

type QuoteCollection = {
  quotes: MonkeyTypes.Quote[];
  length: number;
  language: string | null;
  groups: MonkeyTypes.Quote[][];
};

const defaultQuoteCollection: QuoteCollection = {
  quotes: [],
  length: 0,
  language: null,
  groups: [],
};

class QuotesController {
  private quoteCollection: QuoteCollection = defaultQuoteCollection;

  private quoteQueue: MonkeyTypes.Quote[] = [];
  private queueIndex = 0;

  async getQuotes(
    language: string,
    quoteLengths?: number[],
    reshuffle?: boolean
  ): Promise<QuoteCollection> {
    const normalizedLanguage = removeLanguageSize(language);

    if (this.quoteCollection.language !== normalizedLanguage || reshuffle) {
      let data: QuoteData;
      try {
        data = await cachedFetchJson<QuoteData>(
          `quotes/${normalizedLanguage}.json`
        );
      } catch (e) {
        if (e instanceof Error && e?.message?.includes("404")) {
          return defaultQuoteCollection;
        } else {
          throw e;
        }
      }

      if (data.quotes === undefined || data.quotes.length === 0) {
        return defaultQuoteCollection;
      }

      this.quoteCollection = {
        quotes: [],
        length: data.quotes.length,
        groups: [],
        language: data.language,
      };

      // Transform JSON Quote schema to MonkeyTypes Quote schema
      data.quotes.forEach((quote: JsonQuote) => {
        const monkeyTypeQuote: MonkeyTypes.Quote = {
          text: quote.text,
          britishText: quote.britishText,
          source: quote.source,
          length: quote.length,
          id: quote.id,
          language: data.language,
          group: 0,
        };

        this.quoteCollection.quotes.push(monkeyTypeQuote);
      });

      data.groups.forEach((quoteGroup, groupIndex) => {
        const lower = quoteGroup[0];
        const upper = quoteGroup[1];

        this.quoteCollection.groups[groupIndex] =
          this.quoteCollection.quotes.filter((quote) => {
            if (quote.length >= lower && quote.length <= upper) {
              quote.group = groupIndex;
              return true;
            }
            return false;
          });
      });

      if (quoteLengths !== undefined) {
        this.updateQuoteQueue(quoteLengths);
      }
    }

    return this.quoteCollection;
  }

  getQuoteById(id: number): MonkeyTypes.Quote | undefined {
    const targetQuote = this.quoteCollection.quotes.find(
      (quote: MonkeyTypes.Quote) => {
        return quote.id === id;
      }
    );

    return targetQuote;
  }

  updateQuoteQueue(quoteGroups: number[]): void {
    this.quoteQueue = [];

    quoteGroups.forEach((group) => {
      if (group < 0) {
        return;
      }
      this.quoteCollection.groups[group]?.forEach((quote) => {
        this.quoteQueue.push(quote);
      });
    });

    shuffle(this.quoteQueue);
    this.queueIndex = 0;
  }

  getRandomQuote(trulyRandom = false): MonkeyTypes.Quote | null {
    if (this.quoteQueue.length === 0) {
      return null;
    }

    if (trulyRandom) {
      if (Config.quoteLength.length === 1) {
        return randomElementFromArray(
          this.quoteCollection.groups[Config.quoteLength[0]]
        );
      } else {
        return randomElementFromArray(this.quoteCollection.quotes);
      }
    }

    if (this.queueIndex >= this.quoteQueue.length) {
      this.queueIndex = 0;
      shuffle(this.quoteQueue);
    }

    const randomQuote = this.quoteQueue[this.queueIndex] as MonkeyTypes.Quote;

    this.queueIndex += 1;

    return randomQuote;
  }

  getRandomFavoriteQuote(language: string): MonkeyTypes.Quote | null {
    const snapshot = DB.getSnapshot();
    if (!snapshot) {
      return null;
    }

    const normalizedLanguage = removeLanguageSize(language);
    const quoteIds: string[] = [];
    const { favoriteQuotes } = snapshot;

    if (favoriteQuotes === undefined) {
      return null;
    }

    Object.keys(favoriteQuotes).forEach((language) => {
      if (removeLanguageSize(language) !== normalizedLanguage) {
        return;
      }

      quoteIds.push(...(favoriteQuotes[language] ?? []));
    });

    if (quoteIds.length === 0) {
      return null;
    }

    const randomQuoteId = randomElementFromArray(quoteIds);
    const randomQuote = this.getQuoteById(parseInt(randomQuoteId, 10));

    return randomQuote ?? null;
  }

  isQuoteFavorite({ language: quoteLanguage, id }: MonkeyTypes.Quote): boolean {
    const snapshot = DB.getSnapshot();
    if (!snapshot) {
      return false;
    }

    const { favoriteQuotes } = snapshot;

    if (favoriteQuotes === undefined) {
      return false;
    }

    const normalizedQuoteLanguage = removeLanguageSize(quoteLanguage);

    const matchedLanguage = Object.keys(favoriteQuotes).find((language) => {
      if (normalizedQuoteLanguage !== removeLanguageSize(language)) {
        return false;
      }
      return (favoriteQuotes[language] ?? []).includes(id.toString());
    });

    return matchedLanguage !== undefined;
  }

  async setQuoteFavorite(
    quote: MonkeyTypes.Quote,
    isFavorite: boolean
  ): Promise<void> {
    const snapshot = DB.getSnapshot();
    if (!snapshot) {
      throw new Error("Snapshot is not available");
    }

    if (!isFavorite) {
      // Remove from favorites
      const response = await Ape.users.removeQuoteFromFavorites(
        quote.language,
        `${quote.id}`
      );

      if (response.status === 200) {
        const quoteIndex = snapshot.favoriteQuotes?.[quote.language]?.indexOf(
          `${quote.id}`
        ) as number;
        snapshot.favoriteQuotes?.[quote.language]?.splice(quoteIndex, 1);
      } else {
        throw new Error(response.message);
      }
    } else {
      // Remove from favorites
      const response = await Ape.users.addQuoteToFavorites(
        quote.language,
        `${quote.id}`
      );

      if (response.status === 200) {
        if (snapshot.favoriteQuotes === undefined) {
          snapshot.favoriteQuotes = {};
        }
        if (!snapshot.favoriteQuotes[quote.language]) {
          snapshot.favoriteQuotes[quote.language] = [];
        }
        snapshot.favoriteQuotes[quote.language]?.push(`${quote.id}`);
      } else {
        throw new Error(response.message);
      }
    }
  }
}

const quoteController = new QuotesController();

subscribe((key, newValue) => {
  if (key === "quoteLength") {
    quoteController.updateQuoteQueue(newValue as number[]);
  }
});

export default quoteController;<|MERGE_RESOLUTION|>--- conflicted
+++ resolved
@@ -3,11 +3,8 @@
 import { cachedFetchJson } from "../utils/json-data";
 import { subscribe } from "../observables/config-event";
 import * as DB from "../db";
-<<<<<<< HEAD
+import Ape from "../ape";
 import Config from "../config";
-=======
-import Ape from "../ape";
->>>>>>> 21692a11
 
 type JsonQuote = {
   text: string;
