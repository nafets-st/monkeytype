const badges: Record<number, MonkeyTypes.UserBadge> = {
  1: {
    id: 1,
    name: "Developer",
    description: "I made this",
    icon: "fa-rocket",
    color: "white",
    customStyle: "animation: rgb-bg 10s linear infinite;",
  },
  2: {
    id: 2,
    name: "Collaborator",
    description: "I helped make this",
    icon: "fa-code",
    color: "white",
    customStyle: "animation: rgb-bg 10s linear infinite;",
  },
  3: {
    id: 3,
    name: "Server Mod",
    description: "Discord server moderator",
    icon: "fa-hammer",
    color: "white",
    customStyle: "animation: rgb-bg 10s linear infinite;",
  },
  4: {
    id: 4,
    name: "OG Account",
    description: "First 1000 users on the site",
    icon: "fa-baby",
    color: "var(--bg-color)",
    background: "var(--main-color)",
  },
  5: {
    id: 5,
    name: "OG Discordian",
    description: "First 1000 Discord server members",
    icon: "fa-baby",
    color: "var(--bg-color)",
    background: "var(--main-color)",
  },
  6: {
    id: 6,
    name: "Supporter",
    description: "Donated money",
    icon: "fa-heart",
    color: "var(--bg-color)",
    background: "var(--sub-color)",
  },
  7: {
    id: 7,
    name: "Sugar Daddy",
    description: "Donated a lot of money",
    icon: "fa-gem",
    color: "var(--bg-color)",
    background: "var(--main-color)",
  },
  8: {
    id: 8,
<<<<<<< HEAD
    name: "Monkey Supporter",
    description: "Donated more money",
    icon: "fa-heart",
=======
    name: "White Hat",
    description: "Reported critical vulnerabilities on the site",
    icon: "fa-user-secret",
    color: "var(--bg-color)",
    background: "var(--main-color)",
  },
  9: {
    id: 9,
    name: "Bug Hunter",
    description: "Reported bugs on the site",
    icon: "fa-bug",
>>>>>>> cce4cd34
    color: "var(--bg-color)",
    background: "var(--main-color)",
  },
};

export function getHTMLById(id: number, noText = false): string {
  const badge = badges[id];
  if (!badge) {
    return "";
  }
  let style = "";
  if (badge.background) {
    style += `background: ${badge.background};`;
  }
  if (badge.color) {
    style += `color: ${badge.color};`;
  }
  if (badge.customStyle) {
    style += badge.customStyle;
  }
  return `<div class="badge" aria-label="${
    (noText ? badge.name + ": " : "") + badge.description
  }" data-balloon-pos="right" style="${style}">${
    badge.icon ? `<i class="fas ${badge.icon}"></i>` : ""
  }${noText ? "" : `<div class="text">${badge.name}</div>`}</div>`;
}<|MERGE_RESOLUTION|>--- conflicted
+++ resolved
@@ -57,23 +57,25 @@
   },
   8: {
     id: 8,
-<<<<<<< HEAD
     name: "Monkey Supporter",
     description: "Donated more money",
     icon: "fa-heart",
-=======
+    color: "var(--bg-color)",
+    background: "var(--main-color)",
+  },
+  9: {
+    id: 9,
     name: "White Hat",
     description: "Reported critical vulnerabilities on the site",
     icon: "fa-user-secret",
     color: "var(--bg-color)",
     background: "var(--main-color)",
   },
-  9: {
-    id: 9,
+  10: {
+    id: 10,
     name: "Bug Hunter",
     description: "Reported bugs on the site",
     icon: "fa-bug",
->>>>>>> cce4cd34
     color: "var(--bg-color)",
     background: "var(--main-color)",
   },
