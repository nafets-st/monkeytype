import Ape from "../ape";
import * as Notifications from "../elements/notifications";
import Config, * as UpdateConfig from "../config";
import * as AccountButton from "../elements/account-button";
import * as Misc from "../utils/misc";
import * as Settings from "../pages/settings";
import * as AllTimeStats from "../account/all-time-stats";
import * as DB from "../db";
import * as TestLogic from "../test/test-logic";
import * as Loader from "../elements/loader";
import * as PageTransition from "../states/page-transition";
import * as ActivePage from "../states/active-page";
import * as TestActive from "../states/test-active";
import * as LoadingPage from "../pages/loading";
import * as LoginPage from "../pages/login";
import * as ResultFilters from "../account/result-filters";
import * as PaceCaret from "../test/pace-caret";
import * as TagController from "./tag-controller";
import * as ResultTagsPopup from "../popups/result-tags-popup";
import * as RegisterCaptchaPopup from "../popups/register-captcha-popup";
import * as URLHandler from "../utils/url-handler";
import * as Account from "../pages/account";
import * as Alerts from "../elements/alerts";
import {
  EmailAuthProvider,
  GoogleAuthProvider,
  browserSessionPersistence,
  browserLocalPersistence,
  createUserWithEmailAndPassword,
  sendEmailVerification,
  signInWithEmailAndPassword,
  signInWithPopup,
  setPersistence,
  updateProfile,
  linkWithPopup,
  linkWithCredential,
  reauthenticateWithPopup,
  getAdditionalUserInfo,
  sendPasswordResetEmail,
  User as UserType,
  Unsubscribe,
} from "firebase/auth";
import { Auth } from "../firebase";
import { defaultSnap } from "../constants/default-snapshot";
import { dispatch as dispatchSignUpEvent } from "../observables/google-sign-up-event";
import {
  hideFavoriteQuoteLength,
  showFavoriteQuoteLength,
} from "../test/test-config";
import { navigate } from "../observables/navigate-event";
import { update as updateTagsCommands } from "../commandline/lists/tags";

export const gmailProvider = new GoogleAuthProvider();
let canCall = true;

export function sendVerificationEmail(): void {
  if (Auth === undefined) {
    Notifications.add("Authentication uninitialized", -1, 3);
    return;
  }
  Loader.show();
  const user = Auth.currentUser;
  if (user === null) return;
  sendEmailVerification(user)
    .then(() => {
      Loader.hide();
      Notifications.add("Email sent to " + user.email, 4000);
    })
    .catch((e) => {
      Loader.hide();
      Notifications.add("Error: " + e.message, 3000);
      console.error(e.message);
    });
}

export async function getDataAndInit(): Promise<boolean> {
  try {
    console.log("getting account data");
    if (window.location.pathname !== "/account") {
      LoadingPage.updateBar(90);
    } else {
      LoadingPage.updateBar(45);
    }
    LoadingPage.updateText("Downloading user data...");
    await LoadingPage.showBar();
    await DB.initSnapshot();
  } catch (error) {
    const e = error as { message: string; responseCode: number };
    AccountButton.loading(false);
    if (e.responseCode === 429) {
      Notifications.add(
        "Doing so will save you bandwidth, make the next test be ready faster and will not sign you out (which could mean your new personal best would not save to your account).",
        0,
        0
      );
      Notifications.add(
        "You will run into this error if you refresh the website to restart the test. It is NOT recommended to do that. Instead, use tab + enter or just tab (with quick tab mode enabled) to restart the test.",
        0,
        0
      );
    }
    const msg = e.message || e;
    Notifications.add("Failed to get user data: " + msg, -1);

    $("#top #menu .account").css("opacity", 1);
    return false;
  }
  if (ActivePage.get() == "loading") {
    LoadingPage.updateBar(100);
  } else {
    LoadingPage.updateBar(45);
  }
  LoadingPage.updateText("Applying settings...");
  const snapshot = DB.getSnapshot();
  $("#menu .textButton.account > .text").text(snapshot.name);
  showFavoriteQuoteLength();

  ResultFilters.loadTags(snapshot.tags);

  Promise.all([Misc.getLanguageList(), Misc.getFunboxList()]).then((values) => {
    const [languages, funboxes] = values;
    languages.forEach((language) => {
      ResultFilters.defaultResultFilters.language[language] = true;
    });
    funboxes.forEach((funbox) => {
      ResultFilters.defaultResultFilters.funbox[funbox.name] = true;
    });
    // filters = defaultResultFilters;
    ResultFilters.load();
  });

  if (snapshot.needsToChangeName) {
    Notifications.addBanner(
      "Your name was reset. <a class='openNameChange'>Click here</a> to change it and learn more about why.",
      -1,
      undefined,
      true,
      undefined,
      true
    );
  }
  if (!UpdateConfig.changedBeforeDb) {
    //config didnt change before db loaded
    if (UpdateConfig.localStorageConfig === null && snapshot.config) {
      console.log("no local config, applying db");
      AccountButton.loading(false);
      UpdateConfig.apply(snapshot.config);
      Settings.update();
      UpdateConfig.saveFullConfigToLocalStorage(true);
      TestLogic.restart({
        nosave: true,
      });
    } else if (snapshot.config !== undefined) {
      //loading db config, keep for now
      let configsDifferent = false;
      Object.keys(Config).forEach((ke) => {
        const key = ke as keyof typeof Config;
        if (configsDifferent) return;
        try {
          if (key !== "resultFilters") {
            if (Array.isArray(Config[key])) {
              (Config[key] as string[]).forEach((arrval, index) => {
                const arrayValue = (
                  snapshot?.config?.[key] as
                    | string[]
                    | MonkeyTypes.QuoteLength[]
                    | MonkeyTypes.CustomBackgroundFilter
                )[index];
                if (arrval != arrayValue) {
                  configsDifferent = true;
                  console.log(
                    `.config is different: ${arrval} != ${arrayValue}`
                  );
                }
              });
            } else {
              if (Config[key] != snapshot?.config?.[key]) {
                configsDifferent = true;
                console.log(
                  `..config is different ${key}: ${Config[key]} != ${snapshot?.config?.[key]}`
                );
              }
            }
          }
        } catch (e) {
          console.log(e);
          configsDifferent = true;
          console.log(`...config is different`);
        }
      });
      if (configsDifferent) {
        console.log("configs are different, applying config from db");
        AccountButton.loading(false);
        UpdateConfig.apply(snapshot.config);
        Settings.update();
        UpdateConfig.saveFullConfigToLocalStorage(true);
        if (ActivePage.get() == "test") {
          TestLogic.restart({
            nosave: true,
          });
        }
        AccountButton.loading(true);
        DB.saveConfig(Config).then(() => {
          AccountButton.loading(false);
        });
      }
    }
    UpdateConfig.setDbConfigLoaded(true);
  } else {
    console.log("config changed before db");
    AccountButton.loading(false);
  }
  if (Config.paceCaret === "pb" || Config.paceCaret === "average") {
    if (!TestActive.get()) {
      PaceCaret.init();
    }
  }
  AccountButton.loading(false);
  ResultFilters.updateTags();
  updateTagsCommands();
  TagController.loadActiveFromLocalStorage();
  ResultTagsPopup.updateButtons();
  Settings.showAccountSection();
  if (window.location.pathname === "/account") {
    LoadingPage.updateBar(90);
    await Account.downloadResults();
  }
  if (window.location.pathname === "/login") {
    navigate("/account");
  } else {
    navigate();
  }
  return true;
}

export async function loadUser(user: UserType): Promise<void> {
  // User is signed in.
  $(".pageAccount .content p.accountVerificatinNotice").remove();
  if (user.emailVerified === false) {
    $(".pageAccount .content").prepend(
      `<p class="accountVerificatinNotice" style="text-align:center">Your account is not verified. <a class="sendVerificationEmail">Send the verification email again</a>.`
    );
  }
  PageTransition.set(false);
  AccountButton.loading(true);
  if ((await getDataAndInit()) === false) {
    signOut();
  }
  const { discordId, discordAvatar, xp, inboxUnreadSize } = DB.getSnapshot();
  AccountButton.update(xp, discordId, discordAvatar);
  Alerts.setNotificationBubbleVisible(inboxUnreadSize > 0);
  // var displayName = user.displayName;
  // var email = user.email;
  // var emailVerified = user.emailVerified;
  // var photoURL = user.photoURL;
  // var isAnonymous = user.isAnonymous;
  // var uid = user.uid;
  // var providerData = user.providerData;
  LoginPage.hidePreloader();

  $("#top .signInOut .icon").html(`<i class="fas fa-fw fa-sign-out-alt"></i>`);

  // showFavouriteThemesAtTheTop();

  if (TestLogic.notSignedInLastResult !== null) {
    TestLogic.setNotSignedInUid(user.uid);

    const response = await Ape.results.save(TestLogic.notSignedInLastResult);

    if (response.status !== 200) {
      return Notifications.add(
        "Failed to save last result: " + response.message,
        -1
      );
    }

    TestLogic.clearNotSignedInResult();
    Notifications.add("Last test result saved", 1);
  }
}

let authListener: Unsubscribe;

// eslint-disable-next-line no-constant-condition
if (Auth) {
  authListener = Auth?.onAuthStateChanged(async function (user) {
    // await UpdateConfig.loadPromise;
    const search = window.location.search;
    const hash = window.location.hash;
    console.log(`auth state changed, user ${user ? true : false}`);
    if (user) {
      $("#top .signInOut .icon").html(
        `<i class="fas fa-fw fa-sign-out-alt"></i>`
      );
      await loadUser(user);
    } else {
      $("#top .signInOut .icon").html(
        `<i class="fas fa-fw fa-sign-in-alt"></i>`
      );
      if (window.location.pathname == "/account") {
        window.history.replaceState("", "", "/login");
      }
      PageTransition.set(false);
    }
    if (!user) {
      navigate();
    }

    URLHandler.loadCustomThemeFromUrl(search);
    URLHandler.loadTestSettingsFromUrl(search);
    URLHandler.linkDiscord(hash);

    if (/challenge_.+/g.test(window.location.pathname)) {
      Notifications.add(
        "Challenge links temporarily disabled. Please use the command line to load the challenge manually",
        0,
        7
      );
      return;
      // Notifications.add("Loading challenge", 0);
      // let challengeName = window.location.pathname.split("_")[1];
      // setTimeout(() => {
      //   ChallengeController.setup(challengeName);
      // }, 1000);
    }
  });
} else {
  $("#menu .signInOut").remove();

  $("document").ready(async () => {
    // await UpdateConfig.loadPromise;
    const search = window.location.search;
    const hash = window.location.hash;
    $("#top .signInOut .icon").html(`<i class="fas fa-fw fa-sign-in-alt"></i>`);
    if (window.location.pathname == "/account") {
      window.history.replaceState("", "", "/login");
    }
    PageTransition.set(false);
    navigate();

<<<<<<< HEAD
  URLHandler.loadCustomThemeFromUrl(search);
  URLHandler.loadTestSettingsFromUrl(search);
  // URLHandler.loadTribeAutoJoinFromUrl(search);
  URLHandler.linkDiscord(hash);
=======
    URLHandler.loadCustomThemeFromUrl(search);
    URLHandler.loadTestSettingsFromUrl(search);
    URLHandler.linkDiscord(hash);
>>>>>>> 99f17416

    if (/challenge_.+/g.test(window.location.pathname)) {
      Notifications.add(
        "Challenge links temporarily disabled. Please use the command line to load the challenge manually",
        0,
        7
      );
      return;
    }
  });
}

export function signIn(): void {
  if (Auth === undefined) {
    Notifications.add("Authentication uninitialized", -1, 3);
    return;
  }

  UpdateConfig.setChangedBeforeDb(false);
  authListener();
  LoginPage.showPreloader();
  LoginPage.disableInputs();
  LoginPage.disableSignUpButton();
  LoginPage.disableSignInButton();
  const email = ($(".pageLogin .login input")[0] as HTMLInputElement).value;
  const password = ($(".pageLogin .login input")[1] as HTMLInputElement).value;

  const persistence = $(".pageLogin .login #rememberMe input").prop("checked")
    ? browserLocalPersistence
    : browserSessionPersistence;

  setPersistence(Auth, persistence).then(async function () {
    if (Auth === undefined) return; //todo convert this function to async and remove this line
    return signInWithEmailAndPassword(Auth, email, password)
      .then(async (e) => {
        await loadUser(e.user);
      })
      .catch(function (error) {
        let message = error.message;
        if (error.code === "auth/wrong-password") {
          message = "Incorrect password";
        } else if (error.code === "auth/user-not-found") {
          message = "User not found";
        } else if (error.code === "auth/invalid-email") {
          message =
            "Invalid email format (make sure you are using your email to login - not your username)";
        }
        Notifications.add(message, -1);
        LoginPage.hidePreloader();
        LoginPage.enableInputs();
        LoginPage.enableSignInButton();
        LoginPage.updateSignupButton();
      });
  });
}

export async function forgotPassword(email: any): Promise<void> {
  if (Auth === undefined) {
    Notifications.add("Authentication uninitialized", -1, 3);
    return;
  }
  if (!canCall) {
    return Notifications.add(
      "Please wait before requesting another password reset link",
      0,
      5000
    );
  }
  if (!email) return Notifications.add("Please enter an email!", -1);

  try {
    await sendPasswordResetEmail(Auth, email);
    Notifications.add("Email sent", 1, 2);
  } catch (error) {
    Notifications.add(
      Misc.createErrorMessage(error, "Failed to send email"),
      -1
    );
  }
  canCall = false;
  setTimeout(function () {
    canCall = true;
  }, 10000);
}

export async function signInWithGoogle(): Promise<void> {
  if (Auth === undefined) {
    Notifications.add("Authentication uninitialized", -1, 3);
    return;
  }

  UpdateConfig.setChangedBeforeDb(false);
  LoginPage.showPreloader();
  LoginPage.disableInputs();
  LoginPage.disableSignUpButton();
  LoginPage.disableSignInButton();
  authListener();
  const persistence = $(".pageLogin .login #rememberMe input").prop("checked")
    ? browserLocalPersistence
    : browserSessionPersistence;

  await setPersistence(Auth, persistence);
  signInWithPopup(Auth, gmailProvider)
    .then(async (signedInUser) => {
      if (getAdditionalUserInfo(signedInUser)?.isNewUser) {
        dispatchSignUpEvent(signedInUser, true);
      } else {
        await loadUser(signedInUser.user);
      }
    })
    .catch((error) => {
      let message = error.message;
      if (error.code === "auth/wrong-password") {
        message = "Incorrect password";
      } else if (error.code === "auth/user-not-found") {
        message = "User not found";
      } else if (error.code === "auth/invalid-email") {
        message =
          "Invalid email format (make sure you are using your email to login - not your username)";
      } else if (error.code === "auth/popup-closed-by-user") {
        message = "Popup closed by user";
      }
      Notifications.add(message, -1);
      LoginPage.hidePreloader();
      LoginPage.enableInputs();
      LoginPage.enableSignInButton();
      LoginPage.updateSignupButton();
    });
}

export async function addGoogleAuth(): Promise<void> {
  if (Auth === undefined) {
    Notifications.add("Authentication uninitialized", -1, 3);
    return;
  }
  Loader.show();
  if (Auth.currentUser === null) return;
  linkWithPopup(Auth.currentUser, gmailProvider)
    .then(function () {
      Loader.hide();
      Notifications.add("Google authentication added", 1);
      Settings.updateAuthSections();
    })
    .catch(function (error) {
      Loader.hide();
      Notifications.add(
        "Failed to add Google authentication: " + error.message,
        -1
      );
    });
}

export async function addPasswordAuth(
  email: string,
  password: string
): Promise<void> {
  if (Auth === undefined) {
    Notifications.add("Authentication uninitialized", -1, 3);
    return;
  }
  Loader.show();
  const user = Auth.currentUser;
  if (user === null) return;
  if (
    user.providerData.find((provider) => provider.providerId === "google.com")
  ) {
    try {
      await reauthenticateWithPopup(user, gmailProvider);
    } catch (e) {
      Loader.hide();
      const message = Misc.createErrorMessage(e, "Failed to reauthenticate");
      return Notifications.add(message, -1);
    }
  }

  const credential = EmailAuthProvider.credential(email, password);
  linkWithCredential(user, credential)
    .then(function () {
      Loader.hide();
      Notifications.add("Password authentication added", 1);
      Settings.updateAuthSections();
    })
    .catch(function (error) {
      Loader.hide();
      Notifications.add(
        "Failed to add password authentication: " + error.message,
        -1
      );
    });
}

export function signOut(): void {
  if (Auth === undefined) {
    Notifications.add("Authentication uninitialized", -1, 3);
    return;
  }
  if (!Auth.currentUser) return;
  Auth.signOut()
    .then(function () {
      Notifications.add("Signed out", 0, 2);
      AllTimeStats.clear();
      Settings.hideAccountSection();
      AccountButton.update();
      navigate("/login");
      DB.setSnapshot(defaultSnap);
      $(".pageLogin .button").removeClass("disabled");
      $(".pageLogin input").prop("disabled", false);
      $("#top .signInOut .icon").html(
        `<i class="fas fa-fw fa-sign-in-alt"></i>`
      );
      hideFavoriteQuoteLength();
    })
    .catch(function (error) {
      Notifications.add(error.message, -1);
    });
}

async function signUp(): Promise<void> {
  if (Auth === undefined) {
    Notifications.add("Authentication uninitialized", -1, 3);
    return;
  }
  RegisterCaptchaPopup.show();
  const captcha = await RegisterCaptchaPopup.promise;
  if (!captcha) {
    Notifications.add("Please complete the captcha", -1);
    return;
  }
  LoginPage.disableInputs();
  LoginPage.disableSignUpButton();
  LoginPage.showPreloader();
  const nname = ($(".pageLogin .register input")[0] as HTMLInputElement).value;
  const email = ($(".pageLogin .register input")[1] as HTMLInputElement).value;
  const emailVerify = ($(".pageLogin .register input")[2] as HTMLInputElement)
    .value;
  const password = ($(".pageLogin .register input")[3] as HTMLInputElement)
    .value;
  const passwordVerify = (
    $(".pageLogin .register input")[4] as HTMLInputElement
  ).value;

  if (nname === "" || email === "" || emailVerify === "" || password === "") {
    LoginPage.hidePreloader();
    LoginPage.enableInputs();
    LoginPage.updateSignupButton();
    Notifications.add("Please fill in all fields", 0);
    return;
  }

  if (
    !email.match(
      /^(([^<>()[\]\\.,;:\s@"]+(\.[^<>()[\]\\.,;:\s@"]+)*)|(".+"))@((\[[0-9]{1,3}\.[0-9]{1,3}\.[0-9]{1,3}\.[0-9]{1,3}])|(([a-zA-Z\-0-9]+\.)+[a-zA-Z]{2,}))$/
    )
  ) {
    Notifications.add("Invalid email", 0, 3);
    LoginPage.hidePreloader();
    LoginPage.enableInputs();
    LoginPage.updateSignupButton();
    return;
  }

  if (email !== emailVerify) {
    Notifications.add("Emails do not match", 0, 3);
    LoginPage.hidePreloader();
    LoginPage.enableInputs();
    LoginPage.updateSignupButton();
    return;
  }

  if (password !== passwordVerify) {
    Notifications.add("Passwords do not match", 0, 3);
    LoginPage.hidePreloader();
    LoginPage.enableInputs();
    LoginPage.updateSignupButton();
    return;
  }

  // Force user to use a capital letter, number, special character when setting up an account and changing password
  if (
    window.location.hostname !== "localhost" &&
    !Misc.isPasswordStrong(password)
  ) {
    Notifications.add(
      "Password must contain at least one capital letter, number, a special character and at least 8 characters long",
      0,
      4
    );
    LoginPage.hidePreloader();
    LoginPage.enableInputs();
    LoginPage.updateSignupButton();
    return;
  }

  authListener();

  let createdAuthUser;
  try {
    createdAuthUser = await createUserWithEmailAndPassword(
      Auth,
      email,
      password
    );

    const signInResponse = await Ape.users.create(
      nname,
      captcha,
      email,
      createdAuthUser.user.uid
    );
    if (signInResponse.status !== 200) {
      throw signInResponse;
    }

    await updateProfile(createdAuthUser.user, { displayName: nname });
    await sendEmailVerification(createdAuthUser.user);
    AllTimeStats.clear();
    $("#menu .textButton.account .text").text(nname);
    $(".pageLogin .button").removeClass("disabled");
    $(".pageLogin input").prop("disabled", false);
    LoginPage.hidePreloader();
    await loadUser(createdAuthUser.user);
    if (TestLogic.notSignedInLastResult !== null) {
      TestLogic.setNotSignedInUid(createdAuthUser.user.uid);

      const response = await Ape.results.save(TestLogic.notSignedInLastResult);

      if (response.status === 200) {
        const result = TestLogic.notSignedInLastResult;
        DB.saveLocalResult(result);
        DB.updateLocalStats(
          1,
          result.testDuration +
            result.incompleteTestSeconds -
            result.afkDuration
        );
      }
    }
    Notifications.add("Account created", 1, 3);
  } catch (e) {
    //make sure to do clean up here
    if (createdAuthUser) {
      try {
        await Ape.users.delete();
      } catch (e) {
        // account might already be deleted
      }
      try {
        await createdAuthUser.user.delete();
      } catch (e) {
        // account might already be deleted
      }
    }
    console.log(e);
    const message = Misc.createErrorMessage(e, "Failed to create account");
    Notifications.add(message, -1);
    LoginPage.hidePreloader();
    LoginPage.enableInputs();
    LoginPage.updateSignupButton();
    signOut();
    return;
  }
}

$(".pageLogin #forgotPasswordButton").on("click", () => {
  const emailField =
    ($(".pageLogin .login input")[0] as HTMLInputElement).value || "";
  const email = prompt("Email address", emailField);
  forgotPassword(email);
});

$(".pageLogin .login input").keyup((e) => {
  if (e.key === "Enter") {
    UpdateConfig.setChangedBeforeDb(false);
    signIn();
  }
});

$(".pageLogin .login .button.signIn").on("click", () => {
  UpdateConfig.setChangedBeforeDb(false);
  signIn();
});

$(".pageLogin .login .button.signInWithGoogle").on("click", () => {
  UpdateConfig.setChangedBeforeDb(false);
  signInWithGoogle();
});

// $(".pageLogin .login .button.signInWithGitHub").on("click",(e) => {
// UpdateConfig.setChangedBeforeDb(false);
// signInWithGitHub();
// });

$("#top .signInOut").on("click", () => {
  if (Auth === undefined) {
    Notifications.add("Authentication uninitialized", -1, 3);
    return;
  }
  if (Auth.currentUser) {
    signOut();
  } else {
    navigate("/login");
  }
});

$(".pageLogin .register input").keyup((e) => {
  if ($(".pageLogin .register .button").hasClass("disabled")) return;
  if (e.key === "Enter") {
    signUp();
  }
});

$(".pageLogin .register .button").on("click", () => {
  if ($(".pageLogin .register .button").hasClass("disabled")) return;
  signUp();
});

$(".pageSettings #addGoogleAuth").on("click", async () => {
  addGoogleAuth();
});

$(document).on("click", ".pageAccount .sendVerificationEmail", () => {
  sendVerificationEmail();
});<|MERGE_RESOLUTION|>--- conflicted
+++ resolved
@@ -338,16 +338,9 @@
     PageTransition.set(false);
     navigate();
 
-<<<<<<< HEAD
-  URLHandler.loadCustomThemeFromUrl(search);
-  URLHandler.loadTestSettingsFromUrl(search);
-  // URLHandler.loadTribeAutoJoinFromUrl(search);
-  URLHandler.linkDiscord(hash);
-=======
     URLHandler.loadCustomThemeFromUrl(search);
     URLHandler.loadTestSettingsFromUrl(search);
     URLHandler.linkDiscord(hash);
->>>>>>> 99f17416
 
     if (/challenge_.+/g.test(window.location.pathname)) {
       Notifications.add(
