--- conflicted
+++ resolved
@@ -239,14 +239,9 @@
   if ((await getDataAndInit()) === false) {
     signOut();
   }
-<<<<<<< HEAD
-  const { discordId, discordAvatar, xp } = DB.getSnapshot();
-  AccountButton.update(xp, discordId, discordAvatar);
-=======
   const { discordId, discordAvatar, xp, inboxUnreadSize } = DB.getSnapshot();
   AccountButton.update(xp, discordId, discordAvatar);
   Alerts.setNotificationBubbleVisible(inboxUnreadSize > 0);
->>>>>>> 7dff50dc
   // var displayName = user.displayName;
   // var email = user.email;
   // var emailVerified = user.emailVerified;
