// this file should be concatenated at the top of the legacy ts files
import "jquery-color";
import "jquery.easing";

import "./firebase";

import * as Logger from "./utils/logger";
import * as DB from "./db";
import "./ui";
import "./controllers/ad-controller";
import Config from "./config";
import * as TestStats from "./test/test-stats";
import * as Replay from "./test/replay";
import * as TestTimer from "./test/test-timer";
import * as Result from "./test/result";
import * as Tribe from "./tribe/tribe";
import * as TribeState from "./tribe/tribe-state";
import * as TribeCarets from "./tribe/tribe-carets";
import * as TribeSocket from "./tribe/tribe-socket";

import "./controllers/account-controller";
import { enable } from "./states/glarses-mode";
import "./test/caps-warning";
import "./popups/support-popup";
import "./popups/contact-popup";
import "./popups/version-popup";
import "./popups/edit-preset-popup";
import "./popups/set-streak-hour-offset";
import "./popups/simple-popups";
import "./controllers/input-controller";
import "./ready";
import "./controllers/route-controller";
import "./pages/about";
import "./popups/pb-tables-popup";
import "./elements/scroll-to-top";
import "./popups/mobile-test-config-popup";
import "./popups/edit-tags-popup";
import "./popups/google-sign-up-popup";
import "./popups/result-tags-popup";
import * as Account from "./pages/account";
import "./elements/leaderboards";
import "./commandline/index";
import "./elements/no-css";
import { egVideoListener } from "./popups/video-ad-popup";
import "./states/connection";
import "./test/tts";
import "./elements/fps-counter";
import "./popups/tribe-room-code-popup";
import "./popups/tribe-browse-public-rooms-popup";
import "./controllers/profile-search-controller";
import "./version";
import { isDevEnvironment } from "./utils/misc";

<<<<<<< HEAD
type ExtendedGlobal = typeof globalThis & MonkeyTypes.Global;

const extendedGlobal = global as ExtendedGlobal;

extendedGlobal.snapshot = DB.getSnapshot;

extendedGlobal.config = Config;

extendedGlobal.toggleFilterDebug = Account.toggleFilterDebug;

extendedGlobal.glarsesMode = enable;

extendedGlobal.stats = TestStats.getStats;

extendedGlobal.replay = Replay.getReplayExport;

extendedGlobal.enableTimerDebug = TestTimer.enableTimerDebug;

extendedGlobal.getTimerStats = TestTimer.getTimerStats;

extendedGlobal.toggleUnsmoothedRaw = Result.toggleUnsmoothedRaw;

extendedGlobal.egVideoListener = egVideoListener;

//@ts-ignore
extendedGlobal.tribe = Tribe;

//@ts-ignore
extendedGlobal.tribeState = TribeState;

//@ts-ignore
extendedGlobal.tribeCarets = TribeCarets;

//@ts-ignore
extendedGlobal.createTribeRoom = TribeSocket.default.out.room.create;

extendedGlobal.toggleDebugLogs = Logger.toggleDebugLogs;
=======
function addToGlobal(items: Record<string, unknown>): void {
  for (const [name, item] of Object.entries(items)) {
    //@ts-expect-error
    window[name] = item;
  }
}

addToGlobal({
  snapshot: DB.getSnapshot,
  config: Config,
  toggleFilterDebug: Account.toggleFilterDebug,
  glarsesMode: enable,
  stats: TestStats.getStats,
  replay: Replay.getReplayExport,
  enableTimerDebug: TestTimer.enableTimerDebug,
  getTimerStats: TestTimer.getTimerStats,
  toggleUnsmoothedRaw: Result.toggleUnsmoothedRaw,
  egVideoListener: egVideoListener,
  toggleDebugLogs: Logger.toggleDebugLogs,
});
>>>>>>> 9e6b5c7e

if (isDevEnvironment()) {
  void import("jquery").then((jq) => {
    addToGlobal({ $: jq.default });
  });
}<|MERGE_RESOLUTION|>--- conflicted
+++ resolved
@@ -51,45 +51,6 @@
 import "./version";
 import { isDevEnvironment } from "./utils/misc";
 
-<<<<<<< HEAD
-type ExtendedGlobal = typeof globalThis & MonkeyTypes.Global;
-
-const extendedGlobal = global as ExtendedGlobal;
-
-extendedGlobal.snapshot = DB.getSnapshot;
-
-extendedGlobal.config = Config;
-
-extendedGlobal.toggleFilterDebug = Account.toggleFilterDebug;
-
-extendedGlobal.glarsesMode = enable;
-
-extendedGlobal.stats = TestStats.getStats;
-
-extendedGlobal.replay = Replay.getReplayExport;
-
-extendedGlobal.enableTimerDebug = TestTimer.enableTimerDebug;
-
-extendedGlobal.getTimerStats = TestTimer.getTimerStats;
-
-extendedGlobal.toggleUnsmoothedRaw = Result.toggleUnsmoothedRaw;
-
-extendedGlobal.egVideoListener = egVideoListener;
-
-//@ts-ignore
-extendedGlobal.tribe = Tribe;
-
-//@ts-ignore
-extendedGlobal.tribeState = TribeState;
-
-//@ts-ignore
-extendedGlobal.tribeCarets = TribeCarets;
-
-//@ts-ignore
-extendedGlobal.createTribeRoom = TribeSocket.default.out.room.create;
-
-extendedGlobal.toggleDebugLogs = Logger.toggleDebugLogs;
-=======
 function addToGlobal(items: Record<string, unknown>): void {
   for (const [name, item] of Object.entries(items)) {
     //@ts-expect-error
@@ -109,8 +70,11 @@
   toggleUnsmoothedRaw: Result.toggleUnsmoothedRaw,
   egVideoListener: egVideoListener,
   toggleDebugLogs: Logger.toggleDebugLogs,
+  tribe: Tribe,
+  tribeState: TribeState,
+  tribeCarets: TribeCarets,
+  createTribeRoom: TribeSocket.default.out.room.create
 });
->>>>>>> 9e6b5c7e
 
 if (isDevEnvironment()) {
   void import("jquery").then((jq) => {
