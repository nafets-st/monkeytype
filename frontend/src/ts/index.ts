// this file should be concatenated at the top of the legacy ts files
import "jquery-color";
import "jquery.easing";

import "./event-handlers/global";
import "./event-handlers/footer";
import "./event-handlers/keymap";
import "./event-handlers/test";
import "./event-handlers/about";
import "./event-handlers/settings";
import "./event-handlers/account";
import "./event-handlers/leaderboards";
import "./event-handlers/login";

import "./modals/google-sign-up";

import "./firebase";
import * as Logger from "./utils/logger";
import * as DB from "./db";
import "./ui";
import "./elements/settings/account-settings-notice";
import "./controllers/ad-controller";
import Config, { loadFromLocalStorage } from "./config";
import * as TestStats from "./test/test-stats";
import * as Replay from "./test/replay";
import * as TestTimer from "./test/test-timer";
import * as Result from "./test/result";
import * as Tribe from "./tribe/tribe";
import * as TribeState from "./tribe/tribe-state";
import * as TribeCarets from "./tribe/tribe-carets";
import * as TribeSocket from "./tribe/tribe-socket";

import "./controllers/account-controller";
import { enable } from "./states/glarses-mode";
import "./test/caps-warning";
import "./modals/simple-modals";
import "./controllers/input-controller";
import "./ready";
import "./controllers/route-controller";
import "./pages/about";
import "./elements/scroll-to-top";
import * as Account from "./pages/account";
import "./elements/no-css";
import { egVideoListener } from "./popups/video-ad-popup";
import "./states/connection";
import "./test/tts";
import "./elements/fps-counter";
import "./popups/tribe-room-code-popup";
import "./popups/tribe-browse-public-rooms-popup";
import "./controllers/profile-search-controller";
import { isDevEnvironment } from "./utils/misc";
import * as VersionButton from "./elements/version-button";
import * as Focus from "./test/focus";
import { getDevOptionsModal } from "./utils/async-modules";
import * as Sentry from "./sentry";

function addToGlobal(items: Record<string, unknown>): void {
  for (const [name, item] of Object.entries(items)) {
    //@ts-expect-error dev
    window[name] = item;
  }
}

void loadFromLocalStorage();
void VersionButton.update();
Focus.set(true, true);
Sentry.init();

addToGlobal({
  snapshot: DB.getSnapshot,
  config: Config,
  toggleFilterDebug: Account.toggleFilterDebug,
  glarsesMode: enable,
  stats: TestStats.getStats,
  replay: Replay.getReplayExport,
  enableTimerDebug: TestTimer.enableTimerDebug,
  getTimerStats: TestTimer.getTimerStats,
  toggleUnsmoothedRaw: Result.toggleUnsmoothedRaw,
  egVideoListener: egVideoListener,
  toggleDebugLogs: Logger.toggleDebugLogs,
<<<<<<< HEAD
  tribe: Tribe,
  tribeState: TribeState,
  tribeCarets: TribeCarets,
  createTribeRoom: TribeSocket.default.out.room.create,
=======
  toggleSentryDebug: Sentry.toggleDebug,
>>>>>>> c7ac9ad6
});

if (isDevEnvironment()) {
  void import("jquery").then((jq) => {
    addToGlobal({ $: jq.default });
  });
  void getDevOptionsModal().then((module) => {
    module.appendButton();
  });
}<|MERGE_RESOLUTION|>--- conflicted
+++ resolved
@@ -78,14 +78,11 @@
   toggleUnsmoothedRaw: Result.toggleUnsmoothedRaw,
   egVideoListener: egVideoListener,
   toggleDebugLogs: Logger.toggleDebugLogs,
-<<<<<<< HEAD
+  toggleSentryDebug: Sentry.toggleDebug,
   tribe: Tribe,
   tribeState: TribeState,
   tribeCarets: TribeCarets,
   createTribeRoom: TribeSocket.default.out.room.create,
-=======
-  toggleSentryDebug: Sentry.toggleDebug,
->>>>>>> c7ac9ad6
 });
 
 if (isDevEnvironment()) {
