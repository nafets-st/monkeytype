[
  {
    "name": "dark",
    "bgColor": "#111",
    "mainColor": "#eee"
  }
  ,{
    "name": "muted",
    "bgColor": "#525252",
    "mainColor": "#B1E4E3"
  }
  ,{
    "name": "dark_magic_girl",
    "bgColor": "#091f2c",
    "mainColor": "#a288d9"
  }
  ,{
    "name": "8008",
    "bgColor": "#333a45",
    "mainColor": "#f44c7f"
  }
  ,{
    "name": "carbon",
    "bgColor": "#313131",
    "mainColor": "#ed6b21"
  }
  ,{
    "name": "our_theme",
    "bgColor": "#ce1226",
    "mainColor": "#fcd116"
  }
  ,{
    "name": "dots",
    "bgColor": "#121520",
    "mainColor": "#7f88ab"
  }
  ,{
    "name": "nautilus",
    "bgColor": "#132237",
    "mainColor": "#eab622"
  }
  ,{
    "name": "serika",
    "bgColor": "#e1e1e3",
    "mainColor": "#e2b714"
  }
  ,{
    "name": "serika_dark",
    "bgColor": "#323437",
    "mainColor": "#e2b714"
  }
  ,{
    "name": "bushido",
    "bgColor": "#242933",
    "mainColor": "#ec4c56"
  }
  ,{
    "name": "red_samurai",
    "bgColor": "#84202c",
    "mainColor": "#c79e6e"
  }
  ,{
    "name": "rgb",
    "bgColor": "linear-gradient(to left, #0043ff, #1bdbdb, #27c214, #e0e019, #e01313)",
    "mainColor": "#fff"
  }
  ,{
    "name": "oblivion",
    "bgColor": "#313231",
    "mainColor": "#a5a096"
  }
  ,{
    "name": "magic_girl",
    "bgColor": "#ffffff",
    "mainColor": "#00ac8c"
  }
  ,{
    "name": "metropolis",
    "bgColor": "#0f1f2c",
    "mainColor": "#56c3b7"
  }
  ,{
    "name": "mountain",
    "bgColor": "#0f0f0f",
    "mainColor": "#e7e7e7"
  }
  ,{
    "name": "laser",
    "bgColor": "#221b44",
    "mainColor": "#b82356"
  }
  ,{
    "name": "retro",
    "bgColor": "#dad3c1",
    "mainColor": "#1d181a"
  }
  ,{
    "name": "dracula",
    "bgColor": "#282a36",
    "mainColor": "#bd93f9"
  }
  ,{
    "name": "nord",
    "bgColor": "#242933",
    "mainColor": "#617b94"
  }
  ,{
    "name": "mr_sleeves",
    "bgColor": "#d1d7da",
    "mainColor": "#000"
  }
  ,{
    "name": "olivia",
    "bgColor": "#1c1b1d",
    "mainColor": "#deaf9d"
  }
  ,{
    "name": "bliss",
    "bgColor": "#262727",
    "mainColor": "#665957"
  }
  ,{
    "name": "mizu",
    "bgColor": "#afcbdd",
    "mainColor": "#1a2633"
  }
  ,{
    "name": "metaverse",
    "bgColor": "#232323",
    "mainColor": "#d82934"
  }
  ,{
    "name": "shadow",
    "bgColor": "#000",
    "mainColor": "#444"
  }
  ,{
    "name": "mint",
    "bgColor": "#05385b",
    "mainColor": "#5cdb95"
  }
  ,{
    "name": "miami",
    "bgColor": "#f35588",
    "mainColor": "#05dfd7"
  }
  ,{
    "name": "miami_nights",
    "bgColor": "#18181a",
    "mainColor": "#e4609b"
  }
  ,{
    "name": "modern_dolch",
    "bgColor": "#2d2e30",
    "mainColor": "#65d2cd"
  }
  ,{
    "name": "botanical",
    "bgColor": "#7b9c98",
    "mainColor": "#abc6c4"
  }
  ,{
    "name": "9009",
    "bgColor": "#eeebe2",
    "mainColor": "#080909"
  }
  ,{
    "name": "bingsu",
    "bgColor": "#b8a7aa",
    "mainColor": "#ede8ec"
  }
  ,{
    "name": "terminal",
    "bgColor": "#1b1c1d",
    "mainColor": "#79a617"
  }
  ,{
    "name": "lavender",
    "bgColor": "#ada6c2",
    "mainColor": "#e4e3e9"
  }
  ,{
    "name": "taro",
    "bgColor": "#b3baff",
    "mainColor": "#130f1a"
  }
  ,{
    "name": "striker",
    "bgColor": "#124883",
    "mainColor": "#d6dbd9"
  }
  ,{
    "name": "gruvbox_dark",
    "bgColor": "#282828",
    "mainColor": "#ebdbb2"
  }
  ,{
    "name": "gruvbox_light",
    "bgColor": "#fbf1c7",
    "mainColor": "#3c3836"
  }
  ,{
    "name": "monokai",
    "bgColor": "#272822",
    "mainColor": "#E6DB74"
  }
  ,{
    "name": "sonokai",
    "bgColor": "#2C2E34",
    "mainColor": "#E2E2E3"
  }
  ,{
    "name": "camping",
    "bgColor": "#faf1e4",
    "mainColor": "#618c56"
  }
  ,{
    "name": "voc",
    "bgColor": "#190618",
    "mainColor": "#e0caac"
  }
  ,{
    "name": "vaporwave",
    "bgColor": "#a4a7ea",
    "mainColor": "#e368da"
  }
  ,{
    "name": "pulse",
    "bgColor": "#181818",
    "mainColor": "#17b8bd"
  }
  ,{
    "name": "matrix",
    "bgColor": "#000000",
    "mainColor": "#15ff00"
  }
  ,{
    "name": "olive",
    "bgColor": "#e9e5cc",
    "mainColor": "#92946f"
  }
  ,{
    "name": "strawberry",
    "bgColor": "#f37f83",
    "mainColor": "#fcfcf8"
  }
  ,{
    "name": "night_runner",
    "bgColor": "#212121",
    "mainColor": "#feff04"
  }
  ,{
    "name": "cyberspace",
    "bgColor": "#181c18",
    "mainColor": "#00ce7c"
  }
  ,{
    "name": "joker",
    "bgColor": "#1a0e25",
    "mainColor": "#99de1e"
  }
  ,{
    "name": "dualshot",
    "bgColor": "#737373",
    "mainColor": "#212222"
  }
  ,{
    "name": "solarized_dark",
    "bgColor": "#002b36",
    "mainColor": "#859900"
  }
  ,{
    "name": "solarized_light",
    "bgColor": "#fdf6e3",
    "mainColor": "#859900"
  }
  ,{
    "name": "terra",
    "bgColor": "#0c100e",
    "mainColor": "#89c559"
  }
  ,{
    "name": "red_dragon",
    "bgColor": "#1a0b0c",
    "mainColor": "#ff3a32"
  }
  ,{
    "name": "hammerhead",
    "bgColor": "#030613",
    "mainColor": "#4fcdb9"
  }
  ,{
    "name": "future_funk",
    "bgColor": "#2E1A47",
    "mainColor": "#f7f2ea"
  }
  ,{
    "name": "milkshake",
    "bgColor": "#ffffff",
    "mainColor": "#212b43"
  }
  ,{
    "name": "aether",
    "bgColor": "#101820",
    "mainColor": "#cf6bdd"
  }
  ,{
    "name": "froyo",
    "bgColor": "#e1dacb",
    "mainColor": "#b29c5e"
  }
  ,{
    "name": "retrocast",
    "bgColor": "#07737a",
    "mainColor": "#88dbdf"
  }
  ,{
    "name": "luna",
    "bgColor": "#221C35",
    "mainColor": "#f67599"
  }
  ,{
    "name": "graen",
    "bgColor": "#303c36",
    "mainColor": "#a59682"
  }
  ,{
    "name": "bento",
    "bgColor": "#2d394d",
    "mainColor": "#FC7374"
  }
  ,{
    "name": "watermelon",
    "bgColor": "#1F4437",
    "mainColor": "#B74B53"
  }
  ,{
    "name": "menthol",
    "bgColor": "#00c18c",
    "mainColor": "#ffffff"
  }
  ,{
    "name": "ishtar",
    "bgColor": "#202020",
    "mainColor": "#91170c"
  }
  ,{
    "name": "mashu",
    "bgColor": "#2b2b2c",
    "mainColor": "#76689a"
  }
  ,{
    "name": "deku",
    "bgColor": "#058B8C",
    "mainColor": "#F7F2EA"
  }
  ,{
    "name": "honey",
    "bgColor": "#f2aa00",
    "mainColor": "#fff546"
  }
  ,{
    "name": "shoko",
    "bgColor": "#ced7e0",
    "mainColor": "#81c4dd"
  }
  ,{
    "name": "norse",
    "bgColor": "#2b2b2c",
    "mainColor": "#ccc2b1"
  }
  ,{
    "name": "matcha_moccha",
    "bgColor": "#523525",
    "mainColor": "#7ec160"
  }
  ,{
    "name": "cafe",
    "bgColor": "#CEB18D",
    "mainColor": "#14120F"
  }
  ,{
    "name": "alpine",
    "bgColor": "#6c687f",
    "mainColor": "#ffffff"
  }
  ,{
    "name": "superuser",
    "bgColor": "#262A33",
    "mainColor": "#43FFAF"
  }
  ,{
    "name": "ms_cupcakes",
    "bgColor": "#ffffff",
    "mainColor": "#5ed5f3"
  }
  ,{
    "name": "dollar",
    "bgColor": "#e4e4d4",
    "mainColor": "#6b886b"
  }
  ,{
    "name": "lime",
    "bgColor": "#7c878e",
    "mainColor": "#93c247"
  }
  ,{
    "name": "sweden",
    "bgColor": "#0058a3",
    "mainColor": "#ffcc02"
  }
  ,{
    "name": "wavez",
    "bgColor": "#1c292f",
    "mainColor": "#6bde3b"
  }
  ,{
    "name": "nebula",
    "bgColor": "#212135",
    "mainColor": "#be3c88"
  }
  ,{
    "name": "lil_dragon",
    "bgColor": "#ebe1ef",
    "mainColor": "#8a5bd6"
  }
  ,{
    "name": "pastel",
    "bgColor": "#ffd1dc",
    "mainColor": "#b39eb5"
  }
  ,{
    "name": "alduin",
    "bgColor": "#1c1c1c",
    "mainColor": "#dfd7af"
  }
  ,{
    "name": "paper",
    "bgColor": "#eeeeee",
    "mainColor": "#444444"
  }
  ,{
    "name": "fundamentals",
    "bgColor": "#727474",
    "mainColor": "#196378"
  }
  ,{
    "name": "drowning",
    "bgColor": "#191826",
    "mainColor": "#4a6fb5"
  }
  ,{
    "name": "iceberg_dark",
    "bgColor": "#161821",
    "mainColor": "#c6c8d1"
  }
  ,{
    "name": "iceberg_light",
    "bgColor": "#e8e9ec",
    "mainColor": "#33374c"
  }
  ,{
    "name": "onedark",
    "bgColor": "#2f343f",
    "mainColor": "#98c379"
  }
  ,{
    "name": "darling",
    "bgColor": "#fec8cd",
    "mainColor": "#ffffff"
  }
  ,{
    "name": "repose_dark",
    "bgColor": "#2f3338",
    "mainColor": "#d6d2bc"
  }
  ,{
    "name": "repose_light",
    "bgColor": "#efead0",
    "mainColor": "#333538"
  }
  ,{
    "name": "horizon",
    "bgColor": "#1C1E26",
    "mainColor": "#c4a88a"
  }
  ,{
    "name": "rudy",
    "bgColor": "#1a2b3e",
    "mainColor": "#af8f5c"
  }
  ,{
    "name": "stealth",
    "bgColor": "#010203",
    "mainColor": "#383e42"
  }
  ,{
    "name": "80s_after_dark",
    "bgColor": "#1B1D36",
    "mainColor": "#FCA6D1"
  }
  ,{
    "name": "arch",
    "bgColor": "#0c0d11",
    "mainColor": "#f6f5f5"
  }
  ,  {
    "name": "rose_pine",
    "bgColor": "#1f1d27",
    "mainColor": "#e0def4"
  }
  ,  {
    "name": "rose_pine_moon",
    "bgColor": "#2a273f",
    "mainColor": "#e0def4"
  }
  ,  {
    "name": "rose_pine_dawn",
    "bgColor": "#fffaf3",
    "mainColor": "#575279"
  }
  ,{
    "name": "copper",
    "bgColor": "#442f29",
    "mainColor": "#e7e0de"
  }
  ,{
    "name": "grand_prix",
    "bgColor": "#36475c",
    "mainColor": "#c0d036"
  }
  ,{
    "name": "peaches",
    "bgColor": "#d3cfc6",
    "mainColor": "#dd7a5f"
  }
  ,{
    "name": "bouquet",
    "bgColor": "#38564a",
    "mainColor": "#ffbdb2"
  }
  ,{
    "name": "midnight",
    "bgColor": "#0b0e13",
    "mainColor": "#9fadc6"
  }
  ,{
    "name": "blueberry_light",
    "bgColor": "#dae0f5",
    "mainColor": "#df4576"
  }
  ,{
    "name": "blueberry_dark",
    "bgColor": "#212b42",
    "mainColor": "#df4576"
  }
  ,{
    "name": "fledgling",
    "bgColor": "#3b363f",
    "mainColor": "#fc6e83"
  }
  ,{
    "name": "ez_mode",
    "bgColor": "#0171cd",
    "mainColor": "#fa62d5"
  }
  ,{
    "name": "vscode",
    "bgColor": "#1E1E1E",
    "mainColor": "#007acc"
  }
  ,{
    "name": "material",
    "bgColor": "#263238",
    "mainColor": "#80cbc4"
  }
  ,{
    "name": "godspeed",
    "bgColor": "#eae4cf",
    "mainColor": "#c0bcab"
  }
  ,{
    "name": "witch_girl",
    "bgColor": "#f3dbda",
    "mainColor": "#56786a"
  }
  ,{
    "name": "terror_below",
    "bgColor": "#0b1e1a",
    "mainColor": "#66ac92"
  }
  ,{
    "name": "sewing_tin",
    "bgColor": "#241963",
    "mainColor": "#f2ce83"
  }
  ,{
    "name": "soaring_skies",
    "bgColor": "#fdeedd",
    "mainColor": "#1e107a"
  }
  ,{
    "name": "sewing_tin_light",
    "bgColor": "#ffffff",
    "mainColor": "#2d2076"
  }
  ,{
    "name" : "chaos_theory",
    "bgColor" : "#141221",
    "mainColor":"#fd77d7"
  }
  ,{
    "name" : "hanok",
    "bgColor" : "#d8d2c3",
    "mainColor":"#513a2a"
  }
  ,{
    "name": "comfy",
    "bgColor" : "#4A5B6E",
    "mainColor":"#F8CDC6"
  }
  ,{
    "name": "tiramisu",
    "bgColor" : "#CFC6B9",
    "mainColor":"#C0976F"
  }
  ,{
    "name": "diner",
    "bgColor" : "#537997",
    "mainColor":"#c3af5b"
  }
  ,{
    "name": "modern_ink",
    "bgColor" : "#ffffff",
    "mainColor":"#ff360d"
  }
  ,{
    "name": "dev",
    "bgColor" : "#1b2028",
    "mainColor":"#23a9d5"
  }
  ,{
    "name": "moonlight",
    "bgColor" : "#1f2730",
    "mainColor":"#c69f68"
  }
  ,{
     "name": "pink_lemonade",
     "bgColor" : "#f6d992",
     "mainColor":"#f6b092"
   }
   ,{
     "name": "creamsicle",
     "bgColor" : "#ff9869",
     "mainColor":"#fcfcf8"
   }
   ,{
     "name": "beach",
     "bgColor" : "#ffeead",
     "mainColor":"#88d8b0"
   }
   ,{
     "name": "desert_oasis",
     "bgColor" : "#fff2d5",
     "mainColor":"#332800"
   }
  ,{
     "name": "frozen_llama",
     "bgColor" : "#9bf2ea",
     "mainColor":"#6d44a6"
   }
  ,{
    "name": "ryujinscales",
    "bgColor": "#081426",
    "mainColor": "#f17754"
   }
   ,{
    "name": "trackday",
    "bgColor": "#464d66",
    "mainColor": "#e0513e"
   }
  ,{
    "name": "fruit_chew",
    "bgColor": "#d6d3d6",
    "mainColor": "#5c1e5f"
  }
  ,{
    "name": "evil_eye",
    "bgColor": "#0084c2",
    "mainColor": "#f7f2ea"
  }
  ,{
    "name": "trance",
    "bgColor": "linear-gradient(to right, #071d75, #e51376)",
    "mainColor": "#ffffff"
  }
  ,{
    "name": "fire",
    "bgColor": "linear-gradient(to right, #b31313, #ff9000, #fdda16)",
    "mainColor": "#ffffff"
  }
  ,{
    "name": "aurora",
    "bgColor": "linear-gradient(to right, #002c39, #015061, #007a7f, #00e980, #00ffbb)",
    "mainColor": "#ffffff"
  }
  ,{
    "name": "leather",
    "bgColor": "#a86948",
    "mainColor": "#ffe4bc"
  }
  ,{
    "name": "fleuriste",
    "bgColor": "#c6b294",
    "mainColor": "#405a52"
  }
  ,{
    "name": "dmg",
    "bgColor": "#dadbdc",
    "mainColor": "#3846b1"
	}
  ,{
    "name": "catppuccin",
    "bgColor": "#1e1e2e",
    "mainColor": "#abe9b3"
	}
  ,{
    "name": "snes",
    "bgColor": "#bfbec2",
    "mainColor": "#553d94"
  }
  ,{
    "name": "passion_fruit",
    "bgColor": "#7c2142",
    "mainColor": "#deb80b"
  }
  ,{
    "name": "blue_dolphin",
    "bgColor": "#003950",
    "mainColor": "#ffcefb"
  }
  ,{
    "name": "mexican",
    "bgColor": "#cec176",
    "mainColor": "#ffffff"
  }
  ,{
    "name": "husqy",
    "bgColor": "#000000",
    "mainColor": "#c58aff"
  }
  ,{
    "name": "peach_blossom",
    "bgColor": "#292929",
    "mainColor": "#e84a5f"
  }
<<<<<<< HEAD
=======
  ,{
    "name": "dino",
    "bgColor": "#ffffff",
    "mainColor": "#40d672"
  }
>>>>>>> d3d1bad9
]<|MERGE_RESOLUTION|>--- conflicted
+++ resolved
@@ -754,12 +754,9 @@
     "bgColor": "#292929",
     "mainColor": "#e84a5f"
   }
-<<<<<<< HEAD
-=======
   ,{
     "name": "dino",
     "bgColor": "#ffffff",
     "mainColor": "#40d672"
   }
->>>>>>> d3d1bad9
 ]