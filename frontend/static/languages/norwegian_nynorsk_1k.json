--- conflicted
+++ resolved
@@ -216,19 +216,12 @@
     "innan",
     "langt",
     "skriv",
-<<<<<<< HEAD
-=======
     "dykk",
->>>>>>> 0f51c384
     "hatt",
     "slike",
     "gjerne",
     "kvart",
     "de",
-<<<<<<< HEAD
-    "eitt",
-=======
->>>>>>> 0f51c384
     "heller",
     "grunn",
     "halde",
@@ -306,10 +299,6 @@
     "treng",
     "gamle",
     "hos",
-<<<<<<< HEAD
-    "en",
-=======
->>>>>>> 0f51c384
     "skriftspråk",
     "ting",
     "historie",
@@ -366,10 +355,7 @@
     "samfunnet",
     "språkpolitiske",
     "tar",
-<<<<<<< HEAD
-=======
     "eitt",
->>>>>>> 0f51c384
     "vanleg",
     "brukte",
     "gje",
@@ -381,10 +367,6 @@
     "vekt",
     "kommunane",
     "min",
-<<<<<<< HEAD
-    "olav",
-=======
->>>>>>> 0f51c384
     "plass",
     "politikk",
     "haldningar",
@@ -424,10 +406,6 @@
     "eldre",
     "faktisk",
     "fjordane",
-<<<<<<< HEAD
-    "russland",
-=======
->>>>>>> 0f51c384
     "sentrale",
     "sørsamisk",
     "eigentleg",
@@ -454,10 +432,6 @@
     "lese",
     "seia",
     "einaste",
-<<<<<<< HEAD
-    "kvamme",
-=======
->>>>>>> 0f51c384
     "liten",
     "trur",
     "utdanning",
@@ -497,10 +471,6 @@
     "resten",
     "basert",
     "dagar",
-<<<<<<< HEAD
-    "ikke",
-=======
->>>>>>> 0f51c384
     "kven",
     "museet",
     "offentleg",
@@ -596,11 +566,7 @@
     "påstand",
     "studiar",
     "system",
-<<<<<<< HEAD
-    "tyder",
-=======
     "tydar",
->>>>>>> 0f51c384
     "éin",
     "august",
     "budde",
@@ -638,11 +604,6 @@
     "typar",
     "vekk",
     "aviser",
-<<<<<<< HEAD
-    "egypt",
-    "finland",
-=======
->>>>>>> 0f51c384
     "fortel",
     "huset",
     "kjøpte",
@@ -667,10 +628,6 @@
     "slags",
     "snakke",
     "album",
-<<<<<<< HEAD
-    "bruker",
-=======
->>>>>>> 0f51c384
     "forstå",
     "inne",
     "kontroll",
@@ -680,10 +637,6 @@
     "stadig",
     "sørlege",
     "tilfelle",
-<<<<<<< HEAD
-    "tonje",
-=======
->>>>>>> 0f51c384
     "britisk",
     "data",
     "dokumenta",
@@ -787,10 +740,6 @@
     "vanlegvis",
     "verka",
     "drive",
-<<<<<<< HEAD
-    "england",
-=======
->>>>>>> 0f51c384
     "folket",
     "franske",
     "intervjua",
@@ -820,10 +769,6 @@
     "songar",
     "spørsmålet",
     "tenkjer",
-<<<<<<< HEAD
-    "trondheim",
-=======
->>>>>>> 0f51c384
     "utgangspunkt",
     "vanlege",
     "verksemda",
@@ -858,19 +803,11 @@
     "funne",
     "generelt",
     "heftar",
-<<<<<<< HEAD
-    "libya",
-=======
->>>>>>> 0f51c384
     "planar",
     "praktisk",
     "regionale",
     "reglar",
     "styre",
-<<<<<<< HEAD
-    "tate",
-=======
->>>>>>> 0f51c384
     "teori",
     "tru",
     "tysk",
@@ -905,27 +842,15 @@
     "nyare",
     "offisielle",
     "oppstod",
-<<<<<<< HEAD
-    "peter",
-=======
->>>>>>> 0f51c384
     "situasjonen",
     "skjedde",
     "stadieveksling",
     "sterk",
     "symbol",
-<<<<<<< HEAD
-    "tyrkia",
-    "undersøking",
-    "utdanna",
-    "verkar",
-    "betyr",
-=======
     "undersøking",
     "utdanna",
     "verkar",
     "innebere",
->>>>>>> 0f51c384
     "burde",
     "enkelte",
     "finna",
@@ -948,10 +873,6 @@
     "økonomi",
     "øya",
     "bok",
-<<<<<<< HEAD
-    "colen",
-=======
->>>>>>> 0f51c384
     "faren",
     "film",
     "funn",
@@ -973,11 +894,7 @@
     "tett",
     "utgjer",
     "analysen",
-<<<<<<< HEAD
-    "bidra",
-=======
     "yta",
->>>>>>> 0f51c384
     "byrjinga",
     "former",
     "forståing",
@@ -1033,19 +950,11 @@
     "austlege",
     "bygde",
     "driv",
-<<<<<<< HEAD
-    "fashion",
-=======
     "motar",
->>>>>>> 0f51c384
     "fokus",
     "handa",
     "henta",
     "inkludert",
-<<<<<<< HEAD
-    "kina",
-=======
->>>>>>> 0f51c384
     "klare",
     "kvalitativ",
     "leggje",
@@ -1077,9 +986,6 @@
     "totalt",
     "unna",
     "via",
-<<<<<<< HEAD
-    "ytre"
-=======
     "ytre",
     "an",
     "areal",
@@ -1097,6 +1003,5 @@
     "kunstnarar",
     "modellen",
     "møter"
->>>>>>> 0f51c384
   ]
 }