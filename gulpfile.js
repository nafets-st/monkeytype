const { task, src, dest, series, watch } = require("gulp");
const concat = require("gulp-concat");
const del = require("del");
const vinylPaths = require("vinyl-paths");
const eslint = require("gulp-eslint");
var sass = require("gulp-sass");
sass.compiler = require("dart-sass");

//the order of files is important
const gulpSrc = [
  "./src/js/misc.js",
  "./src/js/words.js",
  "./src/js/layouts.js",
  "./src/js/db.js",
  "./src/js/userconfig.js",
  "./src/js/commandline.js",
  "./src/js/leaderboards.js",
  "./src/js/settings.js",
  "./src/js/account.js",
  "./src/js/script.js",
];

task("cat", function () {
  return src(gulpSrc)
    .pipe(concat("monkeytype.js"))
    .pipe(eslint(eslintConfig))
    .pipe(eslint.format())
    .pipe(eslint.failAfterError())
    .pipe(dest("./dist/js"));
});

task("sass", function () {
  return src("./src/sass/*.scss")
    .pipe(sass({ outputStyle: "compressed" }).on("error", sass.logError))
    .pipe(dest("dist/css"));
});

task("static", function () {
  return src("./public/**/*").pipe(dest("./dist/"));
});

task("clean", function () {
  return src("./dist/", { allowEmpty: true }).pipe(vinylPaths(del));
});

task("compile", series("static", "sass", "cat"));

task("watch", function () {
  watch(["./public/**/*", "./src/**/*"], series("compile"));
});

<<<<<<< HEAD
task("rebuild", series("clean", "build"));

let eslintConfig = {
  parser: "babel-eslint",
  extends: "eslint:recommended",
  globals: ["jQuery", "$", "firebase", "moment"],
  envs: ["es6", "browser", "node"],
  rules: {
    "constructor-super": "error",
    "for-direction": "error",
    "getter-return": "error",
    "no-async-promise-executor": "error",
    "no-case-declarations": "error",
    "no-class-assign": "error",
    "no-compare-neg-zero": "error",
    "no-cond-assign": "error",
    "no-const-assign": "error",
    "no-constant-condition": "error",
    "no-control-regex": "error",
    "no-debugger": "error",
    "no-delete-var": "error",
    "no-dupe-args": "error",
    "no-dupe-class-members": "error",
    "no-dupe-else-if": "error",
    "no-dupe-keys": "error",
    "no-duplicate-case": "error",
    "no-empty": "warn",
    "no-empty-character-class": "error",
    "no-empty-pattern": "error",
    "no-ex-assign": "error",
    "no-extra-boolean-cast": "error",
    "no-extra-semi": "error",
    "no-fallthrough": "error",
    "no-func-assign": "error",
    "no-global-assign": "error",
    "no-import-assign": "error",
    "no-inner-declarations": "error",
    "no-invalid-regexp": "error",
    "no-irregular-whitespace": "error",
    "no-misleading-character-class": "error",
    "no-mixed-spaces-and-tabs": "error",
    "no-new-symbol": "error",
    "no-obj-calls": "error",
    "no-octal": "error",
    "no-prototype-builtins": "error",
    "no-redeclare": "error",
    "no-regex-spaces": "error",
    "no-self-assign": "error",
    "no-setter-return": "error",
    "no-shadow-restricted-names": "error",
    "no-sparse-arrays": "error",
    "no-this-before-super": "error",
    "no-undef": "error",
    "no-unexpected-multiline": "warn",
    "no-unreachable": "error",
    "no-unsafe-finally": "error",
    "no-unsafe-negation": "error",
    "no-unused-labels": "error",
    "no-unused-vars": "warn",
    "no-useless-catch": "error",
    "no-useless-escape": "error",
    "no-with": "error",
    "require-yield": "error",
    "use-isnan": "error",
    "valid-typeof": "error",
  },
};
=======
task("build", series("clean", "compile"));
>>>>>>> 93c024a9
<|MERGE_RESOLUTION|>--- conflicted
+++ resolved
@@ -49,8 +49,7 @@
   watch(["./public/**/*", "./src/**/*"], series("compile"));
 });
 
-<<<<<<< HEAD
-task("rebuild", series("clean", "build"));
+task("build", series("clean", "compile"));
 
 let eslintConfig = {
   parser: "babel-eslint",
@@ -116,7 +115,4 @@
     "use-isnan": "error",
     "valid-typeof": "error",
   },
-};
-=======
-task("build", series("clean", "compile"));
->>>>>>> 93c024a9
+};