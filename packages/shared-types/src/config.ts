--- conflicted
+++ resolved
@@ -54,117 +54,6 @@
 export type MinimumWordsPerMinute =
   import("@monkeytype/contracts/schemas/configs").MinimumWordsPerMinute;
 export type HighlightMode =
-<<<<<<< HEAD
-  | "off"
-  | "letter"
-  | "word"
-  | "next_word"
-  | "next_two_words"
-  | "next_three_words";
-export type TypingSpeedUnit = "wpm" | "cpm" | "wps" | "cps" | "wph";
-export type Ads = "off" | "result" | "on" | "sellout";
-export type MinimumAccuracy = "off" | "custom";
-export type RepeatQuotes = "off" | "typing";
-export type OppositeShiftMode = "off" | "on" | "keymap";
-export type CustomBackgroundSize = "cover" | "contain" | "max";
-export type CustomBackgroundFilter = [number, number, number, number, number];
-export type CustomLayoutFluid = `${string}#${string}#${string}`;
-export type MonkeyPowerLevel = "off" | "1" | "2" | "3" | "4";
-export type MinimumBurst = "off" | "fixed" | "flex";
-export type ShowAverage = "off" | "speed" | "acc" | "both";
-export type TapeMode = "off" | "letter" | "word";
-export type TribeDelta = "off" | "text" | "bar";
-export type TribeCarets = "off" | "noNames" | "on";
-
-export type Config = {
-  theme: string;
-  themeLight: string;
-  themeDark: string;
-  autoSwitchTheme: boolean;
-  customTheme: boolean;
-  customThemeColors: string[];
-  favThemes: string[];
-  showKeyTips: boolean;
-  smoothCaret: SmoothCaret;
-  quickRestart: QuickRestart;
-  punctuation: boolean;
-  numbers: boolean;
-  words: number;
-  time: number;
-  mode: Mode;
-  quoteLength: QuoteLength[];
-  language: string;
-  fontSize: number;
-  freedomMode: boolean;
-  difficulty: Difficulty;
-  blindMode: boolean;
-  quickEnd: boolean;
-  caretStyle: CaretStyle;
-  paceCaretStyle: CaretStyle;
-  flipTestColors: boolean;
-  layout: string;
-  funbox: string;
-  confidenceMode: ConfidenceMode;
-  indicateTypos: IndicateTypos;
-  timerStyle: TimerStyle;
-  liveSpeedStyle: LiveSpeedAccBurstStyle;
-  liveAccStyle: LiveSpeedAccBurstStyle;
-  liveBurstStyle: LiveSpeedAccBurstStyle;
-  colorfulMode: boolean;
-  randomTheme: RandomTheme;
-  timerColor: TimerColor;
-  timerOpacity: TimerOpacity;
-  stopOnError: StopOnError;
-  showAllLines: boolean;
-  keymapMode: KeymapMode;
-  keymapStyle: KeymapStyle;
-  keymapLegendStyle: KeymapLegendStyle;
-  keymapLayout: string;
-  keymapShowTopRow: KeymapShowTopRow;
-  fontFamily: string;
-  smoothLineScroll: boolean;
-  alwaysShowDecimalPlaces: boolean;
-  alwaysShowWordsHistory: boolean;
-  singleListCommandLine: SingleListCommandLine;
-  capsLockWarning: boolean;
-  playSoundOnError: PlaySoundOnError;
-  playSoundOnClick: PlaySoundOnClick;
-  soundVolume: SoundVolume;
-  startGraphsAtZero: boolean;
-  showOutOfFocusWarning: boolean;
-  paceCaret: PaceCaret;
-  paceCaretCustomSpeed: number;
-  repeatedPace: boolean;
-  accountChart: AccountChart;
-  minWpm: MinimumWordsPerMinute;
-  minWpmCustomSpeed: number;
-  highlightMode: HighlightMode;
-  typingSpeedUnit: TypingSpeedUnit;
-  ads: Ads;
-  hideExtraLetters: boolean;
-  strictSpace: boolean;
-  minAcc: MinimumAccuracy;
-  minAccCustom: number;
-  monkey: boolean;
-  repeatQuotes: RepeatQuotes;
-  oppositeShiftMode: OppositeShiftMode;
-  customBackground: string;
-  customBackgroundSize: CustomBackgroundSize;
-  customBackgroundFilter: CustomBackgroundFilter;
-  customLayoutfluid: CustomLayoutFluid;
-  monkeyPowerLevel: MonkeyPowerLevel;
-  minBurst: MinimumBurst;
-  minBurstCustomSpeed: number;
-  burstHeatmap: boolean;
-  britishEnglish: boolean;
-  lazyMode: boolean;
-  showAverage: ShowAverage;
-  tapeMode: TapeMode;
-  maxLineWidth: number;
-  tribeDelta: TribeDelta;
-  tribeCarets: TribeCarets;
-};
-=======
   import("@monkeytype/contracts/schemas/configs").HighlightMode;
 export type TypingSpeedUnit =
   import("@monkeytype/contracts/schemas/configs").TypingSpeedUnit;
@@ -190,7 +79,8 @@
 export type TapeMode = import("@monkeytype/contracts/schemas/configs").TapeMode;
 export type CustomThemeColors =
   import("@monkeytype/contracts/schemas/configs").CustomThemeColors;
->>>>>>> 936aac67
+export type TribeDelta = "off" | "text" | "bar";
+export type TribeCarets = "off" | "noNames" | "on";
 
 export type Config = import("@monkeytype/contracts/schemas/configs").Config;
 export type ConfigValue = Config[keyof Config];