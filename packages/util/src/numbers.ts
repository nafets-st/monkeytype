/**
 * Rounds a number to one decimal places.
 * @param num The number to round.
 * @returns The input number rounded to one decimal places.
 */
export function roundTo1(num: number): number {
  return Math.round((num + Number.EPSILON) * 10) / 10;
}

/**
 * Rounds a number to two decimal places.
 * @param num The number to round.
 * @returns The input number rounded to two decimal places.
 */
export function roundTo2(num: number): number {
  return Math.round((num + Number.EPSILON) * 100) / 100;
}

/**
 * Calculates the standard deviation of an array of numbers.
 * @param array An array of numbers.
 * @returns The standard deviation of the input array.
 */
export function stdDev(array: number[]): number {
  try {
    const n = array.length;
    const mean = array.reduce((a, b) => a + b) / n;
    return Math.sqrt(
      array.map((x) => Math.pow(x - mean, 2)).reduce((a, b) => a + b) / n
    );
  } catch (e) {
    return 0;
  }
}

/**
 * Calculates the mean (average) of an array of numbers.
 * @param array An array of numbers.
 * @returns The mean of the input array.
 */
export function mean(array: number[]): number {
  try {
    return (
      array.reduce((previous, current) => (current += previous)) / array.length
    );
  } catch (e) {
    return 0;
  }
}

/**
 * Calculates the median of an array of numbers.
 * https://www.w3resource.com/javascript-exercises/fundamental/javascript-fundamental-exercise-88.php
 * @param arr An array of numbers.
 * @returns The median of the input array.
 */
export function median(arr: number[]): number {
  try {
    const mid = Math.floor(arr.length / 2),
      nums = [...arr].sort((a, b) => a - b);
    return arr.length % 2 !== 0
      ? (nums[mid] as number)
      : ((nums[mid - 1] as number) + (nums[mid] as number)) / 2;
  } catch (e) {
    return 0;
  }
}

/**
 * Calculates consistency by mapping COV from [0, +infinity) to [100, 0).
 * The mapping function is a version of the sigmoid function tanh(x) that is closer to the identity function tanh(arctanh(x)) in [0, 1).
 * @param cov The coefficient of variation of an array of numbers (standard deviation / mean).
 * @returns Consistency
 */
export function kogasa(cov: number): number {
  return (
    100 * (1 - Math.tanh(cov + Math.pow(cov, 3) / 3 + Math.pow(cov, 5) / 5))
  );
}

/**
 * Gets an integer between min and max, both are inclusive.
 * @param min
 * @param max
 * @returns Random integer betwen min and max.
 */
export function randomIntFromRange(min: number, max: number): number {
  const minNorm = Math.ceil(min);
  const maxNorm = Math.floor(max);
  return Math.floor(Math.random() * (maxNorm - minNorm + 1) + minNorm);
}

/**
 * Maps a value from one range to another.
 * @param value The value to map.
 * @param inMin Input range minimum.
 * @param inMax Input range maximum.
 * @param outMin Output range minimum.
 * @param outMax Output range maximum.
 * @param clamp If true, the result is clamped to the output range. Default true.
 * @returns The mapped value.
 */
export function mapRange(
  value: number,
  inMin: number,
  inMax: number,
  outMin: number,
  outMax: number,
  clamp = true
): number {
  if (inMin === inMax) {
    return outMin;
  }

  const result =
    ((value - inMin) * (outMax - outMin)) / (inMax - inMin) + outMin;

  if (clamp) {
    if (outMin < outMax) {
      return Math.min(Math.max(result, outMin), outMax);
    } else {
      return Math.max(Math.min(result, outMin), outMax);
    }
  }

  return result;
}

<<<<<<< HEAD
const suffixes = ["th", "st", "nd", "rd"];
/**
 * Gets the ordinal number string for a number.
 * @param number The number to get the ordinal number string for.
 * @returns The ordinal number string.
 * @example getOrdinalNumberString(1) // "1st"
 * @example getOrdinalNumberString(2) // "2nd"
 * @returns The ordinal number string.
 **/
export function getOrdinalNumberString(number: number): string {
  const lastTwo = number % 100;
  const suffix =
    suffixes[(lastTwo - 20) % 10] ?? suffixes[lastTwo] ?? suffixes[0];
  return `${number}${suffix}`;
=======
/**
 * Checks if a value is a safe number. Safe numbers are finite and not NaN.
 * @param value The value to check.
 * @returns True if the value is a safe number, false otherwise.
 */
export function isSafeNumber(value: unknown): value is number {
  if (typeof value === "number") {
    return !isNaN(value) && isFinite(value);
  }
  return false;
}

/**
 * Converts a number to a safe number or undefined. NaN, Infinity, and -Infinity are converted to undefined.
 * @param value The value to convert.
 * @returns The input number if it is safe, undefined otherwise.
 */
export function safeNumber(
  value: number | undefined | null
): number | undefined {
  if (isSafeNumber(value)) {
    return value;
  }
  return undefined;
>>>>>>> 4bb431b9
}<|MERGE_RESOLUTION|>--- conflicted
+++ resolved
@@ -126,7 +126,6 @@
   return result;
 }
 
-<<<<<<< HEAD
 const suffixes = ["th", "st", "nd", "rd"];
 /**
  * Gets the ordinal number string for a number.
@@ -141,7 +140,8 @@
   const suffix =
     suffixes[(lastTwo - 20) % 10] ?? suffixes[lastTwo] ?? suffixes[0];
   return `${number}${suffix}`;
-=======
+}
+
 /**
  * Checks if a value is a safe number. Safe numbers are finite and not NaN.
  * @param value The value to check.
@@ -166,5 +166,4 @@
     return value;
   }
   return undefined;
->>>>>>> 4bb431b9
 }