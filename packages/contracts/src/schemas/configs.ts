--- conflicted
+++ resolved
@@ -385,13 +385,9 @@
     lazyMode: z.boolean(),
     showAverage: ShowAverageSchema,
     maxLineWidth: MaxLineWidthSchema,
-<<<<<<< HEAD
     tribeDelta: TribeDeltaSchema,
     tribeCarets: TribeCaretsSchema,
-  })
-=======
   } satisfies Record<string, ZodSchema>)
->>>>>>> a0a09cc1
   .strict();
 
 export type Config = z.infer<typeof ConfigSchema>;
