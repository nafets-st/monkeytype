--- conflicted
+++ resolved
@@ -436,11 +436,8 @@
     lazyMode: z.boolean(),
     showAverage: ShowAverageSchema,
     maxLineWidth: MaxLineWidthSchema,
-<<<<<<< HEAD
+    customPolyglot: CustomPolyglotSchema,
     deleteOnError: DeleteOnErrorSchema,
-=======
-    customPolyglot: CustomPolyglotSchema,
->>>>>>> 4bb431b9
   } satisfies Record<string, ZodSchema>)
   .strict();
 
@@ -554,11 +551,8 @@
   lazyMode: "input",
   showAverage: "hideElements",
   maxLineWidth: "appearance",
-<<<<<<< HEAD
+  customPolyglot: "behavior",
   deleteOnError: "input",
-=======
-  customPolyglot: "behavior",
->>>>>>> 4bb431b9
 } as const satisfies Record<ConfigKey, ConfigGroupName>;
 
 export type ConfigGroups = typeof ConfigGroupsLiteral;