--- conflicted
+++ resolved
@@ -46,8 +46,6 @@
       gainMultiplier: 0,
       maxDailyBonus: 0,
       minDailyBonus: 0,
-<<<<<<< HEAD
-=======
       streak: {
         enabled: false,
         maxStreakDays: 0,
@@ -57,7 +55,6 @@
     inbox: {
       enabled: false,
       maxMail: 0,
->>>>>>> 7dff50dc
     },
   },
   rateLimiting: {
@@ -236,8 +233,6 @@
               type: "number",
               label: "Min Daily Bonus",
             },
-<<<<<<< HEAD
-=======
             streak: {
               type: "object",
               label: "Streak",
@@ -256,7 +251,6 @@
                 },
               },
             },
->>>>>>> 7dff50dc
           },
         },
         discordIntegration: {
