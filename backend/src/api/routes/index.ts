import _ from "lodash";
import psas from "./psas";
import publicStats from "./public";
import users from "./users";
import { join } from "path";
import quotes from "./quotes";
import configs from "./configs";
import results from "./results";
import presets from "./presets";
import apeKeys from "./ape-keys";
import admin from "./admin";
import webhooks from "./webhooks";
import configuration from "./configuration";
import { version } from "../../version";
import leaderboards from "./leaderboards";
import addSwaggerMiddlewares from "./swagger";
import { asyncHandler } from "../../middlewares/api-utils";
import { MonkeyResponse } from "../../utils/monkey-response";
import { recordClientVersion } from "../../utils/prometheus";
import {
  Application,
  NextFunction,
  Response,
  Router,
  static as expressStatic,
} from "express";
import { isDevEnvironment } from "../../utils/misc";

<<<<<<< HEAD
// const pathOverride = process.env["API_PATH_OVERRIDE"];
const pathOverride = "";

const BASE_ROUTE = pathOverride ? `/${pathOverride}` : "";
=======
const pathOverride = process.env["API_PATH_OVERRIDE"];
const BASE_ROUTE = pathOverride !== undefined ? `/${pathOverride}` : "";
>>>>>>> 46d17d41
const APP_START_TIME = Date.now();

const API_ROUTE_MAP = {
  "/users": users,
  "/configs": configs,
  "/results": results,
  "/presets": presets,
  "/psas": psas,
  "/public": publicStats,
  "/leaderboards": leaderboards,
  "/quotes": quotes,
  "/ape-keys": apeKeys,
  "/admin": admin,
  "/webhooks": webhooks,
};

function addApiRoutes(app: Application): void {
  app.get("/leaderboard", (_req, res) => {
    res.sendStatus(404);
  });

  // Cannot be added to the route map because it needs to be added before the maintenance handler
  app.use("/configuration", configuration);

  if (isDevEnvironment()) {
    //disable csp to allow assets to load from unsecured http
    app.use((req, res, next) => {
      res.setHeader("Content-Security-Policy", "");
      return next();
    });
    app.use("/configure", expressStatic(join(__dirname, "../../../private")));
  }

  addSwaggerMiddlewares(app);

  app.use(
    (req: MonkeyTypes.Request, res: Response, next: NextFunction): void => {
      const inMaintenance =
        process.env["MAINTENANCE"] === "true" ||
        req.ctx.configuration.maintenance;

      if (inMaintenance) {
        res.status(503).json({ message: "Server is down for maintenance" });
        return;
      }

      if (req.path === "/psas") {
        const clientVersion =
          (req.headers["x-client-version"] as string) ||
          req.headers["client-version"];
        recordClientVersion(clientVersion?.toString() ?? "unknown");
      }

      next();
    }
  );

  app.get(
    "/",
    asyncHandler(async (_req, _res) => {
      return new MonkeyResponse("ok", {
        uptime: Date.now() - APP_START_TIME,
        version,
      });
    })
  );

  app.get("/psa", (_req, res) => {
    res.json([
      {
        message:
          "It seems like your client version is very out of date as you're requesting an API endpoint that no longer exists. This will likely cause most of the website to not function correctly. Please clear your cache, or contact support if this message persists.",
        sticky: true,
      },
    ]);
  });

  _.each(API_ROUTE_MAP, (router: Router, route) => {
    const apiRoute = `${BASE_ROUTE}${route}`;
    app.use(apiRoute, router);
  });

  app.use(
    asyncHandler(async (req, _res) => {
      return new MonkeyResponse(
        `Unknown request URL (${req.method}: ${req.path})`,
        null,
        404
      );
    })
  );
}

export default addApiRoutes;<|MERGE_RESOLUTION|>--- conflicted
+++ resolved
@@ -26,15 +26,10 @@
 } from "express";
 import { isDevEnvironment } from "../../utils/misc";
 
-<<<<<<< HEAD
 // const pathOverride = process.env["API_PATH_OVERRIDE"];
 const pathOverride = "";
 
-const BASE_ROUTE = pathOverride ? `/${pathOverride}` : "";
-=======
-const pathOverride = process.env["API_PATH_OVERRIDE"];
 const BASE_ROUTE = pathOverride !== undefined ? `/${pathOverride}` : "";
->>>>>>> 46d17d41
 const APP_START_TIME = Date.now();
 
 const API_ROUTE_MAP = {
