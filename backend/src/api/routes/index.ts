import _ from "lodash";
import psas from "./psas";
import publicStats from "./public";
import users from "./users";
import { join } from "path";
import quotes from "./quotes";
import configs from "./configs";
import results from "./results";
import presets from "./presets";
import apeKeys from "./ape-keys";
import admin from "./admin";
import webhooks from "./webhooks";
import configuration from "./configuration";
import { version } from "../../version";
import leaderboards from "./leaderboards";
import addSwaggerMiddlewares from "./swagger";
import { asyncHandler } from "../../middlewares/api-utils";
import { MonkeyResponse } from "../../utils/monkey-response";
import { recordClientVersion } from "../../utils/prometheus";
import {
  Application,
  NextFunction,
  Response,
  Router,
  static as expressStatic,
} from "express";
import { isDevEnvironment } from "../../utils/misc";

<<<<<<< HEAD
// const pathOverride = process.env.API_PATH_OVERRIDE;
const pathOverride = "";

=======
const pathOverride = process.env["API_PATH_OVERRIDE"];
>>>>>>> 3a5006a6
const BASE_ROUTE = pathOverride ? `/${pathOverride}` : "";
const APP_START_TIME = Date.now();

const API_ROUTE_MAP = {
  "/users": users,
  "/configs": configs,
  "/results": results,
  "/presets": presets,
  "/psas": psas,
  "/public": publicStats,
  "/leaderboards": leaderboards,
  "/quotes": quotes,
  "/ape-keys": apeKeys,
  "/admin": admin,
  "/webhooks": webhooks,
};

function addApiRoutes(app: Application): void {
  app.get("/leaderboard", (_req, res) => {
    res.sendStatus(404);
  });

  // Cannot be added to the route map because it needs to be added before the maintenance handler
  app.use("/configuration", configuration);

  if (isDevEnvironment()) {
    //disable csp to allow assets to load from unsecured http
    app.use((req, res, next) => {
      res.setHeader("Content-Security-Policy", "");
      return next();
    });
    app.use("/configure", expressStatic(join(__dirname, "../../../private")));
  }

  addSwaggerMiddlewares(app);

  app.use(
    (req: MonkeyTypes.Request, res: Response, next: NextFunction): void => {
      const inMaintenance =
        process.env["MAINTENANCE"] === "true" ||
        req.ctx.configuration.maintenance;

      if (inMaintenance) {
        res.status(503).json({ message: "Server is down for maintenance" });
        return;
      }

      if (req.path === "/psas") {
        const clientVersion =
          req.headers["x-client-version"] || req.headers["client-version"];
        recordClientVersion(clientVersion?.toString() ?? "unknown");
      }

      next();
    }
  );

  app.get(
    "/",
    asyncHandler(async (_req, _res) => {
      return new MonkeyResponse("ok", {
        uptime: Date.now() - APP_START_TIME,
        version,
      });
    })
  );

  app.get("/psa", (_req, res) => {
    res.json([
      {
        message:
          "It seems like your client version is very out of date as you're requesting an API endpoint that no longer exists. This will likely cause most of the website to not function correctly. Please clear your cache, or contact support if this message persists.",
        sticky: true,
      },
    ]);
  });

  _.each(API_ROUTE_MAP, (router: Router, route) => {
    const apiRoute = `${BASE_ROUTE}${route}`;
    app.use(apiRoute, router);
  });

  app.use(
    asyncHandler(async (req, _res) => {
      return new MonkeyResponse(
        `Unknown request URL (${req.method}: ${req.path})`,
        null,
        404
      );
    })
  );
}

export default addApiRoutes;<|MERGE_RESOLUTION|>--- conflicted
+++ resolved
@@ -26,13 +26,9 @@
 } from "express";
 import { isDevEnvironment } from "../../utils/misc";
 
-<<<<<<< HEAD
-// const pathOverride = process.env.API_PATH_OVERRIDE;
+// const pathOverride = process.env["API_PATH_OVERRIDE"];
 const pathOverride = "";
 
-=======
-const pathOverride = process.env["API_PATH_OVERRIDE"];
->>>>>>> 3a5006a6
 const BASE_ROUTE = pathOverride ? `/${pathOverride}` : "";
 const APP_START_TIME = Date.now();
 
