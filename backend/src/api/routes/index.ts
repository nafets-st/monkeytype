import _ from "lodash";
import { contract } from "@monkeytype/contracts/index";
import psas from "./psas";
import publicStats from "./public";
import users from "./users";
import { join } from "path";
import quotes from "./quotes";
import results from "./results";
import presets from "./presets";
import apeKeys from "./ape-keys";
import admin from "./admin";
import docs from "./docs";
import webhooks from "./webhooks";
import dev from "./dev";
import configs from "./configs";
import configuration from "./configuration";
import { version } from "../../version";
import leaderboards from "./leaderboards";
import addSwaggerMiddlewares from "./swagger";
import { asyncHandler } from "../../middlewares/utility";
import { MonkeyResponse } from "../../utils/monkey-response";
import {
  Application,
  IRouter,
  NextFunction,
  Response,
  Router,
  static as expressStatic,
} from "express";
import { isDevEnvironment } from "../../utils/misc";
import { getLiveConfiguration } from "../../init/configuration";
import Logger from "../../utils/logger";
import { createExpressEndpoints, initServer } from "@ts-rest/express";
import { ZodIssue } from "zod";
import { MonkeyValidationError } from "@monkeytype/contracts/schemas/api";
import { authenticateTsRestRequest } from "../../middlewares/auth";

const pathOverride = process.env["API_PATH_OVERRIDE"];
const BASE_ROUTE = pathOverride !== undefined ? `/${pathOverride}` : "";
const APP_START_TIME = Date.now();

const API_ROUTE_MAP = {
<<<<<<< HEAD
  "/quotes": quotes,
=======
  "/users": users,
>>>>>>> 1804ebcd
  "/webhooks": webhooks,
  "/docs": docs,
};

const s = initServer();
const router = s.router(contract, {
  admin,
  apeKeys,
  configs,
  presets,
  psas,
  public: publicStats,
  leaderboards,
  results,
  configuration,
  dev,
<<<<<<< HEAD
  users,
=======
  quotes,
>>>>>>> 1804ebcd
});

export function addApiRoutes(app: Application): void {
  applyDevApiRoutes(app);
  applyApiRoutes(app);
  applyTsRestApiRoutes(app);

  app.use(
    asyncHandler(async (req, _res) => {
      return new MonkeyResponse(
        `Unknown request URL (${req.method}: ${req.path})`,
        null,
        404
      );
    })
  );
}

function applyTsRestApiRoutes(app: IRouter): void {
  createExpressEndpoints(contract, router, app, {
    jsonQuery: true,
    requestValidationErrorHandler(err, req, res, _next) {
      let message: string | undefined = undefined;
      let validationErrors: string[] | undefined = undefined;

      if (err.pathParams?.issues !== undefined) {
        message = "Invalid path parameter schema";
        validationErrors = err.pathParams.issues.map(prettyErrorMessage);
      } else if (err.query?.issues !== undefined) {
        message = "Invalid query schema";
        validationErrors = err.query.issues.map(prettyErrorMessage);
      } else if (err.body?.issues !== undefined) {
        message = "Invalid request data schema";
        validationErrors = err.body.issues.map(prettyErrorMessage);
      } else if (err.headers?.issues !== undefined) {
        message = "Invalid header schema";
        validationErrors = err.headers.issues.map(prettyErrorMessage);
      } else {
        Logger.error(
          `Unknown validation error for ${req.method} ${
            req.path
          }: ${JSON.stringify(err)}`
        );
        res
          .status(500)
          .json({ message: "Unknown validation error. Contact support." });
        return;
      }

      res
        .status(422)
        .json({ message, validationErrors } as MonkeyValidationError);
    },
    globalMiddleware: [authenticateTsRestRequest()],
  });
}

function prettyErrorMessage(issue: ZodIssue | undefined): string {
  if (issue === undefined) return "";
  const path = issue.path.length > 0 ? `"${issue.path.join(".")}" ` : "";
  return `${path}${issue.message}`;
}

function applyDevApiRoutes(app: Application): void {
  if (isDevEnvironment()) {
    //disable csp to allow assets to load from unsecured http
    app.use((req, res, next) => {
      res.setHeader("Content-Security-Policy", "");
      next();
    });
    app.use("/configure", expressStatic(join(__dirname, "../../../private")));

    app.use(async (req, res, next) => {
      const slowdown = (await getLiveConfiguration()).dev.responseSlowdownMs;
      if (slowdown > 0) {
        Logger.info(
          `Simulating ${slowdown}ms delay for ${req.method} ${req.path}`
        );
        await new Promise((resolve) => setTimeout(resolve, slowdown));
      }
      next();
    });
  }
}

function applyApiRoutes(app: Application): void {
  addSwaggerMiddlewares(app);

  //TODO move to globalMiddleware when all endpoints use tsrest
  app.use(
    (req: MonkeyTypes.Request, res: Response, next: NextFunction): void => {
      if (req.path.startsWith("/configuration")) {
        next();
        return;
      }

      const inMaintenance =
        process.env["MAINTENANCE"] === "true" ||
        req.ctx.configuration.maintenance;

      if (inMaintenance) {
        res.status(503).json({ message: "Server is down for maintenance" });
        return;
      }

      next();
    }
  );

  app.get(
    "/",
    asyncHandler(async (_req, _res) => {
      return new MonkeyResponse("ok", {
        uptime: Date.now() - APP_START_TIME,
        version,
      });
    })
  );

  //legacy route
  app.get("/psa", (_req, res) => {
    res.json([
      {
        message:
          "It seems like your client version is very out of date as you're requesting an API endpoint that no longer exists. This will likely cause most of the website to not function correctly. Please clear your cache, or contact support if this message persists.",
        sticky: true,
      },
    ]);
  });

  _.each(API_ROUTE_MAP, (router: Router, route) => {
    const apiRoute = `${BASE_ROUTE}${route}`;
    app.use(apiRoute, router);
  });
}<|MERGE_RESOLUTION|>--- conflicted
+++ resolved
@@ -40,11 +40,6 @@
 const APP_START_TIME = Date.now();
 
 const API_ROUTE_MAP = {
-<<<<<<< HEAD
-  "/quotes": quotes,
-=======
-  "/users": users,
->>>>>>> 1804ebcd
   "/webhooks": webhooks,
   "/docs": docs,
 };
@@ -61,11 +56,8 @@
   results,
   configuration,
   dev,
-<<<<<<< HEAD
   users,
-=======
   quotes,
->>>>>>> 1804ebcd
 });
 
 export function addApiRoutes(app: Application): void {
