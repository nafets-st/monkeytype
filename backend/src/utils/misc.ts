--- conflicted
+++ resolved
@@ -289,12 +289,12 @@
   return removeDuplicates ? [...new Set(filtered)] : filtered;
 }
 
-<<<<<<< HEAD
 export function escapeHTML(str: string): string {
   return String(str).replace(/[^\w. ]/gi, function (c) {
     return "&#" + c.charCodeAt(0) + ";";
   });
-=======
+}
+
 export function stringToNumberOrDefault(
   string: string,
   defaultValue: number
@@ -307,5 +307,4 @@
 
 export function isDevEnvironment(): boolean {
   return process.env["MODE"] === "dev";
->>>>>>> 3a5006a6
 }