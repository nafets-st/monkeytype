--- conflicted
+++ resolved
@@ -4,11 +4,7 @@
 import { checkAndUpdatePb } from "../utils/pb";
 import * as db from "../init/db";
 import MonkeyError from "../utils/error";
-<<<<<<< HEAD
-import { Collection, ObjectId, WithId, Long } from "mongodb";
-=======
 import { Collection, ObjectId, WithId, Long, UpdateFilter } from "mongodb";
->>>>>>> 7dff50dc
 import Logger from "../utils/logger";
 import { flattenObjectDeep, isToday, isYesterday } from "../utils/misc";
 
@@ -74,14 +70,11 @@
         customThemes: [],
         tags: [],
         xp: 0,
-<<<<<<< HEAD
-=======
         streak: {
           length: 0,
           lastResultTimestamp: 0,
           maxLength: 0,
         },
->>>>>>> 7dff50dc
       },
       $unset: {
         discordAvatar: "",
@@ -510,10 +503,7 @@
 }
 
 export async function incrementXp(uid: string, xp: number): Promise<void> {
-<<<<<<< HEAD
-=======
   if (isNaN(xp)) xp = 0;
->>>>>>> 7dff50dc
   await getUsersCollection().updateOne({ uid }, { $inc: { xp: new Long(xp) } });
 }
 
