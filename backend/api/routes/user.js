--- conflicted
+++ resolved
@@ -9,16 +9,12 @@
 
 const router = Router();
 
-<<<<<<< HEAD
-router.get("/", RateLimit.userGet, authenticateRequest, UserController.getUser);
-=======
 router.get(
   "/",
   RateLimit.userGet,
   authenticateRequest(),
   asyncHandlerWrapper(UserController.getUser)
 );
->>>>>>> a3fef55b
 
 router.post(
   "/signup",
