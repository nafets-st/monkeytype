--- conflicted
+++ resolved
@@ -429,12 +429,9 @@
     lazyMode: boolean;
     showAverage: SharedTypes.Config.ShowAverage;
     tapeMode: SharedTypes.Config.TapeMode;
-<<<<<<< HEAD
+    maxLineWidth: number;
     tribeDelta: SharedTypes.Config.TribeDelta;
     tribeCarets: SharedTypes.Config.TribeCarets;
-=======
-    maxLineWidth: number;
->>>>>>> b2e56342
   }
 
   type ConfigValue = Config[keyof Config];
