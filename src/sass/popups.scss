--- conflicted
+++ resolved
@@ -98,7 +98,6 @@
   }
 }
 
-<<<<<<< HEAD
 #tribeRoomCodePopupWrapper {
   #tribeRoomCodePopup {
     color: var(--sub-color);
@@ -270,12 +269,8 @@
   }
 }
 
-#rateQuotePopupWrapper {
-  #rateQuotePopup {
-=======
 #quoteRatePopupWrapper {
   #quoteRatePopup {
->>>>>>> a3fef55b
     color: var(--sub-color);
     background: var(--bg-color);
     border-radius: var(--roundness);
