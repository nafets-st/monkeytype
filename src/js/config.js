--- conflicted
+++ resolved
@@ -20,12 +20,9 @@
 import LayoutList from "./layouts";
 import * as ChallengeContoller from "./challenge-controller";
 import * as TTS from "./tts";
-<<<<<<< HEAD
 import * as TribeConfig from "./tribe-config";
 import * as Tribe from "./tribe";
-=======
 import * as MobileTestConfig from "./mobile-test-config.js";
->>>>>>> 1e25d390
 
 export let localStorageConfig = null;
 export let dbConfigLoaded = false;
