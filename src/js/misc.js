import * as Loader from "./loader";
<<<<<<< HEAD
import axiosInstance from "./axios-instance";
=======
import Config from "./config";
>>>>>>> 9d467f59

export function getuid() {
  console.error("Only share this uid with Miodec and nobody else!");
  console.log(firebase.auth().currentUser.uid);
  console.error("Only share this uid with Miodec and nobody else!");
}

function hexToHSL(H) {
  // Convert hex to RGB first
  let r = 0,
    g = 0,
    b = 0;
  if (H.length == 4) {
    r = "0x" + H[1] + H[1];
    g = "0x" + H[2] + H[2];
    b = "0x" + H[3] + H[3];
  } else if (H.length == 7) {
    r = "0x" + H[1] + H[2];
    g = "0x" + H[3] + H[4];
    b = "0x" + H[5] + H[6];
  }
  // Then to HSL
  r /= 255;
  g /= 255;
  b /= 255;
  let cmin = Math.min(r, g, b),
    cmax = Math.max(r, g, b),
    delta = cmax - cmin,
    h = 0,
    s = 0,
    l = 0;

  if (delta == 0) h = 0;
  else if (cmax == r) h = ((g - b) / delta) % 6;
  else if (cmax == g) h = (b - r) / delta + 2;
  else h = (r - g) / delta + 4;

  h = Math.round(h * 60);

  if (h < 0) h += 360;

  l = (cmax + cmin) / 2;
  s = delta == 0 ? 0 : delta / (1 - Math.abs(2 * l - 1));
  s = +(s * 100).toFixed(1);
  l = +(l * 100).toFixed(1);

  return {
    hue: h,
    sat: s,
    lgt: l,
    string: "hsl(" + h + "," + s + "%," + l + "%)",
  };
}

let themesList = null;
export async function getThemesList() {
  if (themesList == null) {
    return $.getJSON("themes/_list.json", function (data) {
      const list = data.sort(function (a, b) {
        const nameA = a.name.toLowerCase();
        const nameB = b.name.toLowerCase();
        if (nameA < nameB) return -1;
        if (nameA > nameB) return 1;
        return 0;
      });
      themesList = list;
      return themesList;
    });
  } else {
    return themesList;
  }
}

let sortedThemesList = null;
export async function getSortedThemesList() {
  if (sortedThemesList == null) {
    if (themesList == null) {
      await getThemesList();
    }
    const sorted = themesList.sort((a, b) => {
      let b1 = hexToHSL(a.bgColor);
      let b2 = hexToHSL(b.bgColor);
      return b2.lgt - b1.lgt;
    });
    sortedThemesList = sorted;
    return sortedThemesList;
  } else {
    return sortedThemesList;
  }
}

let funboxList = null;
export async function getFunboxList() {
  if (funboxList == null) {
    return $.getJSON("funbox/_list.json", function (data) {
      funboxList = data.sort(function (a, b) {
        const nameA = a.name.toLowerCase();
        const nameB = b.name.toLowerCase();
        if (nameA < nameB) return -1;
        if (nameA > nameB) return 1;
        return 0;
      });
      return funboxList;
    });
  } else {
    return funboxList;
  }
}

let quotes = null;
export async function getQuotes(language) {
  if (quotes === null || quotes.language !== language.replace(/_\d*k$/g, "")) {
    Loader.show();
    try {
      let data = await $.getJSON(`quotes/${language}.json`);
      Loader.hide();
      if (data.quotes === undefined || data.quotes.length === 0) {
        quotes = {
          quotes: [],
          length: 0,
        };
        return quotes;
      }
      quotes = data;
      quotes.length = data.quotes.length;
      quotes.groups.forEach((qg, i) => {
        let lower = qg[0];
        let upper = qg[1];
        quotes.groups[i] = quotes.quotes.filter((q) => {
          if (q.length >= lower && q.length <= upper) {
            q.group = i;
            return true;
          } else {
            return false;
          }
        });
      });
      return quotes;
    } catch {
      Loader.hide();
      quotes = {
        quotes: [],
        length: 0,
      };
      return quotes;
    }

    // error: (e) => {
    //   Notifications.add(
    //     `Error while loading ${language.replace(
    //       /_\d*k$/g,
    //       ""
    //     )} quotes: ${e}`,
    //     -1
    //   );
    //   quotes = [];
    //   return quotes;
    // },
  } else {
    return quotes;
  }
}

let fontsList = null;
export async function getFontsList() {
  if (fontsList == null) {
    return $.getJSON("fonts/_list.json", function (data) {
      fontsList = data.sort(function (a, b) {
        const nameA = a.name.toLowerCase();
        const nameB = b.name.toLowerCase();
        if (nameA < nameB) return -1;
        if (nameA > nameB) return 1;
        return 0;
      });
      return fontsList;
    });
  } else {
    return fontsList;
  }
}

let languageList = null;
export async function getLanguageList() {
  if (languageList == null) {
    return $.getJSON("languages/_list.json", function (data) {
      languageList = data;
      return languageList;
    });
  } else {
    return languageList;
  }
}

let languageGroupList = null;
export async function getLanguageGroups() {
  if (languageGroupList == null) {
    return $.getJSON("languages/_groups.json", function (data) {
      languageGroupList = data;
      return languageGroupList;
    });
  } else {
    return languageGroupList;
  }
}

export async function findCurrentGroup(language) {
  let retgroup = undefined;
  let groups = await getLanguageGroups();
  groups.forEach((group) => {
    if (retgroup === undefined) {
      if (group.languages.includes(language)) {
        retgroup = group;
      }
    }
  });
  return retgroup;
}

let challengeList = null;
export async function getChallengeList() {
  if (challengeList == null) {
    return $.getJSON("challenges/_list.json", function (data) {
      challengeList = data;
      return challengeList;
    });
  } else {
    return challengeList;
  }
}

export function showNotification(text, time) {
  let noti = $(".notification");
  noti.text(text);
  noti.css("top", `-${noti.outerHeight()}px`);
  noti.stop(true, false).animate(
    {
      top: "1rem",
    },
    250,
    "swing",
    () => {
      noti.stop(true, false).animate(
        {
          opacity: 1,
        },
        time,
        () => {
          noti.stop(true, false).animate(
            {
              top: `-${noti.outerHeight()}px`,
            },
            250,
            "swing",
            () => {
              noti.text("");
            }
          );
        }
      );
    }
  );
}

let currentLanguage;
export async function getCurrentLanguage() {
  return await getLanguage(Config.language);
}

export async function getLanguage(lang) {
  try {
    if (currentLanguage == null || currentLanguage.name !== lang) {
      console.log("getting language json");
      await $.getJSON(`languages/${lang}.json`, function (data) {
        currentLanguage = data;
      });
    }
    return currentLanguage;
  } catch (e) {
    console.error(`error getting language`);
    console.error(e);
    showNotification(`Error getting language: ${e.message}`, 4000);
    await $.getJSON(`languages/english.json`, function (data) {
      currentLanguage = data;
    });
    return currentLanguage;
  }
}

export function migrateFromCookies() {
  ["resultFilters", "config", "merchbannerclosed", "activeTags"].forEach(
    function (name) {
      let decodedCookie = decodeURIComponent(document.cookie).split(";");
      let value = null;

      for (var i = 0; i < decodedCookie.length; i++) {
        var c = decodedCookie[i];
        while (c.charAt(0) == " ") {
          c = c.substring(1);
        }
        if (c.indexOf(name + "=") == 0) {
          value = c.substring(name.length + 1, c.length);
        }
      }

      if (value) {
        window.localStorage.setItem(name, value);
        $.removeCookie(name, { path: "/" });
      }
    }
  );
}

export function sendVerificationEmail() {
  Loader.show();
  let cu = firebase.auth().currentUser;
  axiosInstance
    .post("/sendEmailVerification", {})
    .then(() => {
      Loader.hide();
      showNotification("Email sent to " + cu.email, 4000);
    })
    .catch((e) => {
      Loader.hide();
      showNotification("Error: " + e.message, 3000);
      console.error(e.message);
    });
}

export function smooth(arr, windowSize, getter = (value) => value, setter) {
  const get = getter;
  const result = [];

  for (let i = 0; i < arr.length; i += 1) {
    const leftOffeset = i - windowSize;
    const from = leftOffeset >= 0 ? leftOffeset : 0;
    const to = i + windowSize + 1;

    let count = 0;
    let sum = 0;
    for (let j = from; j < to && j < arr.length; j += 1) {
      sum += get(arr[j]);
      count += 1;
    }

    result[i] = setter ? setter(arr[i], sum / count) : sum / count;
  }

  return result;
}

export function stdDev(array) {
  try {
    const n = array.length;
    const mean = array.reduce((a, b) => a + b) / n;
    return Math.sqrt(
      array.map((x) => Math.pow(x - mean, 2)).reduce((a, b) => a + b) / n
    );
  } catch (e) {
    return 0;
  }
}

export function mean(array) {
  try {
    return (
      array.reduce((previous, current) => (current += previous)) / array.length
    );
  } catch (e) {
    return 0;
  }
}

//https://www.w3resource.com/javascript-exercises/fundamental/javascript-fundamental-exercise-88.php
export function median (arr) {
  try{
    const mid = Math.floor(arr.length / 2),
      nums = [...arr].sort((a, b) => a - b);
    return arr.length % 2 !== 0 ? nums[mid] : (nums[mid - 1] + nums[mid]) / 2;
  }catch(e){
    return 0;
  }
}

export function getReleasesFromGitHub() {
  $.getJSON(
    "https://api.github.com/repos/Miodec/monkeytype/releases",
    (data) => {
      $("#bottom .version").text(data[0].name).css("opacity", 1);
      $("#versionHistory .releases").empty();
      data.forEach((release) => {
        if (!release.draft && !release.prerelease) {
          $("#versionHistory .releases").append(`
          <div class="release">
            <div class="title">${release.name}</div>
            <div class="date">${moment(release.published_at).format(
              "DD MMM YYYY"
            )}</div>
            <div class="body">${release.body.replace(/\r\n/g, "<br>")}</div>
          </div>
        `);
        }
      });
    }
  );
}

// function getPatreonNames() {
//   let namesel = $(".pageAbout .section .supporters");
//   firebase
//     .functions()
//     .httpsCallable("getPatreons")()
//     .then((data) => {
//       let names = data.data;
//       names.forEach((name) => {
//         namesel.append(`<div>${name}</div>`);
//       });
//     });
// }

export function getLastChar(word) {
  try {
    return word.charAt(word.length - 1);
  } catch {
    return "";
  }
}

export function capitalizeFirstLetter(str) {
  return str.charAt(0).toUpperCase() + str.slice(1);
}

export function isASCIILetter(c) {
  return c.length === 1 && /[a-z]/i.test(c);
}

export function kogasa(cov) {
  return (
    100 * (1 - Math.tanh(cov + Math.pow(cov, 3) / 3 + Math.pow(cov, 5) / 5))
  );
}

export function whorf(speed, wordlen) {
  return Math.min(
    speed,
    Math.floor(speed * Math.pow(1.03, -2 * (wordlen - 3)))
  );
}

export function roundTo2(num) {
  return Math.round((num + Number.EPSILON) * 100) / 100;
}

export function findLineByLeastSquares(values_y) {
  var sum_x = 0;
  var sum_y = 0;
  var sum_xy = 0;
  var sum_xx = 0;
  var count = 0;

  /*
   * We'll use those variables for faster read/write access.
   */
  var x = 0;
  var y = 0;
  var values_length = values_y.length;

  /*
   * Nothing to do.
   */
  if (values_length === 0) {
    return [[], []];
  }

  /*
   * Calculate the sum for each of the parts necessary.
   */
  for (var v = 0; v < values_length; v++) {
    x = v + 1;
    y = values_y[v];
    sum_x += x;
    sum_y += y;
    sum_xx += x * x;
    sum_xy += x * y;
    count++;
  }

  /*
   * Calculate m and b for the formular:
   * y = x * m + b
   */
  var m = (count * sum_xy - sum_x * sum_y) / (count * sum_xx - sum_x * sum_x);
  var b = sum_y / count - (m * sum_x) / count;

  var returnpoint1 = [1, 1 * m + b];
  var returnpoint2 = [values_length, values_length * m + b];
  return [returnpoint1, returnpoint2];
}

export function getGibberish() {
  let randLen = Math.floor(Math.random() * 7) + 1;
  let ret = "";
  for (let i = 0; i < randLen; i++) {
    ret += String.fromCharCode(97 + Math.floor(Math.random() * 26));
  }
  return ret;
}

export function secondsToString(sec, full = false) {
  const hours = Math.floor(sec / 3600);
  const minutes = Math.floor((sec % 3600) / 60);
  const seconds = roundTo2((sec % 3600) % 60);
  let hoursString;
  let minutesString;
  let secondsString;
  hours < 10 ? (hoursString = "0" + hours) : (hoursString = hours);
  minutes < 10 ? (minutesString = "0" + minutes) : (minutesString = minutes);
  seconds < 10 && (minutes > 0 || hours > 0 || full)
    ? (secondsString = "0" + seconds)
    : (secondsString = seconds);

  let ret = "";
  if (hours > 0 || full) ret += hoursString + ":";
  if (minutes > 0 || hours > 0 || full) ret += minutesString + ":";
  ret += secondsString;
  return ret;
}

export function getNumbers(len) {
  let randLen = Math.floor(Math.random() * len) + 1;
  let ret = "";
  for (let i = 0; i < randLen; i++) {
    const randomNum = Math.floor(Math.random() * 10);
    ret += randomNum.toString();
  }
  return ret;
}

export function getSpecials() {
  let randLen = Math.floor(Math.random() * 7) + 1;
  let ret = "";
  let specials = [
    "!",
    "@",
    "#",
    "$",
    "%",
    "^",
    "&",
    "*",
    "(",
    ")",
    "-",
    "_",
    "=",
    "+",
    "{",
    "}",
    "[",
    "]",
    "'",
    '"',
    "/",
    "\\",
    "|",
  ];
  for (let i = 0; i < randLen; i++) {
    ret += specials[Math.floor(Math.random() * specials.length)];
  }
  return ret;
}

export function getASCII() {
  let randLen = Math.floor(Math.random() * 10) + 1;
  let ret = "";
  for (let i = 0; i < randLen; i++) {
    ret += String.fromCharCode(33 + Math.floor(Math.random() * 94));
  }
  return ret;
}

export function getPositionString(number) {
  let numend = "th";
  let t = number % 10;
  let h = number % 100;
  if (t == 1 && h != 11) {
    numend = "st";
  }
  if (t == 2 && h != 12) {
    numend = "nd";
  }
  if (t == 3 && h != 13) {
    numend = "rd";
  }
  return number + numend;
}

export function findGetParameter(parameterName) {
  var result = null,
    tmp = [];
  location.search
    .substr(1)
    .split("&")
    .forEach(function (item) {
      tmp = item.split("=");
      if (tmp[0] === parameterName) result = decodeURIComponent(tmp[1]);
    });
  return result;
}

export function objectToQueryString(obj) {
  var str = [];
  for (var p in obj)
    if (Object.prototype.hasOwnProperty.call(obj, p)) {
      str.push(encodeURIComponent(p) + "=" + encodeURIComponent(obj[p]));
    }
  return str.join("&");
}

export function toggleFullscreen(elem) {
  elem = elem || document.documentElement;

  if (
    !document.fullscreenElement &&
    !document.mozFullScreenElement &&
    !document.webkitFullscreenElement &&
    !document.msFullscreenElement
  ) {
    if (elem.requestFullscreen) {
      elem.requestFullscreen();
    } else if (elem.msRequestFullscreen) {
      elem.msRequestFullscreen();
    } else if (elem.mozRequestFullScreen) {
      elem.mozRequestFullScreen();
    } else if (elem.webkitRequestFullscreen) {
      elem.webkitRequestFullscreen(Element.ALLOW_KEYBOARD_INPUT);
    }
  } else {
    if (document.exitFullscreen) {
      document.exitFullscreen();
    } else if (document.msExitFullscreen) {
      document.msExitFullscreen();
    } else if (document.mozCancelFullScreen) {
      document.mozCancelFullScreen();
    } else if (document.webkitExitFullscreen) {
      document.webkitExitFullscreen();
    }
  }
}

export function getWords() {
  const words = [...document.querySelectorAll("#words .word")]
    .map((word) => {
      return [...word.querySelectorAll("letter")]
        .map((letter) => letter.innerText)
        .join("");
    })
    .join(" ");

  return words;
}

//credit: https://www.w3resource.com/javascript-exercises/javascript-string-exercise-32.php
export function remove_non_ascii(str) {
  if (str === null || str === "") return false;
  else str = str.toString();

  return str.replace(/[^\x20-\x7E]/g, "");
}

export function escapeRegExp(str) {
  return str.replace(/[.*+?^${}()|[\]\\]/g, "\\$&");
}

export function cleanTypographySymbols(textToClean) {
  var specials = {
    "“": '"', // &ldquo;	&#8220;
    "”": '"', // &rdquo;	&#8221;
    "’": "'", // &lsquo;	&#8216;
    "‘": "'", // &rsquo;	&#8217;
    ",": ",", // &sbquo;	&#8218;
    "—": "-", // &mdash;  &#8212;
    "…": "...", // &hellip; &#8230;
    "«": "<<",
    "»": ">>",
    "–": "-",
  };
  return textToClean.replace(/[“”’‘—,…«»–]/g, (char) => specials[char] || "");
}

export function isUsernameValid(name) {
  if (name === null || name === undefined || name === "") return false;
  if (/miodec/.test(name.toLowerCase())) return false;
  if (/bitly/.test(name.toLowerCase())) return false;
  if (name.length > 14) return false;
  if (/^\..*/.test(name.toLowerCase())) return false;
  return /^[0-9a-zA-Z_.-]+$/.test(name);
}

export function mapRange(x, in_min, in_max, out_min, out_max) {
  let num = ((x - in_min) * (out_max - out_min)) / (in_max - in_min) + out_min;

  if (out_min > out_max) {
    if (num > out_min) {
      num = out_min;
    } else if (num < out_max) {
      num = out_max;
    }
  } else {
    if (num < out_min) {
      num = out_min;
    } else if (num > out_max) {
      num = out_max;
    }
  }
  return num;
}

export function canQuickRestart(mode, words, time, CustomText) {
  if (
    (mode === "words" && words < 1000) ||
    (mode === "time" && time < 3600) ||
    mode === "quote" ||
    (mode === "custom" && CustomText.isWordRandom && CustomText.word < 1000) ||
    (mode === "custom" && CustomText.isTimeRandom && CustomText.time < 3600) ||
    (mode === "custom" &&
      !CustomText.isWordRandom &&
      CustomText.text.length < 1000)
  ) {
    return true;
  } else {
    return false;
  }
}

export function clearTimeouts(timeouts) {
  timeouts.forEach((to) => {
    clearTimeout(to);
    to = null;
  });
}

//https://stackoverflow.com/questions/1431094/how-do-i-replace-a-character-at-a-particular-index-in-javascript
export function setCharAt(str, index, chr) {
  if (index > str.length - 1) return str;
  return str.substring(0, index) + chr + str.substring(index + 1);
}

//https://www.reddit.com/r/learnjavascript/comments/8ohug3/how_to_recursively_count_keys_in_an_object/e03fytn/
function countAllKeys(obj) {
  if (typeof obj !== "object" || obj === null) {
    return 0;
  }
  const keys = Object.keys(obj);
  let sum = keys.length;
  keys.forEach((key) => (sum += countAllKeys(obj[key])));
  return sum;
}

//https://stackoverflow.com/questions/273789/is-there-a-version-of-javascripts-string-indexof-that-allows-for-regular-expr
export function regexIndexOf(string, regex, startpos) {
  var indexOf = string.substring(startpos || 0).search(regex);
  return indexOf >= 0 ? indexOf + (startpos || 0) : indexOf;
}

String.prototype.lastIndexOfRegex = function (regex) {
  var match = this.match(regex);
  return match ? this.lastIndexOf(match[match.length - 1]) : -1;
};<|MERGE_RESOLUTION|>--- conflicted
+++ resolved
@@ -1,9 +1,6 @@
 import * as Loader from "./loader";
-<<<<<<< HEAD
 import axiosInstance from "./axios-instance";
-=======
 import Config from "./config";
->>>>>>> 9d467f59
 
 export function getuid() {
   console.error("Only share this uid with Miodec and nobody else!");
@@ -377,12 +374,12 @@
 }
 
 //https://www.w3resource.com/javascript-exercises/fundamental/javascript-fundamental-exercise-88.php
-export function median (arr) {
-  try{
+export function median(arr) {
+  try {
     const mid = Math.floor(arr.length / 2),
       nums = [...arr].sort((a, b) => a - b);
     return arr.length % 2 !== 0 ? nums[mid] : (nums[mid - 1] + nums[mid]) / 2;
-  }catch(e){
+  } catch (e) {
     return 0;
   }
 }
