import * as TestUI from "./test-ui";
import * as ManualRestart from "./manual-restart-tracker";
import Config, * as UpdateConfig from "./config";
import * as Misc from "./misc";
import * as Notifications from "./notifications";
import * as CustomText from "./custom-text";
import * as TestStats from "./test-stats";
import * as PractiseMissed from "./practise-missed";
import * as ShiftTracker from "./shift-tracker";
import * as Focus from "./focus";
import * as Funbox from "./funbox";
import * as Keymap from "./keymap";
import * as ThemeController from "./theme-controller";
import * as PaceCaret from "./pace-caret";
import * as Caret from "./caret";
import * as LiveWpm from "./live-wpm";
import * as LiveAcc from "./live-acc";
import * as TimerProgress from "./timer-progress";
import * as ChartController from "./chart-controller";
import * as UI from "./ui";
import * as QuoteSearchPopup from "./quote-search-popup";
import * as PbCrown from "./pb-crown";
import * as TestTimer from "./test-timer";
import * as OutOfFocus from "./out-of-focus";
import * as AccountButton from "./account-button";
import * as DB from "./db";
import * as ThemeColors from "./theme-colors";
import * as CloudFunctions from "./cloud-functions";
import * as TestLeaderboards from "./test-leaderboards";
import * as Tribe from "./tribe";

export let notSignedInLastResult = null;

export function setNotSignedInUid(uid) {
  notSignedInLastResult.uid = uid;
}

class Words {
  constructor() {
    this.list = [];
    this.length = 0;
    this.currentIndex = 0;
  }
  get(i) {
    if (i === undefined) {
      return this.list;
    } else {
      return this.list[i];
    }
  }
  getCurrent() {
    return this.list[this.currentIndex];
  }
  getLast() {
    return this.list[this.list.length - 1];
  }
  push(word) {
    this.list.push(word);
    this.length = this.list.length;
  }
  reset() {
    this.list = [];
    this.currentIndex = 0;
    this.length = this.list.length;
  }
  resetCurrentIndex() {
    this.currentIndex = 0;
  }
  decreaseCurrentIndex() {
    this.currentIndex--;
  }
  increaseCurrentIndex() {
    this.currentIndex++;
  }
}

class Input {
  constructor() {
    this.current = "";
    this.history = [];
  }

  reset() {
    this.current = "";
    this.history = [];
  }

  resetHistory() {
    this.history = [];
  }

  setCurrent(val) {
    this.current = val;
    this.length = this.current.length;
  }

  appendCurrent(val) {
    this.current += val;
    this.length = this.current.length;
  }

  resetCurrent() {
    this.current = "";
  }

  pushHistory() {
    this.history.push(this.current);
    this.historyLength = this.history.length;
    this.resetCurrent();
  }

  popHistory() {
    return this.history.pop();
  }

  getHistory(i) {
    if (i === undefined) {
      return this.history;
    } else {
      return this.history[i];
    }
  }
}

class Corrected {
  constructor() {
    this.current = "";
    this.history = [];
  }
  setCurrent(val) {
    this.current = val;
  }

  appendCurrent(val) {
    this.current += val;
  }

  resetCurrent() {
    this.current = "";
  }

  resetHistory() {
    this.history = [];
  }

  reset() {
    this.resetCurrent();
    this.resetHistory();
  }

  getHistory(i) {
    return this.history[i];
  }

  popHistory() {
    return this.history.pop();
  }

  pushHistory() {
    this.history.push(this.current);
    this.current = "";
  }
}

export let active = false;
export let words = new Words();
export let input = new Input();
export let corrected = new Corrected();
export let currentWordIndex = 0;
export let isRepeated = false;
export let hasTab = false;
export let randomQuote = null;
export let bailout = false;

export function setActive(tf) {
  active = tf;
}

export function setRepeated(tf) {
  isRepeated = tf;
}

export function setHasTab(tf) {
  hasTab = tf;
}

export function setBailout(tf) {
  bailout = tf;
}

export function setRandomQuote(rq) {
  randomQuote = rq;
}

export function punctuateWord(previousWord, currentWord, index, maxindex) {
  let word = currentWord;

  if (
    (index == 0 ||
      Misc.getLastChar(previousWord) == "." ||
      Misc.getLastChar(previousWord) == "?" ||
      Misc.getLastChar(previousWord) == "!") &&
    Config.language.split("_")[0] != "code"
  ) {
    //always capitalise the first word or if there was a dot unless using a code alphabet
    word = Misc.capitalizeFirstLetter(word);
  } else if (
    (Math.random() < 0.1 &&
      Misc.getLastChar(previousWord) != "." &&
      Misc.getLastChar(previousWord) != "," &&
      index != maxindex - 2) ||
    index == maxindex - 1
  ) {
    let rand = Math.random();
    if (rand <= 0.8) {
      word += ".";
    } else if (rand > 0.8 && rand < 0.9) {
      if (Config.language.split("_")[0] == "french") {
        word = "?";
      } else {
        word += "?";
      }
    } else {
      if (Config.language.split("_")[0] == "french") {
        word = "!";
      } else {
        word += "!";
      }
    }
  } else if (
    Math.random() < 0.01 &&
    Misc.getLastChar(previousWord) != "," &&
    Misc.getLastChar(previousWord) != "." &&
    Config.language.split("_")[0] !== "russian"
  ) {
    word = `"${word}"`;
  } else if (
    Math.random() < 0.011 &&
    Misc.getLastChar(previousWord) != "," &&
    Misc.getLastChar(previousWord) != "." &&
    Config.language.split("_")[0] !== "russian"
  ) {
    word = `'${word}'`;
  } else if (
    Math.random() < 0.012 &&
    Misc.getLastChar(previousWord) != "," &&
    Misc.getLastChar(previousWord) != "."
  ) {
    if (Config.language.split("_")[0] == "code") {
      let r = Math.random();
      if (r < 0.25) {
        word = `(${word})`;
      } else if (r < 0.5) {
        word = `{${word}}`;
      } else if (r < 0.75) {
        word = `[${word}]`;
      } else {
        word = `<${word}>`;
      }
    } else {
      word = `(${word})`;
    }
  } else if (Math.random() < 0.013) {
    if (Config.language.split("_")[0] == "french") {
      word = ":";
    } else {
      word += ":";
    }
  } else if (
    Math.random() < 0.014 &&
    Misc.getLastChar(previousWord) != "," &&
    Misc.getLastChar(previousWord) != "." &&
    previousWord != "-"
  ) {
    word = "-";
  } else if (
    Math.random() < 0.015 &&
    Misc.getLastChar(previousWord) != "," &&
    Misc.getLastChar(previousWord) != "." &&
    Misc.getLastChar(previousWord) != ";"
  ) {
    if (Config.language.split("_")[0] == "french") {
      word = ";";
    } else {
      word += ";";
    }
  } else if (Math.random() < 0.2 && Misc.getLastChar(previousWord) != ",") {
    word += ",";
  } else if (Math.random() < 0.25 && Config.language.split("_")[0] == "code") {
    let specials = ["{", "}", "[", "]", "(", ")", ";", "=", "%", "/"];

    word = specials[Math.floor(Math.random() * 10)];
  }
  return word;
}

export function startTest() {
  if (UI.pageTransition) {
    return false;
  }
  if (!Config.dbConfigLoaded) {
    UpdateConfig.setChangedBeforeDb(true);
  }
  try {
    if (firebase.auth().currentUser != null) {
      firebase.analytics().logEvent("testStarted");
    } else {
      firebase.analytics().logEvent("testStartedNoLogin");
    }
  } catch (e) {
    console.log("Analytics unavailable");
  }
  setActive(true);
  TestStats.resetKeypressTimings();
  TimerProgress.restart();
  TimerProgress.show();
  $("#liveWpm").text("0");
  LiveWpm.show();
  LiveAcc.show();
  TimerProgress.update(TestTimer.time);
  TestTimer.clear();

  if (Funbox.active === "memory") {
    Funbox.resetMemoryTimer();
    $("#wordsWrapper").addClass("hidden");
  }

  try {
    if (Config.paceCaret !== "off") PaceCaret.start();
  } catch (e) {}
  //use a recursive self-adjusting timer to avoid time drift
  TestStats.setStart(performance.now());
  TestTimer.start();
  return true;
}

export async function init(mp = false) {
  setActive(false);
  words.reset();
  TestUI.setCurrentWordElementIndex(0);
  // accuracy = {
  //   correct: 0,
  //   incorrect: 0,
  // };

  input.resetHistory();
  input.resetCurrent();

  let language = await Misc.getLanguage(Config.language);
  if (language && language.name !== Config.language) {
    UpdateConfig.setLanguage("english");
  }

  if (!language) {
    UpdateConfig.setLanguage("english");
    language = await Misc.getLanguage(Config.language);
  }

  if (
    Config.mode == "time" ||
    Config.mode == "words" ||
    Config.mode == "custom"
  ) {
    let wordsBound = 100;
    if (Config.showAllLines) {
      if (Config.mode === "custom") {
        if (CustomText.isWordRandom) {
          wordsBound = CustomText.word;
        } else if (CustomText.isTimeRandom) {
          wordsBound = 100;
        } else {
          wordsBound = CustomText.text.length;
        }
      } else if (Config.mode != "time") {
        wordsBound = Config.words;
      }
    } else {
      if (Config.mode === "words" && Config.words < wordsBound) {
        wordsBound = Config.words;
      }
      if (
        Config.mode == "custom" &&
        CustomText.isWordRandom &&
        CustomText.word < wordsBound
      ) {
        wordsBound = CustomText.word;
      }
      if (
        Config.mode == "custom" &&
        CustomText.isTimeRandom &&
        CustomText.time < wordsBound
      ) {
        wordsBound = 100;
      }
      if (
        Config.mode == "custom" &&
        !CustomText.isWordRandom &&
        CustomText.text.length < wordsBound
      ) {
        wordsBound = CustomText.text.length;
      }
    }

    if (
      (Config.mode === "custom" &&
        CustomText.isWordRandom &&
        CustomText.word == 0) ||
      (Config.mode === "custom" &&
        CustomText.isTimeRandom &&
        CustomText.time == 0)
    ) {
      wordsBound = 100;
    }

    if (Config.mode === "words" && Config.words === 0) {
      wordsBound = 100;
    }
    if (Funbox.active === "plus_one") {
      wordsBound = 2;
    }
    let wordset = language.words;
    if (Config.mode == "custom") {
      wordset = CustomText.text;
    }
    for (let i = 0; i < wordsBound; i++) {
      let randomWord = wordset[Math.floor(Math.random() * wordset.length)];
      const previousWord = words.get(i - 1);
      const previousWord2 = words.get(i - 2);
      if (
        Config.mode == "custom" &&
        (CustomText.isWordRandom || CustomText.isTimeRandom)
      ) {
        randomWord = wordset[Math.floor(Math.random() * wordset.length)];
      } else if (Config.mode == "custom" && !CustomText.isWordRandom) {
        randomWord = CustomText.text[i];
      } else {
        while (
          randomWord == previousWord ||
          randomWord == previousWord2 ||
          (!Config.punctuation && randomWord == "I") ||
          randomWord.indexOf(" ") > -1
        ) {
          randomWord = wordset[Math.floor(Math.random() * wordset.length)];
        }
      }

      if (Funbox.funboxSaved === "rAnDoMcAsE") {
        let randomcaseword = "";
        for (let i = 0; i < randomWord.length; i++) {
          if (i % 2 != 0) {
            randomcaseword += randomWord[i].toUpperCase();
          } else {
            randomcaseword += randomWord[i];
          }
        }
        randomWord = randomcaseword;
      } else if (Funbox.funboxSaved === "gibberish") {
        randomWord = Misc.getGibberish();
<<<<<<< HEAD
      } else if (Funbox.active === "58008") {
        UpdateConfig.setPunctuation(false, true, mp);
        UpdateConfig.setNumbers(false, true, mp);
        randomWord = Misc.getNumbers(7);
      } else if (Funbox.active === "specials") {
        UpdateConfig.setPunctuation(false, true, mp);
        UpdateConfig.setNumbers(false, true, mp);
        randomWord = Misc.getSpecials();
      } else if (Funbox.active === "ascii") {
        UpdateConfig.setPunctuation(false, true, mp);
        UpdateConfig.setNumbers(false, true, mp);
=======
      } else if (Funbox.funboxSaved === "58008") {
        UpdateConfig.setPunctuation(false, true);
        UpdateConfig.setNumbers(false, true);
        randomWord = Misc.getNumbers(7);
      } else if (Funbox.funboxSaved === "specials") {
        UpdateConfig.setPunctuation(false, true);
        UpdateConfig.setNumbers(false, true);
        randomWord = Misc.getSpecials();
      } else if (Funbox.funboxSaved === "ascii") {
        UpdateConfig.setPunctuation(false, true);
        UpdateConfig.setNumbers(false, true);
>>>>>>> 3cc5bc46
        randomWord = Misc.getASCII();
      }

      if (Config.punctuation) {
        randomWord = punctuateWord(previousWord, randomWord, i, wordsBound);
      }
      if (Config.numbers) {
        if (
          Math.random() < 0.1 &&
          i !== 0 &&
          Misc.getLastChar(previousWord) !== "."
        ) {
          randomWord = Misc.getNumbers(4);
          if (i == wordsBound - 1) {
            randomWord += ".";
          }
        }
      }

      if (/\t/g.test(randomWord)) {
        setHasTab(true);
      }

      words.push(randomWord);
    }
  } else if (Config.mode == "quote") {
    // setLanguage(Config.language.replace(/_\d*k$/g, ""), true);

    let quotes = await Misc.getQuotes(Config.language.replace(/_\d*k$/g, ""));

    if (quotes.length === 0) {
      Notifications.add(
        `No ${Config.language.replace(/_\d*k$/g, "")} quotes found`,
        0
      );
      TestUI.setTestRestarting(false);
      UpdateConfig.setMode("words");
      restart();
      return;
    }

    let rq;
    if (Config.quoteLength != -2) {
      let quoteLengths = Config.quoteLength;
      let groupIndex;
      if (quoteLengths.length > 1) {
        groupIndex =
          quoteLengths[Math.floor(Math.random() * quoteLengths.length)];
        while (quotes.groups[groupIndex].length === 0) {
          groupIndex =
            quoteLengths[Math.floor(Math.random() * quoteLengths.length)];
        }
      } else {
        groupIndex = quoteLengths[0];
        if (quotes.groups[groupIndex].length === 0) {
          Notifications.add("No quotes found for selected quote length", 0);
          TestUI.setTestRestarting(false);
          return;
        }
      }

      rq =
        quotes.groups[groupIndex][
          Math.floor(Math.random() * quotes.groups[groupIndex].length)
        ];
      if (randomQuote != null && rq.id === randomQuote.id) {
        rq =
          quotes.groups[groupIndex][
            Math.floor(Math.random() * quotes.groups[groupIndex].length)
          ];
      }
    } else {
      quotes.groups.forEach((group) => {
        let filtered = group.filter(
          (quote) => quote.id == QuoteSearchPopup.selectedId
        );
        if (filtered.length > 0) {
          rq = filtered[0];
        }
      });
      if (rq == undefined) {
        rq = quotes.groups[0][0];
        Notifications.add("Quote Id Does Not Exist", 0);
      }
    }
    rq.text = rq.text.replace(/ +/gm, " ");
    rq.text = rq.text.replace(/\\\\t/gm, "\t");
    rq.text = rq.text.replace(/\\\\n/gm, "\n");
    rq.text = rq.text.replace(/\\t/gm, "\t");
    rq.text = rq.text.replace(/\\n/gm, "\n");
    rq.text = rq.text.replace(/( *(\r\n|\r|\n) *)/g, "\n ");

    setRandomQuote(rq);

    let w = randomQuote.text.trim().split(" ");
    for (let i = 0; i < w.length; i++) {
      if (/\t/g.test(w[i])) {
        setHasTab(true);
      }
      words.push(w[i]);
    }
  }
  //handle right-to-left languages
  if (language.leftToRight) {
    TestUI.arrangeCharactersLeftToRight();
  } else {
    TestUI.arrangeCharactersRightToLeft();
  }
  if (language.ligatures) {
    $("#words").addClass("withLigatures");
  } else {
    $("#words").removeClass("withLigatures");
  }
  // if (Config.mode == "zen") {
  //   // Creating an empty active word element for zen mode
  //   $("#words").append('<div class="word active"></div>');
  //   $("#words").css("height", "auto");
  //   $("#wordsWrapper").css("height", "auto");
  // } else {
  TestUI.showWords();
  // }
  if ($(".pageTest").hasClass("active")) {
    Funbox.activate();
  }
}

export function restart(
  withSameWordset = false,
  nosave = false,
  event,
  tribe = false
) {
  if (Tribe.state >= 10 && !tribe) return;
  if (TestUI.testRestarting || TestUI.resultCalculating) {
    try {
      event.preventDefault();
    } catch {}
    return;
  }
  if ($(".pageTest").hasClass("active") && !TestUI.resultVisible) {
    if (!ManualRestart.get()) {
      if (hasTab) {
        try {
          if (!event.shiftKey) return;
        } catch {}
      }
      try {
        if (Config.mode !== "zen") event.preventDefault();
      } catch {}
      if (
        !Misc.canQuickRestart(
          Config.mode,
          Config.words,
          Config.time,
          CustomText
        )
      ) {
        let message = "Use your mouse to confirm.";
        if (Config.quickTab)
          message = "Press shift + tab or use your mouse to confirm.";
        Notifications.add("Quick restart disabled. " + message, 0, 3);
        return;
      }
      // }else{
      //   return;
      // }
    }
  }
  if (active) {
    TestStats.pushKeypressesToHistory();
    let testSeconds = TestStats.calculateTestSeconds(performance.now());
    let afkseconds = TestStats.calculateAfkSeconds();
    // incompleteTestSeconds += ;
    TestStats.incrementIncompleteSeconds(testSeconds - afkseconds);
    TestStats.incrementRestartCount();
    // restartCount++;
  }

  if (Config.mode == "zen") {
    $("#words").empty();
  }

  if (PractiseMissed.before.mode !== null && !withSameWordset) {
    Notifications.add("Reverting to previous settings.", 0);
    UpdateConfig.setMode(PractiseMissed.before.mode);
    UpdateConfig.setPunctuation(PractiseMissed.before.punctuation);
    UpdateConfig.setNumbers(PractiseMissed.before.numbers);
    PractiseMissed.resetBefore();
  }

  ManualRestart.reset();
  TestTimer.clear();
  TestStats.restart();
  corrected.reset();
  ShiftTracker.reset();
  Focus.set(false);
  Caret.hide();
  setActive(false);
  LiveWpm.hide();
  LiveAcc.hide();
  TimerProgress.hide();
  setBailout(false);
  PaceCaret.reset();
  $("#showWordHistoryButton").removeClass("loaded");
  TestUI.focusWords();
  Funbox.resetMemoryTimer();

  TestUI.reset();

  $("#timerNumber").css("opacity", 0);
  let el = null;
  if (TestUI.resultVisible) {
    //results are being displayed
    el = $("#result");
  } else {
    //words are being displayed
    el = $("#typingTest");
  }
  if (TestUI.resultVisible) {
    if (
      Config.randomTheme !== "off" &&
      !UI.pageTransition &&
      !Config.customTheme
    ) {
      ThemeController.randomiseTheme();
    }
  }
  TestUI.setResultVisible(false);
  // UI.setPageTransition(true);
  TestUI.setTestRestarting(true);
  el.stop(true, true).animate(
    {
      opacity: 0,
    },
    125,
    async () => {
      $("#monkey .fast").stop(true, true).css("opacity", 0);
      $("#monkey").stop(true, true).css({ animationDuration: "0s" });
      $("#typingTest").css("opacity", 0).removeClass("hidden");
      if (!withSameWordset) {
        setRepeated(false);
        setHasTab(false);
        await init(tribe);
        PaceCaret.init(nosave);
      } else {
        setRepeated(true);
        setActive(false);
        words.resetCurrentIndex();
        input.reset();
        PaceCaret.init();
        TestUI.showWords();
        Funbox.activate();
      }
      if (Tribe.state < 6) {
        Tribe.resetRace();
        Tribe.showHideTribeDiff(false);
        Tribe.resetResult();
      }
      if (Config.mode === "quote") {
        setRepeated(false);
      }
      if (Config.keymapMode !== "off") {
        Keymap.show();
      } else {
        Keymap.hide();
      }
      document.querySelector("#miniTimerAndLiveWpm .wpm").innerHTML = "0";
      document.querySelector("#miniTimerAndLiveWpm .acc").innerHTML = "100%";
      document.querySelector("#liveWpm").innerHTML = "0";
      document.querySelector("#liveAcc").innerHTML = "100%";

      if (Funbox.active === "memory") {
        Funbox.startMemoryTimer();
        if (Config.keymapMode === "next") {
          UpdateConfig.setKeymapMode("react");
        }
      }

      let mode2 = "";
      if (Config.mode === "time") {
        mode2 = Config.time;
      } else if (Config.mode === "words") {
        mode2 = Config.words;
      } else if (Config.mode === "custom") {
        mode2 = "custom";
      } else if (Config.mode === "quote") {
        mode2 = randomQuote.id;
      }
      let fbtext = "";
      if (Funbox.active !== "none") {
        fbtext = " " + Funbox.active;
      }
      $(".pageTest #premidTestMode").text(
        `${Config.mode} ${mode2} ${Config.language}${fbtext}`
      );
      $(".pageTest #premidSecondsLeft").text(Config.time);

      if (Funbox.active === "layoutfluid") {
        UpdateConfig.setLayout("qwerty");
        UpdateConfig.setKeymapLayout("qwerty");
        Keymap.highlightKey(
          words
            .getCurrent()
            .substring(input.current.length, input.current.length + 1)
            .toString()
            .toUpperCase()
        );
      }

      $("#result").addClass("hidden");
      $("#testModesNotice").removeClass("hidden").css({
        opacity: 1,
      });
      // resetPaceCaret();

      if (Tribe.state < 8 && !Config.quickTab) {
        $(".pageTest #restartTestButton").removeClass("hidden");
      }

      $("#typingTest")
        .css("opacity", 0)
        .removeClass("hidden")
        .stop(true, true)
        .animate(
          {
            opacity: 1,
          },
          125,
          () => {
            TestUI.setTestRestarting(false);
            // resetPaceCaret();
            PbCrown.hide();
            TestTimer.clear();
            if ($("#commandLineWrapper").hasClass("hidden"))
              TestUI.focusWords();
            ChartController.result.update();
            TestUI.updateModesNotice();
            // UI.setPageTransition(false);
            // console.log(TestStats.incompleteSeconds);
            // console.log(TestStats.restartCount);
          }
        );
    }
  );
}

export function calculateWpmAndRaw() {
  let chars = 0;
  let correctWordChars = 0;
  let spaces = 0;
  for (let i = 0; i < input.history.length; i++) {
    let word = Config.mode == "zen" ? input.getHistory(i) : words.get(i);
    if (input.getHistory(i) == word) {
      //the word is correct
      //+1 for space
      correctWordChars += word.length;
      if (
        i < input.history.length - 1 &&
        Misc.getLastChar(input.getHistory(i)) !== "\n"
      ) {
        spaces++;
      }
    }
    chars += input.getHistory(i).length;
  }
  if (words.getCurrent() == input.current) {
    correctWordChars += input.current.length;
  }
  if (Funbox.active === "nospace") {
    spaces = 0;
  }
  chars += input.current.length;
  let testSeconds = TestStats.calculateTestSeconds(performance.now());
  let wpm = Math.round(((correctWordChars + spaces) * (60 / testSeconds)) / 5);
  let raw = Math.round(((chars + spaces) * (60 / testSeconds)) / 5);
  return {
    wpm: wpm,
    raw: raw,
  };
}

export function addWord() {
  let bound = 100;
  if (Funbox.active === "plus_one") bound = 1;
  if (
    words.length - input.history.length > bound ||
    (Config.mode === "words" &&
      words.length >= Config.words &&
      Config.words > 0) ||
    (Config.mode === "custom" &&
      CustomText.isWordRandom &&
      words.length >= CustomText.word &&
      CustomText.word != 0) ||
    (Config.mode === "custom" &&
      !CustomText.isWordRandom &&
      words.length >= CustomText.text.length)
  )
    return;
  const language =
    Config.mode !== "custom"
      ? Misc.getCurrentLanguage()
      : {
          //borrow the direction of the current language
          leftToRight: Misc.getCurrentLanguage().leftToRight,
          words: CustomText.text,
        };
  const wordset = language.words;
  let randomWord = wordset[Math.floor(Math.random() * wordset.length)];
  const previousWord = words.getLast();
  const previousWordStripped = previousWord
    .replace(/[.?!":\-,]/g, "")
    .toLowerCase();
  const previousWord2Stripped = words
    .get(words.length - 2)
    .replace(/[.?!":\-,]/g, "")
    .toLowerCase();

  if (
    Config.mode === "custom" &&
    CustomText.isWordRandom &&
    wordset.length < 3
  ) {
    randomWord = wordset[Math.floor(Math.random() * wordset.length)];
  } else if (Config.mode == "custom" && !CustomText.isWordRandom) {
    randomWord = CustomText.text[words.length];
  } else {
    while (
      previousWordStripped == randomWord ||
      previousWord2Stripped == randomWord ||
      randomWord.indexOf(" ") > -1 ||
      (!Config.punctuation && randomWord == "I")
    ) {
      randomWord = wordset[Math.floor(Math.random() * wordset.length)];
    }
  }

  if (Funbox.active === "rAnDoMcAsE") {
    let randomcaseword = "";
    for (let i = 0; i < randomWord.length; i++) {
      if (i % 2 != 0) {
        randomcaseword += randomWord[i].toUpperCase();
      } else {
        randomcaseword += randomWord[i];
      }
    }
    randomWord = randomcaseword;
  } else if (Funbox.active === "gibberish") {
    randomWord = Misc.getGibberish();
  } else if (Funbox.active === "58008") {
    randomWord = Misc.getNumbers(7);
  } else if (Funbox.active === "specials") {
    randomWord = Misc.getSpecials();
  } else if (Funbox.active === "ascii") {
    randomWord = Misc.getASCII();
  }

  if (Config.punctuation && Config.mode != "custom") {
    randomWord = punctuateWord(previousWord, randomWord, words.length, 0);
  }
  if (Config.numbers && Config.mode != "custom") {
    if (Math.random() < 0.1) {
      randomWord = Misc.getNumbers(4);
    }
  }

  words.push(randomWord);
  TestUI.addWord(randomWord);
}

export function finish(difficultyFailed = false, mp_outOfTime = false) {
  if (!active) return;
  if (Config.mode == "zen" && input.current.length != 0) {
    input.pushHistory();
    corrected.pushHistory();
  }

  TestStats.recordKeypressSpacing();

  TestUI.setResultCalculating(true);
  TestUI.setResultVisible(true);
  TestStats.setEnd(performance.now());
  setActive(false);
  Focus.set(false);
  Caret.hide();
  LiveWpm.hide();
  PbCrown.hide();
  LiveAcc.hide();
  TimerProgress.hide();
  Keymap.hide();
  Funbox.activate("none", null);
  let stats = TestStats.calculateStats();
  if (stats === undefined) {
    stats = {
      wpm: 0,
      wpmRaw: 0,
      acc: 0,
      correctChars: 0,
      incorrectChars: 0,
      missedChars: 0,
      extraChars: 0,
      time: 0,
      spaces: 0,
      correctSpaces: 0,
    };
  }
  let inf = false;
  if (stats.wpm >= 1000) {
    inf = true;
  }
  TestTimer.clear();
  let testtime = stats.time;
  let afkseconds = TestStats.calculateAfkSeconds();
  let afkSecondsPercent = Misc.roundTo2((afkseconds / testtime) * 100);

  ChartController.result.options.annotation.annotations = [];

  $(".pageTest #nextTestButton").removeClass("hidden");
  $(".pageTest #backToLobbyButton").addClass("hidden");
  $(".pageTest #readyButton").addClass("hidden");
  $(".pageTest #restartTestButtonWithSameWordset").removeClass("hidden");
  $(".pageTest #goBackToLobbyButton").addClass("hidden");
  $(".pageTest #practiseMissedWordsButton").removeClass("hidden");
  $(".pageTest #result .tribeResultChat").addClass("hidden");
  $(".pageTest #readyButton").addClass("hidden");
  $(".pageTest #queueAgainButton").addClass("hidden");

  if (Tribe.state >= 10) {
    if (Tribe.room.private) {
      $(".pageTest #nextTestButton").addClass("hidden");
      $(".pageTest #backToLobbyButton").addClass("hidden");
      $(".pageTest #readyButton").removeClass("hidden");
      $(".pageTest #restartTestButtonWithSameWordset").addClass("hidden");
      $(".pageTest #goBackToLobbyButton").removeClass("hidden");
      $(".pageTest #practiseMissedWordsButton").addClass("hidden");
      $(".pageTest #result .tribeResultChat").removeClass("hidden");
      $(".pageTest #result .resultMpButtons").removeClass("hidden");

      if (Tribe.room.isLeader) {
        // $(".pageTest #backToLobbyButton").removeClass("hidden");
        // $(".pageTest #nextTestButton").removeClass("hidden");
        $(".pageTest #readyButton").addClass("hidden");
      } else {
        $(".pageTest #readyButton").removeClass("hidden");
      }
    } else {
      //public
      $(".pageTest #result .resultMpButtons").addClass("hidden");
      $(".pageTest #nextTestButton").removeClass("hidden");
      $(".pageTest #restartTestButtonWithSameWordset").removeClass("hidden");
      $(".pageTest #practiseMissedWordsButton").removeClass("hidden");
      $(".pageTest #queueAgainButton").removeClass("hidden");
    }
  }

  $("#result #resultWordsHistory").addClass("hidden");

  if (Config.alwaysShowDecimalPlaces) {
    if (Config.alwaysShowCPM == false) {
      $("#result .stats .wpm .top .text").text("wpm");
      if (inf) {
        $("#result .stats .wpm .bottom").text("Infinite");
      } else {
        $("#result .stats .wpm .bottom").text(Misc.roundTo2(stats.wpm));
      }
      $("#result .stats .raw .bottom").text(Misc.roundTo2(stats.wpmRaw));
      $("#result .stats .wpm .bottom").attr(
        "aria-label",
        Misc.roundTo2(stats.wpm * 5) + " cpm"
      );
    } else {
      $("#result .stats .wpm .top .text").text("cpm");
      if (inf) {
        $("#result .stats .wpm .bottom").text("Infinite");
      } else {
        $("#result .stats .wpm .bottom").text(Misc.roundTo2(stats.wpm * 5));
      }
      $("#result .stats .raw .bottom").text(Misc.roundTo2(stats.wpmRaw * 5));
      $("#result .stats .wpm .bottom").attr(
        "aria-label",
        Misc.roundTo2(stats.wpm) + " wpm"
      );
    }

    $("#result .stats .acc .bottom").text(Misc.roundTo2(stats.acc) + "%");
    let time = Misc.roundTo2(testtime) + "s";
    if (testtime > 61) {
      time = Misc.secondsToString(Misc.roundTo2(testtime));
    }
    $("#result .stats .time .bottom .text").text(time);
    $("#result .stats .raw .bottom").removeAttr("aria-label");
    $("#result .stats .acc .bottom").removeAttr("aria-label");
    $("#result .stats .time .bottom").attr(
      "aria-label",
      `${afkseconds}s afk ${afkSecondsPercent}%`
    );
  } else {
    //not showing decimal places
    if (Config.alwaysShowCPM == false) {
      $("#result .stats .wpm .top .text").text("wpm");
      $("#result .stats .wpm .bottom").attr(
        "aria-label",
        stats.wpm + ` (${Misc.roundTo2(stats.wpm * 5)} cpm)`
      );
      if (inf) {
        $("#result .stats .wpm .bottom").text("Infinite");
      } else {
        $("#result .stats .wpm .bottom").text(Math.round(stats.wpm));
      }
      $("#result .stats .raw .bottom").text(Math.round(stats.wpmRaw));
      $("#result .stats .raw .bottom").attr("aria-label", stats.wpmRaw);
    } else {
      $("#result .stats .wpm .top .text").text("cpm");
      $("#result .stats .wpm .bottom").attr(
        "aria-label",
        Misc.roundTo2(stats.wpm * 5) + ` (${Misc.roundTo2(stats.wpm)} wpm)`
      );
      if (inf) {
        $("#result .stats .wpm .bottom").text("Infinite");
      } else {
        $("#result .stats .wpm .bottom").text(Math.round(stats.wpm * 5));
      }
      $("#result .stats .raw .bottom").text(Math.round(stats.wpmRaw * 5));
      $("#result .stats .raw .bottom").attr("aria-label", stats.wpmRaw * 5);
    }

    $("#result .stats .acc .bottom").text(Math.floor(stats.acc) + "%");
    $("#result .stats .acc .bottom").attr("aria-label", stats.acc + "%");
    let time = Math.round(testtime) + "s";
    if (testtime > 61) {
      time = Misc.secondsToString(Math.round(testtime));
    }
    $("#result .stats .time .bottom .text").text(time);
    $("#result .stats .time .bottom").attr(
      "aria-label",
      `${Misc.roundTo2(testtime)}s (${afkseconds}s afk ${afkSecondsPercent}%)`
    );
  }
  $("#result .stats .time .bottom .afk").text("");
  if (afkSecondsPercent > 0) {
    $("#result .stats .time .bottom .afk").text(afkSecondsPercent + "% afk");
  }
  $("#result .stats .key .bottom").text(testtime + "s");
  $("#words").removeClass("blurred");
  OutOfFocus.hide();
  $("#result .stats .key .bottom").text(
    stats.correctChars +
      stats.correctSpaces +
      "/" +
      stats.incorrectChars +
      "/" +
      stats.extraChars +
      "/" +
      stats.missedChars
  );

  setTimeout(function () {
    $("#resultExtraButtons").removeClass("hidden").css("opacity", 0).animate(
      {
        opacity: 1,
      },
      125
    );
  }, 125);

  $("#testModesNotice").addClass("hidden");

  $("#result .stats .leaderboards .bottom").text("");
  $("#result .stats .leaderboards").addClass("hidden");

  let mode2 = "";
  if (Config.mode === "time") {
    mode2 = Config.time;
  } else if (Config.mode === "words") {
    mode2 = Config.words;
  } else if (Config.mode === "custom") {
    mode2 = "custom";
  } else if (Config.mode === "quote") {
    mode2 = randomQuote.id;
  } else if (Config.mode === "zen") {
    mode2 = "zen";
  }

  if (TestStats.lastSecondNotRound) {
    let wpmAndRaw = calculateWpmAndRaw();
    TestStats.pushToWpmHistory(wpmAndRaw.wpm);
    TestStats.pushToRawHistory(wpmAndRaw.raw);
    TestStats.pushKeypressesToHistory();
    // errorsPerSecond.push(currentError);
    // currentError = {
    //   count: 0,
    //   words: [],
    // };
  }

  let labels = [];
  for (let i = 1; i <= TestStats.wpmHistory.length; i++) {
    if (TestStats.lastSecondNotRound && i === TestStats.wpmHistory.length) {
      labels.push(Misc.roundTo2(testtime).toString());
    } else {
      labels.push(i.toString());
    }
  }

  ChartController.result.updateColors();

  ChartController.result.data.labels = labels;

  let rawWpmPerSecondRaw = TestStats.keypressPerSecond.map((f) =>
    Math.round((f.count / 5) * 60)
  );

  let rawWpmPerSecond = Misc.smooth(rawWpmPerSecondRaw, 1);

  let stddev = Misc.stdDev(rawWpmPerSecondRaw);
  let avg = Misc.mean(rawWpmPerSecondRaw);

  let consistency = Misc.roundTo2(Misc.kogasa(stddev / avg));
  let keyConsistency = Misc.roundTo2(
    Misc.kogasa(
      Misc.stdDev(TestStats.keypressTimings.spacing.array) /
        Misc.mean(TestStats.keypressTimings.spacing.array)
    )
  );

  if (isNaN(consistency)) {
    consistency = 0;
  }

  if (Config.alwaysShowDecimalPlaces) {
    $("#result .stats .consistency .bottom").text(
      Misc.roundTo2(consistency) + "%"
    );
    $("#result .stats .consistency .bottom").attr(
      "aria-label",
      `${keyConsistency}% key`
    );
  } else {
    $("#result .stats .consistency .bottom").text(
      Math.round(consistency) + "%"
    );
    $("#result .stats .consistency .bottom").attr(
      "aria-label",
      `${consistency}% (${keyConsistency}% key)`
    );
  }

  ChartController.result.data.datasets[0].data = TestStats.wpmHistory;
  ChartController.result.data.datasets[1].data = rawWpmPerSecond;

  let maxChartVal = Math.max(
    ...[Math.max(...rawWpmPerSecond), Math.max(...TestStats.wpmHistory)]
  );
  if (!Config.startGraphsAtZero) {
    ChartController.result.options.scales.yAxes[0].ticks.min = Math.min(
      ...TestStats.wpmHistory
    );
    ChartController.result.options.scales.yAxes[1].ticks.min = Math.min(
      ...TestStats.wpmHistory
    );
  } else {
    ChartController.result.options.scales.yAxes[0].ticks.min = 0;
    ChartController.result.options.scales.yAxes[1].ticks.min = 0;
  }

  // let errorsNoZero = [];

  // for (let i = 0; i < errorsPerSecond.length; i++) {
  //   errorsNoZero.push({
  //     x: i + 1,
  //     y: errorsPerSecond[i].count,
  //   });
  // }

  let errorsArray = [];
  for (let i = 0; i < TestStats.keypressPerSecond.length; i++) {
    errorsArray.push(TestStats.keypressPerSecond[i].errors);
  }

  ChartController.result.data.datasets[2].data = errorsArray;

  let kps = TestStats.keypressPerSecond.slice(
    Math.max(TestStats.keypressPerSecond.length - 5, 0)
  );

  kps = kps.map((a) => a.count);

  kps = kps.reduce((a, b) => a + b, 0);

  let afkDetected = kps === 0 ? true : false;

  if (bailout) afkDetected = false;

  $("#result .stats .tags").addClass("hidden");

  let lang = Config.language;

  let quoteLength = -1;
  if (Config.mode === "quote") {
    quoteLength = randomQuote.group;
    lang = Config.language.replace(/_\d*k$/g, "");
  }

  if (difficultyFailed) {
    Notifications.add("Test failed", 0, 1);
  } else if (afkDetected) {
    Notifications.add("Test invalid - AFK detected", 0);
  } else if (isRepeated) {
    Notifications.add("Test invalid - repeated", 0);
  } else if (mp_outOfTime) {
    Notifications.add("Test failed - out of time", 0);
  } else if (
    (Config.mode === "time" && mode2 < 15 && mode2 > 0) ||
    (Config.mode === "time" && mode2 == 0 && testtime < 15) ||
    (Config.mode === "words" && mode2 < 10 && mode2 > 0) ||
    (Config.mode === "words" && mode2 == 0 && testtime < 15) ||
    (Config.mode === "custom" &&
      !CustomText.isWordRandom &&
      !CustomText.isTimeRandom &&
      CustomText.text.length < 10) ||
    (Config.mode === "custom" &&
      CustomText.isWordRandom &&
      !CustomText.isTimeRandom &&
      CustomText.word < 10) ||
    (Config.mode === "custom" &&
      !CustomText.isWordRandom &&
      CustomText.isTimeRandom &&
      CustomText.time < 15) ||
    (Config.mode === "zen" && testtime < 15)
  ) {
    Notifications.add("Test too short", 0);
  } else {
    let activeTags = [];
    let activeTagsIds = [];
    try {
      DB.getSnapshot().tags.forEach((tag) => {
        if (tag.active === true) {
          activeTags.push(tag);
          activeTagsIds.push(tag.id);
        }
      });
    } catch (e) {}

    let chartData = {
      wpm: TestStats.wpmHistory,
      raw: rawWpmPerSecond,
      err: errorsArray,
    };

    if (testtime > 122) {
      chartData = "toolong";
      TestStats.setKeypressTimingsTooLong();
    }

    let cdata = null;
    if (Config.mode === "custom") {
      cdata = {};
      cdata.textLen = CustomText.text.length;
      cdata.isWordRandom = CustomText.isWordRandom;
      cdata.isTimeRandom = CustomText.isTimeRandom;
      cdata.word =
        CustomText.word !== "" && !isNaN(CustomText.word)
          ? CustomText.word
          : null;
      cdata.time =
        CustomText.time !== "" && !isNaN(CustomText.time)
          ? CustomText.time
          : null;
    }

    let completedEvent = {
      wpm: stats.wpm,
      rawWpm: stats.wpmRaw,
      correctChars: stats.correctChars + stats.correctSpaces,
      incorrectChars: stats.incorrectChars,
      allChars: stats.allChars,
      acc: stats.acc,
      mode: Config.mode,
      mode2: mode2,
      quoteLength: quoteLength,
      punctuation: Config.punctuation,
      numbers: Config.numbers,
      timestamp: Date.now(),
      language: lang,
      restartCount: TestStats.restartCount,
      incompleteTestSeconds:
        TestStats.incompleteSeconds < 0
          ? 0
          : Misc.roundTo2(TestStats.incompleteSeconds),
      difficulty: Config.difficulty,
      testDuration: testtime,
      afkDuration: afkseconds,
      blindMode: Config.blindMode,
      theme: Config.theme,
      tags: activeTagsIds,
      keySpacing: TestStats.keypressTimings.spacing.array,
      keyDuration: TestStats.keypressTimings.duration.array,
      consistency: consistency,
      keyConsistency: keyConsistency,
      funbox: Funbox.active,
      bailedOut: bailout,
      chartData: chartData,
      customText: cdata,
    };

    if (Config.mode !== "custom") {
      delete completedEvent.CustomText;
    }

    if (
      Config.difficulty == "normal" ||
      ((Config.difficulty == "master" || Config.difficulty == "expert") &&
        !difficultyFailed)
    ) {
      // restartCount = 0;
      // incompleteTestSeconds = 0;
      TestStats.resetIncomplete();
    }
    if (
      stats.wpm > 0 &&
      stats.wpm < 350 &&
      stats.acc > 50 &&
      stats.acc <= 100
    ) {
      if (firebase.auth().currentUser != null) {
        completedEvent.uid = firebase.auth().currentUser.uid;
        //check local pb
        AccountButton.loading(true);
        let dontShowCrown = false;
        let pbDiff = 0;
        DB.getLocalPB(
          Config.mode,
          mode2,
          Config.punctuation,
          Config.language,
          Config.difficulty
        ).then((lpb) => {
          DB.getUserHighestWpm(
            Config.mode,
            mode2,
            Config.punctuation,
            Config.language,
            Config.difficulty
          ).then((highestwpm) => {
            PbCrown.hide();
            $("#result .stats .wpm .crown").attr("aria-label", "");
            if (lpb < stats.wpm && stats.wpm < highestwpm) {
              dontShowCrown = true;
            }
            if (Config.mode == "quote") dontShowCrown = true;
            if (lpb < stats.wpm) {
              //new pb based on local
              pbDiff = Math.abs(stats.wpm - lpb);
              if (!dontShowCrown) {
                PbCrown.show();
                $("#result .stats .wpm .crown").attr(
                  "aria-label",
                  "+" + Misc.roundTo2(pbDiff)
                );
              }
            }
            if (lpb > 0) {
              ChartController.result.options.annotation.annotations.push({
                enabled: false,
                type: "line",
                mode: "horizontal",
                scaleID: "wpm",
                value: lpb,
                borderColor: ThemeColors.sub,
                borderWidth: 1,
                borderDash: [2, 2],
                label: {
                  backgroundColor: ThemeColors.sub,
                  fontFamily: Config.fontFamily.replace(/_/g, " "),
                  fontSize: 11,
                  fontStyle: "normal",
                  fontColor: ThemeColors.bg,
                  xPadding: 6,
                  yPadding: 6,
                  cornerRadius: 3,
                  position: "center",
                  enabled: true,
                  content: `PB: ${lpb}`,
                },
              });
              if (maxChartVal >= lpb - 15 && maxChartVal <= lpb + 15) {
                maxChartVal = lpb + 15;
              }
              ChartController.result.options.scales.yAxes[0].ticks.max = Math.round(
                maxChartVal
              );
              ChartController.result.options.scales.yAxes[1].ticks.max = Math.round(
                maxChartVal
              );
              ChartController.result.update({ duration: 0 });
            }

            if (activeTags.length == 0) {
              $("#result .stats .tags").addClass("hidden");
            } else {
              $("#result .stats .tags").removeClass("hidden");
            }
            $("#result .stats .tags .bottom").text("");
            let annotationSide = "left";
            activeTags.forEach(async (tag) => {
              let tpb = await DB.getLocalTagPB(
                tag.id,
                Config.mode,
                mode2,
                Config.punctuation,
                Config.language,
                Config.difficulty
              );
              $("#result .stats .tags .bottom").append(`
                <div tagid="${tag.id}" aria-label="PB: ${tpb}" data-balloon-pos="up">${tag.name}<i class="fas fa-crown hidden"></i></div>
              `);
              if (Config.mode != "quote") {
                if (tpb < stats.wpm) {
                  //new pb for that tag
                  DB.saveLocalTagPB(
                    tag.id,
                    Config.mode,
                    mode2,
                    Config.punctuation,
                    Config.language,
                    Config.difficulty,
                    stats.wpm,
                    stats.acc,
                    stats.wpmRaw,
                    consistency
                  );
                  $(
                    `#result .stats .tags .bottom div[tagid="${tag.id}"] .fas`
                  ).removeClass("hidden");
                  $(`#result .stats .tags .bottom div[tagid="${tag.id}"]`).attr(
                    "aria-label",
                    "+" + Misc.roundTo2(stats.wpm - tpb)
                  );
                  // console.log("new pb for tag " + tag.name);
                } else {
                  ChartController.result.options.annotation.annotations.push({
                    enabled: false,
                    type: "line",
                    mode: "horizontal",
                    scaleID: "wpm",
                    value: tpb,
                    borderColor: ThemeColors.sub,
                    borderWidth: 1,
                    borderDash: [2, 2],
                    label: {
                      backgroundColor: ThemeColors.sub,
                      fontFamily: Config.fontFamily.replace(/_/g, " "),
                      fontSize: 11,
                      fontStyle: "normal",
                      fontColor: ThemeColors.bg,
                      xPadding: 6,
                      yPadding: 6,
                      cornerRadius: 3,
                      position: annotationSide,
                      enabled: true,
                      content: `${tag.name} PB: ${tpb}`,
                    },
                  });
                  if (annotationSide === "left") {
                    annotationSide = "right";
                  } else {
                    annotationSide = "left";
                  }
                }
              }
            });
            if (
              completedEvent.funbox === "none" &&
              completedEvent.language === "english" &&
              completedEvent.mode === "time" &&
              ["15", "60"].includes(String(completedEvent.mode2))
            ) {
              $("#result .stats .leaderboards").removeClass("hidden");
              $("#result .stats .leaderboards .bottom").html(
                `checking <i class="fas fa-spin fa-fw fa-circle-notch"></i>`
              );
            }
            CloudFunctions.testCompleted({
              uid: firebase.auth().currentUser.uid,
              obj: completedEvent,
            })
              .then((e) => {
                AccountButton.loading(false);
                if (e.data == null) {
                  Notifications.add(
                    "Unexpected response from the server: " + e.data,
                    -1
                  );
                  return;
                }
                if (e.data.resultCode === -1) {
                  Notifications.add("Could not save result", -1);
                } else if (e.data.resultCode === -2) {
                  Notifications.add(
                    "Possible bot detected. Result not saved.",
                    -1
                  );
                } else if (e.data.resultCode === -3) {
                  Notifications.add(
                    "Could not verify keypress stats. Result not saved.",
                    -1
                  );
                } else if (e.data.resultCode === -4) {
                  Notifications.add(
                    "Result data does not make sense. Result not saved.",
                    -1
                  );
                } else if (e.data.resultCode === -5) {
                  Notifications.add("Test too short. Result not saved.", -1);
                } else if (e.data.resultCode === -999) {
                  console.error("internal error: " + e.data.message);
                  Notifications.add(
                    "Internal error. Result might not be saved. " +
                      e.data.message,
                    -1
                  );
                } else if (e.data.resultCode === 1 || e.data.resultCode === 2) {
                  completedEvent.id = e.data.createdId;
                  TestLeaderboards.check(completedEvent);
                  if (e.data.resultCode === 2) {
                    completedEvent.isPb = true;
                  }
                  if (
                    DB.getSnapshot() !== null &&
                    DB.getSnapshot().results !== undefined
                  ) {
                    DB.getSnapshot().results.unshift(completedEvent);
                    if (DB.getSnapshot().globalStats.time == undefined) {
                      DB.getSnapshot().globalStats.time =
                        testtime +
                        completedEvent.incompleteTestSeconds -
                        afkseconds;
                    } else {
                      DB.getSnapshot().globalStats.time +=
                        testtime +
                        completedEvent.incompleteTestSeconds -
                        afkseconds;
                    }
                    if (DB.getSnapshot().globalStats.started == undefined) {
                      DB.getSnapshot().globalStats.started =
                        TestStats.restartCount + 1;
                    } else {
                      DB.getSnapshot().globalStats.started +=
                        TestStats.restartCount + 1;
                    }
                    if (DB.getSnapshot().globalStats.completed == undefined) {
                      DB.getSnapshot().globalStats.completed = 1;
                    } else {
                      DB.getSnapshot().globalStats.completed += 1;
                    }
                  }
                  try {
                    firebase
                      .analytics()
                      .logEvent("testCompleted", completedEvent);
                  } catch (e) {
                    console.log("Analytics unavailable");
                  }

                  if (e.data.resultCode === 2) {
                    //new pb
                    PbCrown.show();
                    DB.saveLocalPB(
                      Config.mode,
                      mode2,
                      Config.punctuation,
                      Config.language,
                      Config.difficulty,
                      stats.wpm,
                      stats.acc,
                      stats.wpmRaw,
                      consistency
                    );
                  } else if (e.data.resultCode === 1) {
                    PbCrown.hide();
                    // if (localPb) {
                    //   Notifications.add(
                    //     "Local PB data is out of sync! Refresh the page to resync it or contact Miodec on Discord.",
                    //     15000
                    //   );
                    // }
                  }
                }
              })
              .catch((e) => {
                AccountButton.loading(false);
                console.error(e);
                Notifications.add("Could not save result. " + e, -1);
              });
          });
        });
      } else {
        try {
          firebase.analytics().logEvent("testCompletedNoLogin", completedEvent);
        } catch (e) {
          console.log("Analytics unavailable");
        }
        notSignedInLastResult = completedEvent;
      }
    } else {
      Notifications.add("Test invalid", 0);
      TestStats.setInvalid();
      try {
        firebase.analytics().logEvent("testCompletedInvalid", completedEvent);
      } catch (e) {
        console.log("Analytics unavailable");
      }
    }
  }

  if (firebase.auth().currentUser != null) {
    $("#result .loginTip").addClass("hidden");
  } else {
    $("#result .stats .leaderboards").addClass("hidden");
    $("#result .loginTip").removeClass("hidden");
  }

  let testType = "";

  if (Config.mode === "quote") {
    let qlen = "";
    if (Config.quoteLength === 0) {
      qlen = "short ";
    } else if (Config.quoteLength === 1) {
      qlen = "medium ";
    } else if (Config.quoteLength === 2) {
      qlen = "long ";
    } else if (Config.quoteLength === 3) {
      qlen = "thicc ";
    }
    testType += qlen + Config.mode;
  } else {
    testType += Config.mode;
  }
  if (Config.mode == "time") {
    testType += " " + Config.time;
  } else if (Config.mode == "words") {
    testType += " " + Config.words;
  }
  if (
    Config.mode != "custom" &&
    Funbox.active !== "gibberish" &&
    Funbox.active !== "58008"
  ) {
    testType += "<br>" + lang;
  }
  if (Config.punctuation) {
    testType += "<br>punctuation";
  }
  if (Config.numbers) {
    testType += "<br>numbers";
  }
  if (Config.blindMode) {
    testType += "<br>blind";
  }
  if (Funbox.funboxSaved !== "none") {
    testType += "<br>" + Funbox.funboxSaved.replace(/_/g, " ");
  }
  if (Config.difficulty == "expert") {
    testType += "<br>expert";
  } else if (Config.difficulty == "master") {
    testType += "<br>master";
  }

  $("#result .stats .testType .bottom").html(testType);

  let otherText = "";
  if (Config.layout !== "default") {
    otherText += "<br>" + Config.layout;
  }
  if (difficultyFailed) {
    otherText += "<br>failed";
  }
  if (mp_outOfTime) {
    otherText += "<br>out of time";
  }
  if (afkDetected) {
    otherText += "<br>afk detected";
  }
  if (TestStats.invalid) {
    otherText += "<br>invalid";
  }
  if (isRepeated) {
    otherText += "<br>repeated";
  }
  if (bailout) {
    otherText += "<br>bailed out";
  }

  if (otherText == "") {
    $("#result .stats .info").addClass("hidden");
  } else {
    $("#result .stats .info").removeClass("hidden");
    otherText = otherText.substring(4);
    $("#result .stats .info .bottom").html(otherText);
  }

  if (
    $("#result .stats .tags").hasClass("hidden") &&
    $("#result .stats .info").hasClass("hidden")
  ) {
    $("#result .stats .infoAndTags").addClass("hidden");
  } else {
    $("#result .stats .infoAndTags").removeClass("hidden");
  }

  if (Config.mode === "quote") {
    $("#result .stats .source").removeClass("hidden");
    $("#result .stats .source .bottom").html(randomQuote.source);
  } else {
    $("#result .stats .source").addClass("hidden");
  }

  if (Funbox.funboxSaved !== "none") {
    ChartController.result.options.annotation.annotations.push({
      enabled: false,
      type: "line",
      mode: "horizontal",
      scaleID: "wpm",
      value: 0,
      borderColor: "transparent",
      borderWidth: 1,
      borderDash: [2, 2],
      label: {
        backgroundColor: "transparent",
        fontFamily: Config.fontFamily.replace(/_/g, " "),
        fontSize: 11,
        fontStyle: "normal",
        fontColor: ThemeColors.sub,
        xPadding: 6,
        yPadding: 6,
        cornerRadius: 3,
        position: "left",
        enabled: true,
        content: `${Funbox.funboxSaved}`,
        yAdjust: -11,
      },
    });
  }

  ChartController.result.options.scales.yAxes[0].ticks.max = maxChartVal;
  ChartController.result.options.scales.yAxes[1].ticks.max = maxChartVal;

  ChartController.result.update({ duration: 0 });
  ChartController.result.resize();
  UI.swapElements($("#typingTest"), $("#result"), 250, () => {
    TestUI.setResultCalculating(false);
    $("#words").empty();
    ChartController.result.resize();
    Tribe.scrollChat();
    if (Config.alwaysShowWordsHistory) {
      TestUI.toggleResultWords();
    }
  });
  Tribe.testFinished({
    wpm: stats.wpm,
    acc: stats.acc,
    raw: stats.wpmRaw,
    char: `${stats.correctChars + stats.correctSpaces}/${
      stats.incorrectChars
    }/${stats.extraChars}/${stats.missedChars}`,
    con: consistency,
    duration: testtime,
    invalid: TestStats.invalid,
    failed: difficultyFailed,
    outOfTime: mp_outOfTime,
    afk: afkDetected,
    chartData: {
      wpm: TestStats.wpmHistory,
      raw: rawWpmPerSecond,
      err: errorsArray,
    },
  });
}

export function fail() {
  input.pushHistory();
  corrected.pushHistory();
  TestStats.pushKeypressesToHistory();
  TestStats.setLastSecondNotRound();
  finish(true);
  let testSeconds = TestStats.calculateTestSeconds(performance.now());
  let afkseconds = TestStats.calculateAfkSeconds();
  TestStats.incrementIncompleteSeconds(testSeconds - afkseconds);
  TestStats.incrementRestartCount();
}<|MERGE_RESOLUTION|>--- conflicted
+++ resolved
@@ -456,7 +456,6 @@
         randomWord = randomcaseword;
       } else if (Funbox.funboxSaved === "gibberish") {
         randomWord = Misc.getGibberish();
-<<<<<<< HEAD
       } else if (Funbox.active === "58008") {
         UpdateConfig.setPunctuation(false, true, mp);
         UpdateConfig.setNumbers(false, true, mp);
@@ -468,19 +467,6 @@
       } else if (Funbox.active === "ascii") {
         UpdateConfig.setPunctuation(false, true, mp);
         UpdateConfig.setNumbers(false, true, mp);
-=======
-      } else if (Funbox.funboxSaved === "58008") {
-        UpdateConfig.setPunctuation(false, true);
-        UpdateConfig.setNumbers(false, true);
-        randomWord = Misc.getNumbers(7);
-      } else if (Funbox.funboxSaved === "specials") {
-        UpdateConfig.setPunctuation(false, true);
-        UpdateConfig.setNumbers(false, true);
-        randomWord = Misc.getSpecials();
-      } else if (Funbox.funboxSaved === "ascii") {
-        UpdateConfig.setPunctuation(false, true);
-        UpdateConfig.setNumbers(false, true);
->>>>>>> 3cc5bc46
         randomWord = Misc.getASCII();
       }
 
