import * as TestLogic from "./test-logic";
import * as Notifications from "./notifications";
import * as TestUI from "./test-ui";
import * as Misc from "./misc";
import * as ManualRestart from "./manual-restart-tracker";
import Config, * as UpdateConfig from "./config";
import * as Settings from "./settings";
import * as Tribe from "./tribe";

export let active = "none";
export let funboxSaved = "none";
export let modeSaved = null;
let memoryTimer = null;
let memoryInterval = null;

let settingsMemory = {};

function rememberSetting(settingName, value, setFunction) {
  settingsMemory[settingName] ??= {
    value,
    setFunction,
  };
}

function loadMemory() {
  Notifications.add("Reverting funbox settings", 0);
  Object.keys(settingsMemory).forEach((setting) => {
    setting = settingsMemory[setting];
    setting.setFunction(setting.value, true);
  });
  settingsMemory = {};
}

function showMemoryTimer() {
  $("#typingTest #memoryTimer").stop(true, true).animate(
    {
      opacity: 1,
    },
    125
  );
}

function hideMemoryTimer() {
  $("#typingTest #memoryTimer").stop(true, true).animate(
    {
      opacity: 0,
    },
    125
  );
}

export function resetMemoryTimer() {
  memoryInterval = clearInterval(memoryInterval);
  memoryTimer = null;
  hideMemoryTimer();
}

function updateMemoryTimer(sec) {
  $("#typingTest #memoryTimer").text(
    `Timer left to memorise all words: ${sec}s`
  );
}

export function startMemoryTimer() {
  resetMemoryTimer();
  memoryTimer = Math.round(Math.pow(TestLogic.words.length, 1.2));
  updateMemoryTimer(memoryTimer);
  showMemoryTimer();
  memoryInterval = setInterval(() => {
    memoryTimer -= 1;
    memoryTimer == 0 ? hideMemoryTimer() : updateMemoryTimer(memoryTimer);
    if (memoryTimer <= 0) {
      resetMemoryTimer();
      $("#wordsWrapper").addClass("hidden");
    }
  }, 1000);
}

export function reset() {
  active = "none";
  resetMemoryTimer();
}

export function toggleScript(...params) {
  if (active === "tts") {
    var msg = new SpeechSynthesisUtterance();
    msg.text = params[0];
    msg.lang = "en-US";
    window.speechSynthesis.cancel();
    window.speechSynthesis.speak(msg);
  }
}

<<<<<<< HEAD
export async function activate(funbox, mode, mp = false) {
  if (!Tribe.checkIfCanChangeConfig(mp)) {
    return;
  }
  if (TestLogic.active || (TestUI.resultVisible && Tribe.state < 6)) {
    Notifications.add(
      "You can only change the funbox before starting a test.",
      0
    );
    return false;
=======
export async function activate(funbox, mode) {
  if (funbox === undefined || funbox === null) {
    funbox = funboxSaved;
>>>>>>> 3cc5bc46
  }
  if (Misc.getCurrentLanguage().ligatures) {
    if (funbox == "choo_choo" || funbox == "earthquake") {
      Notifications.add(
        "Current language does not support this funbox mode",
        0
      );
      activate("none", null);
      return;
    }
  }
  $("#funBoxTheme").attr("href", ``);
  $("#words").removeClass("nospace");
  // if (funbox === "none") {

  reset();

  $("#wordsWrapper").removeClass("hidden");
  // }
<<<<<<< HEAD

  if ((mode === null || mode === undefined) && funbox !== "none") {
=======
  if (funbox === "none" && mode === undefined) {
    mode = null;
  } else if (
    (funbox !== "none" && mode === undefined) ||
    (funbox !== "none" && mode === null)
  ) {
>>>>>>> 3cc5bc46
    let list = await Misc.getFunboxList();
    mode = list.filter((f) => f.name === funbox)[0].type;
  }

  ManualRestart.set();
  if (mode === "style") {
    if (funbox != undefined) {
      $("#funBoxTheme").attr("href", `funbox/${funbox}.css`);
      active = funbox;
    }

    if (funbox === "simon_says") {
      rememberSetting(
        "keymapMode",
        Config.keymapMode,
        UpdateConfig.setKeymapMode
      );
      UpdateConfig.setKeymapMode("next");
      Settings.groups.keymapMode.updateButton();
      TestLogic.restart();
    }

    if (
      funbox === "read_ahead" ||
      funbox === "read_ahead_easy" ||
      funbox === "read_ahead_hard"
    ) {
      rememberSetting(
        "highlightMode",
        Config.highlightMode,
        UpdateConfig.setHighlightMode
      );
      UpdateConfig.setHighlightMode("letter", true);
      TestLogic.restart();
    }
  } else if (mode === "script") {
    if (funbox === "tts") {
      $("#funBoxTheme").attr("href", `funbox/simon_says.css`);
      rememberSetting(
        "keymapMode",
        Config.keymapMode,
        UpdateConfig.setKeymapMode
      );
      UpdateConfig.setKeymapMode("off");
      Settings.groups.keymapMode.updateButton();
      TestLogic.restart();
    } else if (funbox === "layoutfluid") {
      rememberSetting(
        "keymapMode",
        Config.keymapMode,
        UpdateConfig.setKeymapMode
      );
      UpdateConfig.setKeymapMode("next");
      Settings.groups.keymapMode.updateButton();
      // UpdateConfig.setSavedLayout(Config.layout);
      rememberSetting("layout", Config.layout, UpdateConfig.setLayout);
      UpdateConfig.setLayout("qwerty");
      Settings.groups.layout.updateButton();
      rememberSetting(
        "keymapLayout",
        Config.keymapLayout,
        UpdateConfig.setKeymapLayout
      );
      UpdateConfig.setKeymapLayout("qwerty");
      Settings.groups.keymapLayout.updateButton();
      TestLogic.restart();
    } else if (funbox === "memory") {
      rememberSetting("mode", Config.mode, UpdateConfig.setMode);
      UpdateConfig.setMode("words");
      rememberSetting(
        "showAllLines",
        Config.showAllLines,
        UpdateConfig.setShowAllLines
      );
      UpdateConfig.setShowAllLines(true, true);
      TestLogic.restart(false, true);
      if (Config.keymapMode === "next") {
        rememberSetting(
          "keymapMode",
          Config.keymapMode,
          UpdateConfig.setKeymapMode
        );
        UpdateConfig.setKeymapMode("react");
      }
    } else if (funbox === "nospace") {
      $("#words").addClass("nospace");
      rememberSetting(
        "highlightMode",
        Config.highlightMode,
        UpdateConfig.setHighlightMode
      );
      UpdateConfig.setHighlightMode("letter", true);
      TestLogic.restart(false, true);
    }
    active = funbox;
  }

<<<<<<< HEAD
  if (funbox !== "layoutfluid" || mode !== "script") {
    if (Config.layout !== Config.savedLayout) {
      UpdateConfig.setLayout(Config.savedLayout);
      Settings.groups.layout.updateButton();
    }
  }
  Tribe.syncConfig();
=======
  // if (funbox !== "layoutfluid" || mode !== "script") {
  //   if (Config.layout !== Config.savedLayout) {
  //     UpdateConfig.setLayout(Config.savedLayout);
  //     Settings.groups.layout.updateButton();
  //   }
  // }
>>>>>>> 3cc5bc46
  TestUI.updateModesNotice();
  return true;
}
export function setFunbox(funbox, mode) {
  if (TestLogic.active || TestUI.resultVisible) {
    Notifications.add(
      "You can only change the funbox before starting a test.",
      0
    );
    return false;
  }
  if (funbox === "none") loadMemory();
  funboxSaved = funbox;
  modeSaved = mode;
  active = funbox;
  return true;
}<|MERGE_RESOLUTION|>--- conflicted
+++ resolved
@@ -91,22 +91,12 @@
   }
 }
 
-<<<<<<< HEAD
 export async function activate(funbox, mode, mp = false) {
   if (!Tribe.checkIfCanChangeConfig(mp)) {
     return;
   }
-  if (TestLogic.active || (TestUI.resultVisible && Tribe.state < 6)) {
-    Notifications.add(
-      "You can only change the funbox before starting a test.",
-      0
-    );
-    return false;
-=======
-export async function activate(funbox, mode) {
   if (funbox === undefined || funbox === null) {
     funbox = funboxSaved;
->>>>>>> 3cc5bc46
   }
   if (Misc.getCurrentLanguage().ligatures) {
     if (funbox == "choo_choo" || funbox == "earthquake") {
@@ -126,17 +116,12 @@
 
   $("#wordsWrapper").removeClass("hidden");
   // }
-<<<<<<< HEAD
-
-  if ((mode === null || mode === undefined) && funbox !== "none") {
-=======
   if (funbox === "none" && mode === undefined) {
     mode = null;
   } else if (
     (funbox !== "none" && mode === undefined) ||
     (funbox !== "none" && mode === null)
   ) {
->>>>>>> 3cc5bc46
     let list = await Misc.getFunboxList();
     mode = list.filter((f) => f.name === funbox)[0].type;
   }
@@ -234,22 +219,13 @@
     active = funbox;
   }
 
-<<<<<<< HEAD
-  if (funbox !== "layoutfluid" || mode !== "script") {
-    if (Config.layout !== Config.savedLayout) {
-      UpdateConfig.setLayout(Config.savedLayout);
-      Settings.groups.layout.updateButton();
-    }
-  }
-  Tribe.syncConfig();
-=======
   // if (funbox !== "layoutfluid" || mode !== "script") {
   //   if (Config.layout !== Config.savedLayout) {
   //     UpdateConfig.setLayout(Config.savedLayout);
   //     Settings.groups.layout.updateButton();
   //   }
   // }
->>>>>>> 3cc5bc46
+  Tribe.syncConfig();
   TestUI.updateModesNotice();
   return true;
 }
