--- conflicted
+++ resolved
@@ -24,8 +24,5 @@
 import * as Account from "./account";
 import * as TestStats from "./test-stats";
 import * as Replay from "./replay";
-<<<<<<< HEAD
 import * as Tribe from "./tribe";
-=======
-import * as TestTimer from "./test-timer";
->>>>>>> 18fb7475
+import * as TestTimer from "./test-timer";