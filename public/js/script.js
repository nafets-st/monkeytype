let wordsList = [];
let currentWordIndex = 0;
let currentWordElementIndex = 0;
let inputHistory = [];
let correctedHistory = [];
let currentCorrected = "";
let currentInput = "";
let time = 0;
let timer = null;
let testActive = false;
let testStart, testEnd;
let wpmHistory = [];
let rawHistory = [];
let restartCount = 0;
let incompleteTestSeconds = 0;
let currentTestLine = 0;
let pageTransition = false;
let lineTransition = false;
let keypressPerSecond = [];
let currentKeypress = {
  count: 0,
  words: [],
};
let errorsPerSecond = [];
let currentError = {
  count: 0,
  words: [],
};
let resultVisible = false;
let activeWordTopBeforeJump = 0;
let activeWordTop = 0;
let activeWordJumped = false;
let sameWordset = false;
let quotes = null;
let focusState = false;
let activeFunBox = "none";
let manualRestart = false;
let bailout = false;
let notSignedInLastResult = null;
let caretAnimating = true;
let lastSecondNotRound = false;
let paceCaret = null;
let missedWords = [];
let verifyUserWhenLoggedIn = null;
let modeBeforePractise = null;
let memoryFunboxTimer = null;
let memoryFunboxInterval = null;

let themeColors = {
  bg: "#323437",
  main: "#e2b714",
  caret: "#e2b714",
  sub: "#646669",
  text: "#d1d0c5",
  error: "#ca4754",
  errorExtra: "#7e2a33",
  colorfulError: "#ca4754",
  colorfulErrorExtra: "#7e2a33",
};

let accuracyStats = {
  correct: 0,
  incorrect: 0,
};

let keypressStats = {
  spacing: {
    current: -1,
    array: [],
  },
  duration: {
    current: -1,
    array: [],
  },
};

let errorSound = new Audio("../sound/error.wav");
let clickSounds = null;

let isPreviewingTheme = false;

function initClickSounds() {
  clickSounds = {
    1: [
      {
        sounds: [
          new Audio("../sound/click1/click1_1.wav"),
          new Audio("../sound/click1/click1_1.wav"),
        ],
        counter: 0,
      },
      {
        sounds: [
          new Audio("../sound/click1/click1_2.wav"),
          new Audio("../sound/click1/click1_2.wav"),
        ],
        counter: 0,
      },
      {
        sounds: [
          new Audio("../sound/click1/click1_3.wav"),
          new Audio("../sound/click1/click1_3.wav"),
        ],
        counter: 0,
      },
    ],
    2: [
      {
        sounds: [
          new Audio("../sound/click2/click2_1.wav"),
          new Audio("../sound/click2/click2_1.wav"),
        ],
        counter: 0,
      },
      {
        sounds: [
          new Audio("../sound/click2/click2_2.wav"),
          new Audio("../sound/click2/click2_2.wav"),
        ],
        counter: 0,
      },
      {
        sounds: [
          new Audio("../sound/click2/click2_3.wav"),
          new Audio("../sound/click2/click2_3.wav"),
        ],
        counter: 0,
      },
    ],
    3: [
      {
        sounds: [
          new Audio("../sound/click3/click3_1.wav"),
          new Audio("../sound/click3/click3_1.wav"),
        ],
        counter: 0,
      },
      {
        sounds: [
          new Audio("../sound/click3/click3_2.wav"),
          new Audio("../sound/click3/click3_2.wav"),
        ],
        counter: 0,
      },
      {
        sounds: [
          new Audio("../sound/click3/click3_3.wav"),
          new Audio("../sound/click3/click3_3.wav"),
        ],
        counter: 0,
      },
    ],
    4: [
      {
        sounds: [
          new Audio("../sound/click4/click4_1.wav"),
          new Audio("../sound/click4/click4_1.wav"),
        ],
        counter: 0,
      },
      {
        sounds: [
          new Audio("../sound/click4/click4_2.wav"),
          new Audio("../sound/click4/click4_2.wav"),
        ],
        counter: 0,
      },
      {
        sounds: [
          new Audio("../sound/click4/click4_3.wav"),
          new Audio("../sound/click4/click4_3.wav"),
        ],
        counter: 0,
      },
      {
        sounds: [
          new Audio("../sound/click4/click4_4.wav"),
          new Audio("../sound/click4/click4_4.wav"),
        ],
        counter: 0,
      },
      {
        sounds: [
          new Audio("../sound/click4/click4_5.wav"),
          new Audio("../sound/click4/click4_5.wav"),
        ],
        counter: 0,
      },
      {
        sounds: [
          new Audio("../sound/click4/click4_6.wav"),
          new Audio("../sound/click4/click4_6.wav"),
        ],
        counter: 0,
      },
    ],
  };
}

let customText = "The quick brown fox jumps over the lazy dog".split(" ");
let customTextIsRandom = false;
let customTextWordCount = 1;
let randomQuote = null;

const testCompleted = firebase.functions().httpsCallable("testCompleted");
const addTag = firebase.functions().httpsCallable("addTag");
const editTag = firebase.functions().httpsCallable("editTag");
const removeTag = firebase.functions().httpsCallable("removeTag");
const updateResultTags = firebase.functions().httpsCallable("updateResultTags");
const saveConfig = firebase.functions().httpsCallable("saveConfig");
const generatePairingCode = firebase
  .functions()
  .httpsCallable("generatePairingCode");
const saveLbMemory = firebase.functions().httpsCallable("saveLbMemory");
const unlinkDiscord = firebase.functions().httpsCallable("unlinkDiscord");
const verifyUser = firebase.functions().httpsCallable("verifyUser");
const reserveName = firebase.functions().httpsCallable("reserveDisplayName");

function refreshThemeColorObject() {
  let st = getComputedStyle(document.body);

  themeColors.bg = st.getPropertyValue("--bg-color").replace(" ", "");
  themeColors.main = st.getPropertyValue("--main-color").replace(" ", "");
  themeColors.caret = st.getPropertyValue("--caret-color").replace(" ", "");
  themeColors.sub = st.getPropertyValue("--sub-color").replace(" ", "");
  themeColors.text = st.getPropertyValue("--text-color").replace(" ", "");
  themeColors.error = st.getPropertyValue("--error-color").replace(" ", "");
  themeColors.errorExtra = st
    .getPropertyValue("--error-extra-color")
    .replace(" ", "");
  themeColors.colorfulError = st
    .getPropertyValue("--colorful-error-color")
    .replace(" ", "");
  themeColors.colorfulErrorExtra = st
    .getPropertyValue("--colorful-error-extra-color")
    .replace(" ", "");
}

function copyResultToClipboard() {
  if (navigator.userAgent.toLowerCase().indexOf("firefox") > -1) {
    showNotification("Sorry, this feature is not supported in Firefox", 4000);
  } else {
    $(".pageTest .ssWatermark").removeClass("hidden");
    $(".pageTest .buttons").addClass("hidden");
    let src = $("#middle");
    var sourceX = src.position().left; /*X position from div#target*/
    var sourceY = src.position().top; /*Y position from div#target*/
    var sourceWidth = src.width(); /*clientWidth/offsetWidth from div#target*/
    var sourceHeight = src.height(); /*clientHeight/offsetHeight from div#target*/
    $(".notification").addClass("hidden");
    $(".pageTest .loginTip").addClass("hidden");
    try {
      html2canvas(document.body, {
        backgroundColor: themeColors.bg,
        height: sourceHeight + 50,
        width: sourceWidth + 50,
        x: sourceX - 25,
        y: sourceY - 25,
      }).then(function (canvas) {
        // document.body.appendChild(canvas);
        canvas.toBlob(function (blob) {
          navigator.clipboard
            .write([
              new ClipboardItem(
                Object.defineProperty({}, blob.type, {
                  value: blob,
                  enumerable: true,
                })
              ),
            ])
            .then((f) => {
              $(".notification").removeClass("hidden");
              showNotification("Copied to clipboard", 1000);
              $(".pageTest .ssWatermark").addClass("hidden");
              $(".pageTest .buttons").removeClass("hidden");
              $(".pageTest .loginTip").removeClass("hidden");
            })
            .catch((f) => {
              $(".notification").removeClass("hidden");
              showNotification("Error saving image to clipboard", 2000);
              $(".pageTest .ssWatermark").addClass("hidden");
              $(".pageTest .buttons").removeClass("hidden");
              $(".pageTest .loginTip").removeClass("hidden");
            });
        });
      });
    } catch (e) {
      $(".notification").removeClass("hidden");
      showNotification("Error creating image", 2000);
      $(".pageTest .ssWatermark").addClass("hidden");
      $(".pageTest .buttons").removeClass("hidden");
      $(".pageTest .loginTip").removeClass("hidden");
    }
  }
}

function activateFunbox(funbox, mode) {
  if (testActive || resultVisible) {
    showNotification(
      "You can only change the funbox before starting a test.",
      4000
    );
    return false;
  }
  if (currentLanguage.ligatures) {
    if (funbox == "choo_choo" || funbox == "earthquake") {
      showNotification(
        "Current language does not support this funbox mode",
        3000
      );
      activateFunbox("none", null);
      return;
    }
  }
  $("#funBoxTheme").attr("href", ``);
  if (funbox === "none") {
    activeFunBox = "none";
    memoryFunboxInterval = clearInterval(memoryFunboxInterval);
    memoryFunboxTimer = null;
    $("#wordsWrapper").removeClass("hidden");
  }

  if (mode === "style") {
    if (funbox != undefined) {
      $("#funBoxTheme").attr("href", `funbox/${funbox}.css`);
      activeFunBox = funbox;
    }

    if (funbox === "simon_says") {
      changeKeymapMode("next");
      settingsGroups.keymapMode.updateButton();
      restartTest();
    }
  } else if (mode === "script") {
    if (funbox === "tts") {
      $("#funBoxTheme").attr("href", `funbox/simon_says.css`);
      config.keymapMode = "off";
      settingsGroups.keymapMode.updateButton();
      restartTest();
    } else if (funbox === "layoutfluid") {
      config.keymapMode = "on";
      changeKeymapMode("next");
      settingsGroups.keymapMode.updateButton();
      config.savedLayout = config.layout;
      changeLayout("qwerty");
      settingsGroups.layout.updateButton();
      changeKeymapLayout("qwerty");
      settingsGroups.keymapLayout.updateButton();
      restartTest();
    } else if (funbox === "memory") {
      changeMode("words");
      setShowAllLines(true, true);
      restartTest(false, true);
    }
    activeFunBox = funbox;
  }

  if (funbox !== "layoutfluid" || mode !== "script") {
    if (config.layout !== config.savedLayout) {
      changeLayout(config.savedLayout);
      settingsGroups.layout.updateButton();
    }
  }
  updateTestModesNotice();
  return true;
}

function toggleScriptFunbox(...params) {
  if (activeFunBox === "tts") {
    var msg = new SpeechSynthesisUtterance();
    // var voices = window.speechSynthesis.getVoices();
    // msg.voice = voices[0];
    // msg.volume = 1; // From 0 to 1
    // msg.rate = 1; // From 0.1 to 10
    msg.text = params[0];
    msg.lang = "en-US";
    window.speechSynthesis.cancel();
    window.speechSynthesis.speak(msg);
  }
}

function getuid() {
  console.error("Only share this uid with Miodec and nobody else!");
  console.log(firebase.auth().currentUser.uid);
  console.error("Only share this uid with Miodec and nobody else!");
}

function setFocus(foc) {
  if (foc && !focusState) {
    focusState = true;
    stopCaretAnimation();
    $("#top").addClass("focus");
    $("#bottom").addClass("focus");
    $("body").css("cursor", "none");
    $("#middle").addClass("focus");
  } else if (!foc && focusState) {
    focusState = false;
    if (testActive) {
      stopCaretAnimation();
    } else {
      startCaretAnimation();
    }
    $("#top").removeClass("focus");
    $("#bottom").removeClass("focus");
    $("body").css("cursor", "default");
    $("#middle").removeClass("focus");
  }
}

async function initWords() {
  testActive = false;
  wordsList = [];
  currentWordIndex = 0;
  currentWordElementIndex = 0;
  accuracyStats = {
    correct: 0,
    incorrect: 0,
  };
  inputHistory = [];
  correctedHistory = [];
  currentCorrected = "";
  currentInput = "";

  let language = await getLanguage(config.language);

  if (config.mode === "quote" && quotes === null) {
    showBackgroundLoader();
    $.ajax({
      url: "js/english_quotes.json",
      async: false,
      success: function (data) {
        hideBackgroundLoader();
        quotes = data;
        quotes.groups.forEach((qg, i) => {
          let lower = qg[0];
          let upper = qg[1];
          quotes.groups[i] = quotes.quotes.filter(
            (q) => q.length >= lower && q.length <= upper
          );
        });
        quotes.quotes = [];
      },
    });
  }

  if (!language) {
    config.language = "english";
    language = words[config.language];
  }

  if (
    config.mode == "time" ||
    config.mode == "words" ||
    config.mode == "custom"
  ) {
    // let wordsBound = config.mode == "time" ? 60 : config.words;
    let wordsBound = 100;
    if (config.showAllLines) {
      if (config.mode === "custom") {
        if (customTextIsRandom) {
          wordsBound = customTextWordCount;
        } else {
          wordsBound = customText.length;
        }
      } else if (config.mode != "time") {
        wordsBound = config.words;
      }
    } else {
      if (config.mode === "words" && config.words < wordsBound) {
        wordsBound = config.words;
      }
      if (
        config.mode == "custom" &&
        customTextIsRandom &&
        customTextWordCount < wordsBound
      ) {
        wordsBound = customTextWordCount;
      }
      if (
        config.mode == "custom" &&
        !customTextIsRandom &&
        customText.length < wordsBound
      ) {
        wordsBound = customText.length;
      }
    }
    if (config.mode === "words" && config.words === 0) {
      wordsBound = 100;
    }
    if (activeFunBox === "plus_one") {
      wordsBound = 2;
    }
    let wordset = language.words;
    if (config.mode == "custom") {
      wordset = customText;
    }
    for (let i = 0; i < wordsBound; i++) {
      randomWord = wordset[Math.floor(Math.random() * wordset.length)];
      previousWord = wordsList[i - 1];
      previousWord2 = wordsList[i - 2];
      if (config.mode == "custom" && customTextIsRandom) {
        randomWord = wordset[Math.floor(Math.random() * wordset.length)];
      } else if (config.mode == "custom" && !customTextIsRandom) {
        randomWord = customText[i];
      } else {
        while (
          randomWord == previousWord ||
          randomWord == previousWord2 ||
          (!config.punctuation && randomWord == "I") ||
          randomWord.indexOf(" ") > -1
        ) {
          randomWord = wordset[Math.floor(Math.random() * wordset.length)];
        }
      }

      if (activeFunBox === "rAnDoMcAsE") {
        let randomcaseword = "";
        for (let i = 0; i < randomWord.length; i++) {
          if (i % 2 != 0) {
            randomcaseword += randomWord[i].toUpperCase();
          } else {
            randomcaseword += randomWord[i];
          }
        }
        randomWord = randomcaseword;
      } else if (activeFunBox === "gibberish") {
        randomWord = getGibberish();
      } else if (activeFunBox === "58008") {
        setToggleSettings(false, true);
        randomWord = getNumbers(7);
      } else if (activeFunBox === "specials") {
        setToggleSettings(false, true);
        randomWord = getSpecials();
      } else if (activeFunBox === "ascii") {
        setToggleSettings(false, true);
        randomWord = getASCII();
      }

      if (config.punctuation && config.mode != "custom") {
        randomWord = punctuateWord(previousWord, randomWord, i, wordsBound);
      }
      if (config.numbers && config.mode != "custom") {
        if (Math.random() < 0.1) {
          randomWord = getNumbers(4);
        }
      }

      wordsList.push(randomWord);
    }
  } else if (config.mode == "quote") {
    let group = config.quoteLength;

    if (config.quoteLength === -1) {
      group = Math.floor(Math.random() * quotes.groups.length);
    }

    rq =
      quotes.groups[group][
        Math.floor(Math.random() * quotes.groups[group].length)
      ];
    if (randomQuote != null && rq.id === randomQuote.id) {
      rq =
        quotes.groups[group][
          Math.floor(Math.random() * quotes.groups[group].length)
        ];
    }
    randomQuote = rq;
    let w = rq.text.trim().split(" ");
    for (let i = 0; i < w.length; i++) {
      wordsList.push(w[i]);
    }
  }
  //handle right-to-left languages
  if (language.leftToRight) {
    arrangeCharactersLeftToRight();
  } else {
    arrangeCharactersRightToLeft();
  }
  if (language.ligatures) {
    $("#words").addClass("withLigatures");
  } else {
    $("#words").removeClass("withLigatures");
  }
  showWords();
}

function arrangeCharactersRightToLeft() {
  $("#words").addClass("rightToLeftTest");
}

function arrangeCharactersLeftToRight() {
  $("#words").removeClass("rightToLeftTest");
}

function setToggleSettings(state, nosave) {
  setPunctuation(state, nosave);
  setNumbers(state, nosave);
}

function emulateLayout(event) {
  function emulatedLayoutShouldShiftKey(event, newKeyPreview) {
    if (config.capsLockBackspace) return event.shiftKey;
    const isCapsLockHeld = event.originalEvent.getModifierState("CapsLock");
    if (isCapsLockHeld) return isASCIILetter(newKeyPreview) !== event.shiftKey;
    return event.shiftKey;
  }
  function replaceEventKey(event, keyCode) {
    const newKey = String.fromCharCode(keyCode);
    event.keyCode = keyCode;
    event.charCode = keyCode;
    event.which = keyCode;
    event.key = newKey;
    event.code = "Key" + newKey.toUpperCase();
  }
  if (config.layout === "default") {
    //override the caps lock modifier for the default layout if needed
    if (config.capsLockBackspace && isASCIILetter(event.key)) {
      replaceEventKey(
        event,
        event.shiftKey
          ? event.key.toUpperCase().charCodeAt(0)
          : event.key.toLowerCase().charCodeAt(0)
      );
    }
    return event;
  }
  const qwertyMasterLayout = {
    Backquote: "`~",
    Digit1: "1!",
    Digit2: "2@",
    Digit3: "3#",
    Digit4: "4$",
    Digit5: "5%",
    Digit6: "6^",
    Digit7: "7&",
    Digit8: "8*",
    Digit9: "9(",
    Digit0: "0)",
    Minus: "-_",
    Equal: "=+",
    KeyQ: "qQ",
    KeyW: "wW",
    KeyE: "eE",
    KeyR: "rR",
    KeyT: "tT",
    KeyY: "yY",
    KeyU: "uU",
    KeyI: "iI",
    KeyO: "oO",
    KeyP: "pP",
    BracketLeft: "[{",
    BracketRight: "]}",
    KeyA: "aA",
    KeyS: "sS",
    KeyD: "dD",
    KeyF: "fF",
    KeyG: "gG",
    KeyH: "hH",
    KeyJ: "jJ",
    KeyK: "kK",
    KeyL: "lL",
    Semicolon: ";:",
    Quote: "'\"",
    Backslash: "\\|",
    KeyZ: "zZ",
    KeyX: "xX",
    KeyC: "cC",
    KeyV: "vV",
    KeyB: "bB",
    KeyN: "nN",
    KeyM: "mM",
    Comma: ",<",
    Period: ".>",
    Slash: "/?",
    Space: "  ",
  };
  const layoutMap = layouts[config.layout];
  const qwertyMap = layouts["qwerty"];

  const qwertyKey = qwertyMasterLayout[event.code];
  let mapIndex;
  for (let i = 0; i < qwertyMap.length; i++) {
    const key = qwertyMap[i];
    const keyIndex = key.indexOf(qwertyKey);
    if (keyIndex != -1) {
      mapIndex = i;
    }
  }
  const newKeyPreview = layoutMap[mapIndex][0];
  const shift = emulatedLayoutShouldShiftKey(event, newKeyPreview) ? 1 : 0;
  const newKey = layoutMap[mapIndex][shift];
  replaceEventKey(event, newKey.charCodeAt(0));
  return event;
}

function punctuateWord(previousWord, currentWord, index, maxindex) {
  let word = currentWord;

  if (
    index == 0 ||
    getLastChar(previousWord) == "." ||
    getLastChar(previousWord) == "?" ||
    getLastChar(previousWord) == "!"
  ) {
    //always capitalise the first word or if there was a dot
    word = capitalizeFirstLetter(word);
  } else if (
    //10% chance to end a sentence
    (Math.random() < 0.1 &&
      getLastChar(previousWord) != "." &&
      index != maxindex - 2) ||
    index == maxindex - 1
  ) {
    let rand = Math.random();
    if (rand <= 0.8) {
      word += ".";
    } else if (rand > 0.8 && rand < 0.9) {
      word += "?";
    } else {
      word += "!";
    }
  } else if (
    Math.random() < 0.01 &&
    getLastChar(previousWord) != "," &&
    getLastChar(previousWord) != "."
  ) {
    //1% chance to add quotes
    word = `"${word}"`;
  } else if (Math.random() < 0.01) {
    //1% chance to add a colon
    word = word + ":";
  } else if (
    Math.random() < 0.01 &&
    getLastChar(previousWord) != "," &&
    getLastChar(previousWord) != "." &&
    previousWord != "-"
  ) {
    //1% chance to add a dash
    word = "-";
  } else if (Math.random() < 0.2 && getLastChar(previousWord) != ",") {
    //2% chance to add a comma
    word += ",";
  }
  return word;
}

function addWord() {
  let bound = 100;
  if (activeFunBox === "plus_one") bound = 1;
  if (
    wordsList.length - inputHistory.length > bound ||
    (config.mode === "words" &&
      wordsList.length >= config.words &&
      config.words > 0) ||
    (config.mode === "custom" &&
      customTextIsRandom &&
      wordsList.length >= customTextWordCount) ||
    (config.mode === "custom" &&
      !customTextIsRandom &&
      wordsList.length >= customText.length)
  )
    return;
  const language =
    config.mode !== "custom"
      ? currentLanguage
      : {
          //borrow the direction of the current language
          leftToRight: currentLanguage.leftToRight,
          words: customText,
        };
  const wordset = language.words;
  let randomWord = wordset[Math.floor(Math.random() * wordset.length)];
  previousWord = wordsList[wordsList.length - 1];
  previousWordStripped = previousWord.replace(/[.?!":\-,]/g, "").toLowerCase();
  previousWord2Stripped = wordsList[wordsList.length - 2]
    .replace(/[.?!":\-,]/g, "")
    .toLowerCase();

  if (config.mode === "custom" && customTextIsRandom && wordset.length < 3) {
    randomWord = wordset[Math.floor(Math.random() * wordset.length)];
  } else if (config.mode == "custom" && !customTextIsRandom) {
    randomWord = customText[wordsList.length];
  } else {
    while (
      previousWordStripped == randomWord ||
      previousWord2Stripped == randomWord ||
      randomWord.indexOf(" ") > -1 ||
      (!config.punctuation && randomWord == "I")
    ) {
      randomWord = wordset[Math.floor(Math.random() * wordset.length)];
    }
  }

  if (activeFunBox === "rAnDoMcAsE") {
    let randomcaseword = "";
    for (let i = 0; i < randomWord.length; i++) {
      if (i % 2 != 0) {
        randomcaseword += randomWord[i].toUpperCase();
      } else {
        randomcaseword += randomWord[i];
      }
    }
    randomWord = randomcaseword;
  } else if (activeFunBox === "gibberish") {
    randomWord = getGibberish();
  } else if (activeFunBox === "58008") {
    randomWord = getNumbers(7);
  } else if (activeFunBox === "specials") {
    randomWord = getSpecials();
  } else if (activeFunBox === "ascii") {
    randomWord = getASCII();
  }

  if (config.punctuation && config.mode != "custom") {
    randomWord = punctuateWord(previousWord, randomWord, wordsList.length, 0);
  }
  if (config.numbers && config.mode != "custom") {
    if (Math.random() < 0.1) {
      randomWord = getNumbers(4);
    }
  }

  wordsList.push(randomWord);

  let w = "<div class='word'>";
  for (let c = 0; c < randomWord.length; c++) {
    w += "<letter>" + randomWord.charAt(c) + "</letter>";
  }
  w += "</div>";
  $("#words").append(w);
}

function showWords() {
  $("#words").empty();

  for (let i = 0; i < wordsList.length; i++) {
    let w = "<div class='word'>";
    for (let c = 0; c < wordsList[i].length; c++) {
      w += "<letter>" + wordsList[i].charAt(c) + "</letter>";
    }
    w += "</div>";
    $("#words").append(w);
  }

  $("#wordsWrapper").removeClass("hidden");
  const wordHeight = $(document.querySelector(".word")).outerHeight(true);
  const wordsHeight = $(document.querySelector("#words")).outerHeight(true);
  if (config.showAllLines && config.mode != "time") {
    $("#words").css("height", "auto");
    $("#wordsWrapper").css("height", "auto");
    let nh = wordHeight * 3;

    if (nh > wordsHeight) {
      nh = wordsHeight;
    }
    $(".outOfFocusWarning").css("line-height", nh + "px");
  } else {
    $("#words")
      .css("height", wordHeight * 4 + "px")
      .css("overflow", "hidden");
    $("#wordsWrapper")
      .css("height", wordHeight * 3 + "px")
      .css("overflow", "hidden");
    $(".outOfFocusWarning").css("line-height", wordHeight * 3 + "px");
  }

  if (config.keymapMode === "next") {
    updateHighlightedKeymapKey();
  }

  if (activeFunBox === "memory") {
    memoryFunboxInterval = clearInterval(memoryFunboxInterval);
    memoryFunboxTimer = Math.round(Math.pow(wordsList.length, 1.2));
    memoryFunboxInterval = setInterval((fn) => {
      memoryFunboxTimer -= 1;
      showNotification(memoryFunboxTimer);
      if (memoryFunboxTimer < 0) {
        memoryFunboxInterval = clearInterval(memoryFunboxInterval);
        memoryFunboxTimer = null;
        $("#wordsWrapper").addClass("hidden");
      }
    }, 1000);
  }

  updateActiveElement();
  updateCaretPosition();
}

function updateActiveElement() {
  let active = document.querySelector("#words .active");
  if (active !== null) {
    active.classList.remove("active");
  }
  // $("#words .word").removeClass("active");
  // $($("#words .word")[currentWordIndex]).addClass("active").removeClass("error");

  // document.querySelectorAll("#words .word")[currentWordIndex].classList.add("active");
  try {
    let activeWord = document.querySelectorAll("#words .word")[
      currentWordElementIndex
    ];
    activeWord.classList.add("active");
    activeWord.classList.remove("error");

    // activeWordTop = $("#words .word.active").position().top;
    activeWordTop = document.querySelector("#words .active").offsetTop;
    // updateHighlightedKeymapKey();
  } catch (e) {}
  toggleScriptFunbox(wordsList[currentWordIndex]);
}

function compareInput(showError) {
  // let wrdAtIndex = $("#words .word")[wrdIndex];
  let input = currentInput;
  let wordAtIndex;
  let currentWord;
  wordAtIndex = document.querySelector("#words .word.active");
  currentWord = wordsList[currentWordIndex];
  // while (wordAtIndex.firstChild) {
  //   wordAtIndex.removeChild(wordAtIndex.firstChild);
  // }
  let ret = "";

  for (let i = 0; i < input.length; i++) {
    let charCorrect;
    if (currentWord[i] == input[i]) {
      charCorrect = true;
    } else {
      charCorrect = false;
    }

    try {
      if (config.language === "russian" && charCorrect === false) {
        if (
          (currentWord[i].toLowerCase() === "е" &&
            input[i].toLowerCase() === "ё") ||
          (currentWord[i].toLowerCase() === "ё" &&
            input[i].toLowerCase() === "е")
        ) {
          charCorrect = true;
        }
      }
    } catch (e) {}

    if (charCorrect) {
      ret += '<letter class="correct">' + currentWord[i] + "</letter>";
      // $(letterElems[i]).removeClass('incorrect').addClass('correct');
    } else {
      if (config.difficulty == "master") {
        if (!resultVisible) {
          inputHistory.push(currentInput);
          correctedHistory.push(currentCorrected);
          document
            .querySelector("#words .word.active")
            .setAttribute("input", currentInput.replace(/'/g, "'"));
          lastSecondNotRound = true;
          showResult(true);
        }
        let testNow = Date.now();
        let testSeconds = roundTo2((testNow - testStart) / 1000);
        incompleteTestSeconds += testSeconds;
        restartCount++;
      }
      if (!showError) {
        if (currentWord[i] == undefined) {
          // ret += '<letter class="correct">' + input[i] + "</letter>";
        } else {
          ret += '<letter class="correct">' + currentWord[i] + "</letter>";
        }
      } else {
        if (currentWord[i] == undefined) {
          ret += '<letter class="incorrect extra">' + input[i] + "</letter>";
        } else {
          ret +=
            '<letter class="incorrect">' +
            currentWord[i] +
            (config.indicateTypos ? `<hint>${input[i]}</hint>` : "") +
            "</letter>";
        }
      }
    }
  }

  if (input.length < currentWord.length) {
    for (let i = input.length; i < currentWord.length; i++) {
      ret += "<letter>" + currentWord[i] + "</letter>";
    }
  }

  wordAtIndex.innerHTML = ret;

  let lastindex = currentWordIndex;

  if (
    (currentWord == input ||
      (config.quickEnd && currentWord.length == input.length)) &&
    lastindex == wordsList.length - 1
  ) {
    inputHistory.push(input);
    currentInput = "";
    correctedHistory.push(currentCorrected);
    currentCorrected = "";
    //last character typed, show result
    if (!resultVisible) {
      if (keypressPerSecond.length === 0) {
        keypressPerSecond.push(currentKeypress);
      }
      lastSecondNotRound = true;
      showResult();
    }
  }
  // liveWPM()
}

function highlightBadWord(index, showError) {
  if (!showError) return;
  $($("#words .word")[index]).addClass("error");
}

function showTimer() {
  let op = config.showTimerProgress ? config.timerOpacity : 0;
  if (config.timerStyle === "bar") {
    // let op = 0.25;
    // if (
    //   $("#timerNumber").hasClass("timerSub") ||
    //   $("#timerNumber").hasClass("timerText") ||
    //   $("#timerNumber").hasClass("timerMain")
    // ) {
    //   op = 1;
    // }
    $("#timerWrapper").stop(true, true).removeClass("hidden").animate(
      {
        opacity: op,
      },
      250
    );
  } else if (config.timerStyle === "text") {
    // let op = 0.25;
    // if (
    //   $("#timerNumber").hasClass("timerSub") ||
    //   $("#timerNumber").hasClass("timerText") ||
    //   $("#timerNumber").hasClass("timerMain")
    // ) {
    //   op = 1;
    // }
    $("#timerNumber").stop(true, true).removeClass("hidden").animate(
      {
        opacity: op,
      },
      250
    );
  } else if (config.timerStyle === "mini") {
    if (op > 0) {
      $("#miniTimerAndLiveWpm .time")
        .stop(true, true)
        .removeClass("hidden")
        .animate(
          {
            opacity: op,
          },
          250
        );
    }
  }
}

function hideTimer() {
  $("#timerWrapper").stop(true, true).animate(
    {
      opacity: 0,
    },
    125
  );
  $("#miniTimerAndLiveWpm .time")
    .stop(true, true)
    .animate(
      {
        opacity: 0,
      },
      125,
      () => {
        $("#miniTimerAndLiveWpm .time").addClass("hidden");
      }
    );
  $("#timerNumber").stop(true, true).animate(
    {
      opacity: 0,
    },
    125
  );
}

function changeTimerColor(color) {
  $("#timer").removeClass("timerSub");
  $("#timer").removeClass("timerText");
  $("#timer").removeClass("timerMain");

  $("#timerNumber").removeClass("timerSub");
  $("#timerNumber").removeClass("timerText");
  $("#timerNumber").removeClass("timerMain");

  $("#liveWpm").removeClass("timerSub");
  $("#liveWpm").removeClass("timerText");
  $("#liveWpm").removeClass("timerMain");

  $("#miniTimerAndLiveWpm").removeClass("timerSub");
  $("#miniTimerAndLiveWpm").removeClass("timerText");
  $("#miniTimerAndLiveWpm").removeClass("timerMain");

  if (color === "main") {
    $("#timer").addClass("timerMain");
    $("#timerNumber").addClass("timerMain");
    $("#liveWpm").addClass("timerMain");
    $("#miniTimerAndLiveWpm").addClass("timerMain");
  } else if (color === "sub") {
    $("#timer").addClass("timerSub");
    $("#timerNumber").addClass("timerSub");
    $("#liveWpm").addClass("timerSub");
    $("#miniTimerAndLiveWpm").addClass("timerSub");
  } else if (color === "text") {
    $("#timer").addClass("timerText");
    $("#timerNumber").addClass("timerText");
    $("#liveWpm").addClass("timerText");
    $("#miniTimerAndLiveWpm").addClass("timerText");
  }
}

function restartTimer() {
  if (config.timerStyle === "bar") {
    if (config.mode === "time") {
      $("#timer").stop(true, true).animate(
        {
          width: "100vw",
        },
        0
      );
    } else if (config.mode === "words" || config.mode === "custom") {
      $("#timer").stop(true, true).animate(
        {
          width: "0vw",
        },
        0
      );
    }
  }
}

function updateTimer() {
  if (!config.showTimerProgress) return;
  if (config.mode === "time") {
    if (config.timerStyle === "bar") {
      let percent = 100 - ((time + 1) / config.time) * 100;
      $("#timer")
        .stop(true, true)
        .animate(
          {
            width: percent + "vw",
          },
          1000,
          "linear"
        );
    } else if (config.timerStyle === "text") {
      // var displayTime = new Date(null);
      // displayTime.setSeconds(config.time - time);
      // displayTime = displayTime.toISOString().substr(11, 8);
      // while (
      //   displayTime.substr(0, 2) == "00" ||
      //   displayTime[0] == ":" ||
      //   (displayTime.length == 2 && displayTime[0] == "0")
      // ) {
      //   if (displayTime.substr(0, 2) == "00") {
      //     displayTime = displayTime.substr(3);
      //   } else {
      //     displayTime = displayTime.substr(1);
      //   }
      // }
      let displayTime = secondsToString(config.time - time);
      if (config.time === 0) {
        displayTime = secondsToString(time);
      }
      $("#timerNumber").html("<div>" + displayTime + "</div>");
      // $("#timerNumber").html(config.time - time);
    } else if (config.timerStyle === "mini") {
      let displayTime = secondsToString(config.time - time);
      if (config.time === 0) {
        displayTime = secondsToString(time);
      }
      $("#miniTimerAndLiveWpm .time").html(displayTime);
    }
  } else if (
    config.mode === "words" ||
    config.mode === "custom" ||
    config.mode === "quote"
  ) {
    if (config.timerStyle === "bar") {
      let outof = wordsList.length;
      if (config.mode === "words") {
        outof = config.words;
      }
      if (config.mode === "custom") {
        if (customTextIsRandom) {
          outof = customTextWordCount;
        } else {
          outof = customText.length;
        }
      }
      let percent = Math.floor(((currentWordIndex + 1) / outof) * 100);
      $("#timer")
        .stop(true, true)
        .animate(
          {
            width: percent + "vw",
          },
          250
        );
    } else if (config.timerStyle === "text") {
      let outof = wordsList.length;
      if (config.mode === "words") {
        outof = config.words;
      }
      if (config.mode === "custom") {
        if (customTextIsRandom) {
          outof = customTextWordCount;
        } else {
          outof = customText.length;
        }
      }
      if (config.words === 0) {
        $("#timerNumber").html("<div>" + `${inputHistory.length}` + "</div>");
      } else {
        $("#timerNumber").html(
          "<div>" + `${inputHistory.length}/${outof}` + "</div>"
        );
      }
      // $("#timerNumber").html(config.time - time);
    } else if (config.timerStyle === "mini") {
      let outof = wordsList.length;
      if (config.mode === "words") {
        outof = config.words;
      }
      if (config.mode === "custom") {
        if (customTextIsRandom) {
          outof = customTextWordCount;
        } else {
          outof = customText.length;
        }
      }
      if (config.words === 0) {
        $("#miniTimerAndLiveWpm .time").html(`${inputHistory.length}`);
      } else {
        $("#miniTimerAndLiveWpm .time").html(`${inputHistory.length}/${outof}`);
      }
    }
  }
}

function hideCaret() {
  $("#caret").addClass("hidden");
}

function showCaret() {
  if ($("#result").hasClass("hidden")) {
    updateCaretPosition();
    $("#caret").removeClass("hidden");
    startCaretAnimation();
  }
}

function stopCaretAnimation() {
  if (caretAnimating === true) {
    $("#caret").css("animation-name", "none");
    $("#caret").css("opacity", "1");
    caretAnimating = false;
  }
}

function startCaretAnimation() {
  if (caretAnimating === false) {
    $("#caret").css("animation-name", "caretFlash");
    caretAnimating = true;
  }
}

function hideKeymap() {
  $(".keymap").addClass("hidden");
  $("#liveWpm").removeClass("lower");
}

function showKeymap() {
  $(".keymap").removeClass("hidden");
  $("#liveWpm").addClass("lower");
}

function flashPressedKeymapKey(key, correct) {
  // return;
  // $(`#${key}`).css("animation", "none").removeClass("flash").addClass("flash");
  // setTimeout((f) => {
  //   $(`#${key}`).removeClass("flash");
  // }, 1000);

  //  from {
  //   color: var(--bg-color);
  //   background-color: var(--main-color);
  //   border-color: var(--main-color);
  // }

  // to {
  //   color: var(--sub-color);
  //   background-color: var(--bg-color);
  //   border-color: var(--sub-color);
  // }

  let errorColor;
  if (config.colorfulMode) {
    errorColor = themeColors.colorfulError;
  } else {
    errorColor = themeColors.error;
  }

  switch (key) {
    case "\\":
    case "|":
      key = "#KeyBackslash";
      break;
    case "}":
    case "]":
      key = "#KeyRightBracket";
      break;
    case "{":
    case "[":
      key = "#KeyLeftBracket";
      break;
    case '"':
    case "'":
      key = "#KeyQuote";
      break;
    case ":":
    case ";":
      key = "#KeySemicolon";
      break;
    case "<":
    case ",":
      key = "#KeyComma";
      break;
    case ">":
    case ".":
      key = "#KeyPeriod";
      break;
    case "?":
    case "/":
      key = "#KeySlash";
      break;
    case "" || "Space":
      key = "#KeySpace";
      break;
    default:
      key = `#Key${key.toUpperCase()}`;
  }

  if (key == "#KeySpace") {
    key = ".key-split-space";
  }

  try {
    if (correct || config.blindMode) {
      $(key)
        .stop(true, true)
        .css({
          color: themeColors.bg,
          backgroundColor: themeColors.main,
          borderColor: themeColors.main,
        })
        .animate(
          {
            color: themeColors.sub,
            backgroundColor: "transparent",
            borderColor: themeColors.sub,
          },
          500,
          "easeOutExpo"
        );
    } else {
      $(key)
        .stop(true, true)
        .css({
          color: themeColors.bg,
          backgroundColor: themeColors.error,
          borderColor: themeColors.error,
        })
        .animate(
          {
            color: themeColors.sub,
            backgroundColor: "transparent",
            borderColor: themeColors.sub,
          },
          500,
          "easeOutExpo"
        );
    }
  } catch (e) {}
}

function updateHighlightedKeymapKey() {
  // return;
  try {
    if ($(".active-key") != undefined) {
      $(".active-key").removeClass("active-key");
    }

    var currentKey = wordsList[currentWordIndex]
      .substring(currentInput.length, currentInput.length + 1)
      .toString()
      .toUpperCase();

    switch (currentKey) {
      case "\\":
      case "|":
        var highlightKey = "#KeyBackslash";
        break;
      case "}":
      case "]":
        var highlightKey = "#KeyRightBracket";
        break;
      case "{":
      case "[":
        var highlightKey = "#KeyLeftBracket";
        break;
      case '"':
      case "'":
        var highlightKey = "#KeyQuote";
        break;
      case ":":
      case ";":
        var highlightKey = "#KeySemicolon";
        break;
      case "<":
      case ",":
        var highlightKey = "#KeyComma";
        break;
      case ">":
      case ".":
        var highlightKey = "#KeyPeriod";
        break;
      case "?":
      case "/":
        var highlightKey = "#KeySlash";
        break;
      case "":
        var highlightKey = "#KeySpace";
        break;
      default:
        var highlightKey = `#Key${currentKey}`;
    }

    $(highlightKey).addClass("active-key");
    if (highlightKey === "#KeySpace") {
      $("#KeySpace2").addClass("active-key");
    }
  } catch (e) {
    console.log("could not update highlighted keymap key: " + e.message);
  }
}

function updateCaretPosition() {
  // return;
  if ($("#wordsWrapper").hasClass("hidden")) return;
  if ($("#caret").hasClass("off")) {
    return;
  }

  let caret = $("#caret");
  // let activeWord = $("#words .word.active");

  let inputLen = currentInput.length;
  let currentLetterIndex = inputLen - 1;
  if (currentLetterIndex == -1) {
    currentLetterIndex = 0;
  }
  // let currentLetter = $("#words .word.active letter")[currentLetterIndex];
  try {
    let currentLetter = document
      .querySelector("#words .active")
      .querySelectorAll("letter")[currentLetterIndex];

    if ($(currentLetter).length == 0) return;
    const isLanguageLeftToRight = currentLanguage.leftToRight;
    let currentLetterPosLeft = isLanguageLeftToRight
      ? currentLetter.offsetLeft
      : currentLetter.offsetLeft + $(currentLetter).width();
    let currentLetterPosTop = currentLetter.offsetTop;
    let letterHeight = $(currentLetter).height();
    let newTop = 0;
    let newLeft = 0;

    newTop = currentLetterPosTop - Math.round(letterHeight / 5);
    if (inputLen == 0) {
      newLeft = isLanguageLeftToRight
        ? currentLetterPosLeft - caret.width() / 2
        : currentLetterPosLeft + caret.width() / 2;
    } else {
      newLeft = isLanguageLeftToRight
        ? currentLetterPosLeft + $(currentLetter).width() - caret.width() / 2
        : currentLetterPosLeft - $(currentLetter).width() + caret.width() / 2;
    }

    let smoothlinescroll = $("#words .smoothScroller").height();
    if (smoothlinescroll === undefined) smoothlinescroll = 0;

    if (config.smoothCaret) {
      caret.stop(true, false).animate(
        {
          top: newTop - smoothlinescroll,
          left: newLeft,
        },
        100
      );
    } else {
      caret.stop(true, true).animate(
        {
          top: newTop - smoothlinescroll,
          left: newLeft,
        },
        0
      );
    }

    if (config.showAllLines) {
      let browserHeight = window.innerHeight;
      let middlePos = browserHeight / 2 - $("#caret").outerHeight() / 2;
      let contentHeight = document.body.scrollHeight;

      if (newTop >= middlePos && contentHeight > browserHeight) {
        window.scrollTo({
          left: 0,
          top: newTop - middlePos,
          behavior: "smooth",
        });
      }
    }
  } catch (e) {
    console.log("could not move caret: " + e.message);
  }
}

function countChars() {
  let correctWordChars = 0;
  let correctChars = 0;
  let incorrectChars = 0;
  let extraChars = 0;
  let missedChars = 0;
  let spaces = 0;
  let correctspaces = 0;
  for (let i = 0; i < inputHistory.length; i++) {
    if (inputHistory[i] === "") {
      //last word that was not started
      continue;
    }
    if (inputHistory[i] == wordsList[i]) {
      //the word is correct
      correctWordChars += wordsList[i].length;
      correctChars += wordsList[i].length;
      if (i < inputHistory.length - 1) {
        correctspaces++;
      }
    } else if (inputHistory[i].length >= wordsList[i].length) {
      //too many chars
      for (let c = 0; c < inputHistory[i].length; c++) {
        if (c < wordsList[i].length) {
          //on char that still has a word list pair
          if (inputHistory[i][c] == wordsList[i][c]) {
            correctChars++;
          } else {
            incorrectChars++;
          }
        } else {
          //on char that is extra
          extraChars++;
        }
      }
    } else {
      //not enough chars
      let toAdd = {
        correct: 0,
        incorrect: 0,
        missed: 0,
      };
      for (let c = 0; c < wordsList[i].length; c++) {
        if (c < inputHistory[i].length) {
          //on char that still has a word list pair
          if (inputHistory[i][c] == wordsList[i][c]) {
            toAdd.correct++;
          } else {
            toAdd.incorrect++;
          }
        } else {
          //on char that is extra
          toAdd.missed++;
        }
      }
      correctChars += toAdd.correct;
      incorrectChars += toAdd.incorrect;
      if (i === inputHistory.length - 1 && config.mode == "time") {
        //last word - check if it was all correct - add to correct word chars
        if (toAdd.incorrect === 0) correctWordChars += toAdd.correct;
      } else {
        missedChars += toAdd.missed;
      }
    }
    if (i < inputHistory.length - 1) {
      spaces++;
    }
  }
  return {
    spaces: spaces,
    correctWordChars: correctWordChars,
    allCorrectChars: correctChars,
    incorrectChars: incorrectChars,
    extraChars: extraChars,
    missedChars: missedChars,
    correctSpaces: correctspaces,
  };
}

function calculateStats() {
  let testSeconds = (testEnd - testStart) / 1000;

  // if (config.mode == "words" && config.difficulty == "normal") {
  //   if (inputHistory.length != wordsList.length) return;
  // }
  let chars = countChars();
  // let testNow = Date.now();
  let wpm = roundTo2(
    ((chars.correctWordChars + chars.correctSpaces) * (60 / testSeconds)) / 5
  );
  // console.log(
  //   `pre-spacegate ${roundTo2(
  //     ((chars.correctWordChars + chars.spaces) * (60 / testSeconds)) / 5
  //   )} (current ${wpm})`
  // );
  let wpmraw = roundTo2(
    ((chars.allCorrectChars +
      chars.spaces +
      chars.incorrectChars +
      chars.extraChars) *
      (60 / testSeconds)) /
      5
  );
  let acc = roundTo2(
    (accuracyStats.correct /
      (accuracyStats.correct + accuracyStats.incorrect)) *
      100
  );
  return {
    wpm: isNaN(wpm) ? 0 : wpm,
    wpmRaw: isNaN(wpmraw) ? 0 : wpmraw,
    acc: acc,
    correctChars: chars.correctWordChars,
    incorrectChars: chars.incorrectChars,
    missedChars: chars.missedChars,
    extraChars: chars.extraChars,
    allChars:
      chars.allCorrectChars +
      chars.spaces +
      chars.incorrectChars +
      chars.extraChars,
    time: testSeconds,
    spaces: chars.spaces,
    correctSpaces: chars.correctSpaces,
  };
}

function hideCrown() {
  $("#result .stats .wpm .crown").css("opacity", 0).addClass("hidden");
}

function showCrown() {
  $("#result .stats .wpm .crown")
    .removeClass("hidden")
    .css("opacity", "0")
    .animate(
      {
        opacity: 1,
      },
      250,
      "easeOutCubic"
    );
}
let resultCalculating = false;
function showResult(difficultyFailed = false) {
  resultCalculating = true;
  resultVisible = true;
  testEnd = Date.now();
  testActive = false;
  setFocus(false);
  hideCaret();
  hideLiveWpm();
  hideTimer();
  hideKeymap();
  testInvalid = false;
  let stats = calculateStats();
  if (stats === undefined) {
    stats = {
      wpm: 0,
      wpmRaw: 0,
      acc: 0,
      correctChars: 0,
      incorrectChars: 0,
      missedChars: 0,
      extraChars: 0,
      time: 0,
      spaces: 0,
      correctSpaces: 0,
    };
  }
  clearTimeout(timer);
  let testtime = stats.time;
  let afkseconds = keypressPerSecond.filter((x) => x.count == 0).length;
  let afkSecondsPercent = roundTo2((afkseconds / testtime) * 100);

  $("#result #resultWordsHistory").addClass("hidden");

  if (config.alwaysShowDecimalPlaces) {
    $("#result .stats .wpm .bottom").text(roundTo2(stats.wpm));
    $("#result .stats .raw .bottom").text(roundTo2(stats.wpmRaw));
    $("#result .stats .acc .bottom").text(roundTo2(stats.acc) + "%");
    // $("#result .stats .time .bottom").text(roundTo2(testtime) + "s");
    let time = roundTo2(testtime) + "s";
    if (testtime > 61) {
      time = secondsToString(roundTo2(testtime));
    }
    $("#result .stats .time .bottom .text").text(time);
    $("#result .stats .wpm .bottom").attr(
      "aria-label",
      roundTo2(stats.wpm * 5) + " cpm"
    );
    $("#result .stats .raw .bottom").removeAttr("aria-label");
    $("#result .stats .acc .bottom").removeAttr("aria-label");
    $("#result .stats .time .bottom").attr(
      "aria-label",
      `${afkseconds}s afk ${afkSecondsPercent}%`
    );
  } else {
    $("#result .stats .wpm .bottom").text(Math.round(stats.wpm));
    $("#result .stats .wpm .bottom").attr(
      "aria-label",
      stats.wpm + ` (${roundTo2(stats.wpm * 5)} cpm)`
    );
    $("#result .stats .raw .bottom").text(Math.round(stats.wpmRaw));
    $("#result .stats .raw .bottom").attr("aria-label", stats.wpmRaw);
    $("#result .stats .acc .bottom").text(Math.floor(stats.acc) + "%");
    $("#result .stats .acc .bottom").attr("aria-label", stats.acc + "%");
    let time = Math.round(testtime) + "s";
    if (testtime > 61) {
      time = secondsToString(Math.round(testtime));
    }
    $("#result .stats .time .bottom .text").text(time);
    $("#result .stats .time .bottom").attr(
      "aria-label",
      `${roundTo2(testtime)}s (${afkseconds}s afk ${afkSecondsPercent}%)`
    );
  }
  $("#result .stats .time .bottom .afk").text("");
  if (afkSecondsPercent > 0) {
    $("#result .stats .time .bottom .afk").text(afkSecondsPercent + "% afk");
  }

  let correctcharpercent = roundTo2(
    ((stats.correctChars + stats.correctSpaces) /
      (stats.correctChars +
        stats.correctSpaces +
        stats.incorrectChars +
        stats.extraChars)) *
      100
  );
  $("#result .stats .key .bottom").text(testtime + "s");
  // $("#result .stats .key .bottom").attr("aria-label", `Correct, incorrect, missed and extra \n ${correctcharpercent}%`);
  $("#words").removeClass("blurred");
  $(".outOfFocusWarning").addClass("hidden");
  $("#result .stats .key .bottom").text(
    stats.correctChars +
      stats.correctSpaces +
      "/" +
      stats.incorrectChars +
      "/" +
      stats.extraChars +
      "/" +
      stats.missedChars
  );

  setTimeout(function () {
    $("#resultExtraButtons").removeClass("hidden").css("opacity", 0).animate(
      {
        opacity: 1,
      },
      125
    );
  }, 125);

  $("#testModesNotice").addClass("hidden");

  $("#result .stats .leaderboards .bottom").text("");
  $("#result .stats .leaderboards").addClass("hidden");

  let mode2 = "";
  if (config.mode === "time") {
    mode2 = config.time;
  } else if (config.mode === "words") {
    mode2 = config.words;
  } else if (config.mode === "custom") {
    mode2 = "custom";
  } else if (config.mode === "quote") {
    mode2 = randomQuote.id;
  }

  if (lastSecondNotRound) {
    let wpmAndRaw = liveWpmAndRaw();
    wpmHistory.push(wpmAndRaw.wpm);
    rawHistory.push(wpmAndRaw.raw);
    keypressPerSecond.push(currentKeypress);
    currentKeypress = {
      count: 0,
      words: [],
    };
    errorsPerSecond.push(currentError);
    currentError = {
      count: 0,
      words: [],
    };
  }

  let labels = [];
  for (let i = 1; i <= wpmHistory.length; i++) {
    if (lastSecondNotRound && i === wpmHistory.length) {
      labels.push(roundTo2(testtime).toString());
    } else {
      labels.push(i.toString());
    }
  }

  if (themeColors.main == "") {
    refreshThemeColorObject();
  }

  wpmOverTimeChart.options.scales.xAxes[0].ticks.minor.fontColor =
    themeColors.sub;
  wpmOverTimeChart.options.scales.xAxes[0].scaleLabel.fontColor =
    themeColors.sub;
  wpmOverTimeChart.options.scales.yAxes[0].ticks.minor.fontColor =
    themeColors.sub;
  wpmOverTimeChart.options.scales.yAxes[2].ticks.minor.fontColor =
    themeColors.sub;
  wpmOverTimeChart.options.scales.yAxes[0].scaleLabel.fontColor =
    themeColors.sub;
  wpmOverTimeChart.options.scales.yAxes[2].scaleLabel.fontColor =
    themeColors.sub;

  wpmOverTimeChart.data.labels = labels;

  let rawWpmPerSecondRaw = keypressPerSecond.map((f) =>
    Math.round((f.count / 5) * 60)
  );

  let rawWpmPerSecond = smooth(rawWpmPerSecondRaw, 1);

  let stddev = stdDev(rawWpmPerSecondRaw);
  let avg = mean(rawWpmPerSecondRaw);

  let consistency = roundTo2(kogasa(stddev / avg));
  let keyConsistency = roundTo2(
    kogasa(
      stdDev(keypressStats.spacing.array) / mean(keypressStats.spacing.array)
    )
  );

  if (isNaN(consistency)) {
    consistency = 0;
  }

  if (config.alwaysShowDecimalPlaces) {
    $("#result .stats .consistency .bottom").text(roundTo2(consistency) + "%");
    $("#result .stats .consistency .bottom").attr(
      "aria-label",
      `${keyConsistency}% key`
    );
  } else {
    $("#result .stats .consistency .bottom").text(
      Math.round(consistency) + "%"
    );
    $("#result .stats .consistency .bottom").attr(
      "aria-label",
      `${consistency}% (${keyConsistency}% key)`
    );
  }

  wpmOverTimeChart.data.datasets[0].borderColor = themeColors.main;
  wpmOverTimeChart.data.datasets[0].pointBackgroundColor = themeColors.main;
  wpmOverTimeChart.data.datasets[0].data = wpmHistory;
  wpmOverTimeChart.data.datasets[1].borderColor = themeColors.sub;
  wpmOverTimeChart.data.datasets[1].pointBackgroundColor = themeColors.sub;
  wpmOverTimeChart.data.datasets[1].data = rawWpmPerSecond;

  wpmOverTimeChart.options.annotation.annotations[0].borderColor =
    themeColors.sub;
  wpmOverTimeChart.options.annotation.annotations[0].label.backgroundColor =
    themeColors.sub;
  wpmOverTimeChart.options.annotation.annotations[0].label.fontColor =
    themeColors.bg;

  let maxChartVal = Math.max(
    ...[Math.max(...rawWpmPerSecond), Math.max(...wpmHistory)]
  );

  let minChartVal = Math.min(
    ...[Math.min(...rawWpmPerSecond), Math.min(...wpmHistory)]
  );

  if (!config.startGraphsAtZero) {
    wpmOverTimeChart.options.scales.yAxes[0].ticks.min = minChartVal;
    wpmOverTimeChart.options.scales.yAxes[1].ticks.min = minChartVal;
  } else {
    wpmOverTimeChart.options.scales.yAxes[0].ticks.min = 0;
    wpmOverTimeChart.options.scales.yAxes[1].ticks.min = 0;
  }

  // wpmOverTimeChart.options.scales.yAxes[0].ticks.min = Math.round(minChartVal);
  // wpmOverTimeChart.options.scales.yAxes[1].ticks.min = Math.round(minChartVal);

  let errorsNoZero = [];

  for (let i = 0; i < errorsPerSecond.length; i++) {
    errorsNoZero.push({
      x: i + 1,
      y: errorsPerSecond[i].count,
    });
  }

  wpmOverTimeChart.data.datasets[2].data = errorsNoZero;

  let kps = keypressPerSecond.slice(Math.max(keypressPerSecond.length - 5, 0));

  kps = kps.map((a) => a.count);

  kps = kps.reduce((a, b) => a + b, 0);

  let afkDetected = kps === 0 ? true : false;

  if (bailout) afkDetected = false;

  if (difficultyFailed) {
    showNotification("Test failed", 2000);
  } else if (afkDetected) {
    showNotification("Test invalid - AFK detected", 2000);
  } else if (sameWordset) {
    showNotification("Test invalid - repeated", 2000);
  } else {
    let activeTags = [];
    try {
      dbSnapshot.tags.forEach((tag) => {
        if (tag.active === true) {
          activeTags.push(tag.id);
        }
      });
    } catch (e) {}

    let chartData = {
      wpm: wpmHistory,
      raw: rawWpmPerSecond,
      err: errorsNoZero,
    };

    if (testtime > 122) {
      chartData = "toolong";
      keypressStats.spacing.array = "toolong";
      keypressStats.duration.array = "toolong";
    }

    let completedEvent = {
      wpm: stats.wpm,
      rawWpm: stats.wpmRaw,
      correctChars: stats.correctChars + stats.correctSpaces,
      incorrectChars: stats.incorrectChars,
      allChars: stats.allChars,
      acc: stats.acc,
      mode: config.mode,
      mode2: mode2,
      punctuation: config.punctuation,
      numbers: config.numbers,
      timestamp: Date.now(),
      language: config.language,
      restartCount: restartCount,
      incompleteTestSeconds: incompleteTestSeconds,
      difficulty: config.difficulty,
      testDuration: testtime,
      blindMode: config.blindMode,
      // readAheadMode: config.readAheadMode,
      theme: config.theme,
      tags: activeTags,
      keySpacing: keypressStats.spacing.array,
      keyDuration: keypressStats.duration.array,
      consistency: consistency,
      keyConsistency: keyConsistency,
      funbox: activeFunBox,
      bailedOut: bailout,
      chartData: chartData,
    };
    if (
      config.difficulty == "normal" ||
      ((config.difficulty == "master" || config.difficulty == "expert") &&
        !difficultyFailed)
    ) {
      // console.log(incompleteTestSeconds);
      // console.log(restartCount);
      restartCount = 0;
      incompleteTestSeconds = 0;
    }
    if (
      stats.wpm > 0 &&
      stats.wpm < 350 &&
      stats.acc > 50 &&
      stats.acc <= 100
    ) {
      if (firebase.auth().currentUser != null) {
        completedEvent.uid = firebase.auth().currentUser.uid;

        //check local pb
        accountIconLoading(true);
        let localPb = false;
        let dontShowCrown = false;
        let pbDiff = 0;
        db_getLocalPB(
          config.mode,
          mode2,
          config.punctuation,
          config.language,
          config.difficulty
        ).then((lpb) => {
          db_getUserHighestWpm(
            config.mode,
            mode2,
            config.punctuation,
            config.language,
            config.difficulty
          ).then((highestwpm) => {
            hideCrown();
            $("#result .stats .wpm .crown").attr("aria-label", "");
            if (lpb < stats.wpm && stats.wpm < highestwpm) {
              dontShowCrown = true;
            }
            if (lpb < stats.wpm) {
              //new pb based on local
              pbDiff = Math.abs(stats.wpm - lpb);
              if (!dontShowCrown) {
                hideCrown();
                showCrown();
                $("#result .stats .wpm .crown").attr(
                  "aria-label",
                  "+" + roundTo2(pbDiff)
                );
              }
              localPb = true;
            }
            if (lpb > 0) {
              wpmOverTimeChart.options.annotation.annotations[0].value = lpb;
              wpmOverTimeChart.options.annotation.annotations[0].label.content =
                "PB: " + lpb;
              if (maxChartVal >= lpb - 15 && maxChartVal <= lpb + 15) {
                maxChartVal = lpb + 15;
              }
              wpmOverTimeChart.options.scales.yAxes[0].ticks.max = Math.round(
                maxChartVal
              );
              wpmOverTimeChart.options.scales.yAxes[1].ticks.max = Math.round(
                maxChartVal
              );
              wpmOverTimeChart.update({ duration: 0 });
            }
            $("#result .stats .leaderboards").removeClass("hidden");
            $("#result .stats .leaderboards .bottom").html("checking...");
            testCompleted({
              uid: firebase.auth().currentUser.uid,
              obj: completedEvent,
            })
              .then((e) => {
                // console.log(e.data);
                accountIconLoading(false);
                // console.log(JSON.stringify(e.data));
                if (e.data == null) {
                  showNotification(
                    "Unexpected response from the server.",
                    4000
                  );
                  return;
                }
                if (e.data.resultCode === -1) {
                  showNotification("Could not save result", 3000);
                } else if (e.data.resultCode === -2) {
                  showNotification(
                    "Possible bot detected. Result not saved.",
                    4000
                  );
                } else if (e.data.resultCode === -3) {
                  showNotification(
                    "Could not verify keypress stats. Result not saved.",
                    4000
                  );
                } else if (e.data.resultCode === -4) {
                  showNotification(
                    "Result data does not make sense. Result not saved.",
                    4000
                  );
                } else if (e.data.resultCode === -999) {
                  console.error("internal error: " + e.data.message);
                  showNotification(
                    "Internal error. Result might not be saved. " +
                      e.data.message,
                    6000
                  );
                } else if (e.data.resultCode === 1 || e.data.resultCode === 2) {
                  completedEvent.id = e.data.createdId;
                  if (e.data.resultCode === 2) {
                    completedEvent.isPb = true;
                  }
                  if (dbSnapshot !== null && dbSnapshot.results !== undefined) {
                    dbSnapshot.results.unshift(completedEvent);
                    if (dbSnapshot.globalStats.time == undefined) {
                      dbSnapshot.globalStats.time =
                        testtime + completedEvent.incompleteTestSeconds;
                    } else {
                      dbSnapshot.globalStats.time +=
                        testtime + completedEvent.incompleteTestSeconds;
                    }
                    if (dbSnapshot.globalStats.started == undefined) {
                      dbSnapshot.globalStats.started = restartCount + 1;
                    } else {
                      dbSnapshot.globalStats.started += restartCount + 1;
                    }
                    if (dbSnapshot.globalStats.completed == undefined) {
                      dbSnapshot.globalStats.completed = 1;
                    } else {
                      dbSnapshot.globalStats.completed += 1;
                    }
                  }
                  try {
                    firebase
                      .analytics()
                      .logEvent("testCompleted", completedEvent);
                  } catch (e) {
                    console.log("Analytics unavailable");
                  }

                  if (
                    config.mode === "time" &&
                    (mode2 == "15" || mode2 == "60") &&
                    dbSnapshot !== null
                  ) {
                    const lbUpIcon = `<i class="fas fa-angle-up"></i>`;
                    const lbDownIcon = `<i class="fas fa-angle-down"></i>`;
                    const lbRightIcon = `<i class="fas fa-angle-right"></i>`;

                    //global
                    let globalLbString = "";
                    const glb = e.data.globalLeaderboard;
                    const glbMemory =
                      dbSnapshot.lbMemory[config.mode + mode2].global;
                    let dontShowGlobalDiff =
                      glbMemory == null || glbMemory === -1 ? true : false;
                    let globalLbDiff = null;
                    if (glb === null) {
                      globalLbString = "global: not found";
                    } else if (glb.insertedAt === -1) {
                      dontShowGlobalDiff = true;
                      globalLbDiff = glbMemory - glb.insertedAt;
                      updateLbMemory(
                        config.mode,
                        mode2,
                        "global",
                        glb.insertedAt
                      );

                      globalLbString = "global: not qualified";
                    } else if (glb.insertedAt >= 0) {
                      if (glb.newBest) {
                        globalLbDiff = glbMemory - glb.insertedAt;
                        updateLbMemory(
                          config.mode,
                          mode2,
                          "global",
                          glb.insertedAt
                        );
                        let str = getPositionString(glb.insertedAt + 1);
                        globalLbString = `global: ${str}`;
                      } else {
                        globalLbDiff = glbMemory - glb.foundAt;
                        updateLbMemory(
                          config.mode,
                          mode2,
                          "global",
                          glb.foundAt
                        );
                        let str = getPositionString(glb.foundAt + 1);
                        globalLbString = `global: ${str}`;
                      }
                    }
                    if (!dontShowGlobalDiff) {
                      let sString =
                        globalLbDiff === 1 || globalLbDiff === -1 ? "" : "s";
                      if (globalLbDiff > 0) {
                        globalLbString += ` <span class="lbChange" aria-label="You've gained ${globalLbDiff} position${sString}" data-balloon-pos="up">(${lbUpIcon}${globalLbDiff})</span>`;
                      } else if (globalLbDiff === 0) {
                        globalLbString += ` <span class="lbChange" aria-label="Your position remained the same" data-balloon-pos="up">(${lbRightIcon}${globalLbDiff})</span>`;
                      } else if (globalLbDiff < 0) {
                        globalLbString += ` <span class="lbChange" aria-label="You've lost ${globalLbDiff} position${sString}" data-balloon-pos="up">(${lbDownIcon}${globalLbDiff})</span>`;
                      }
                    }

                    //daily
                    let dailyLbString = "";
                    const dlb = e.data.dailyLeaderboard;
                    const dlbMemory =
                      dbSnapshot.lbMemory[config.mode + mode2].daily;
                    let dontShowDailyDiff =
                      dlbMemory == null || dlbMemory === -1 ? true : false;
                    let dailyLbDiff = null;
                    if (dlb === null) {
                      dailyLbString = "daily: not found";
                    } else if (dlb.insertedAt === -1) {
                      dontShowDailyDiff = true;
                      dailyLbDiff = dlbMemory - dlb.insertedAt;
                      updateLbMemory(
                        config.mode,
                        mode2,
                        "daily",
                        dlb.insertedAt
                      );
                      dailyLbString = "daily: not qualified";
                    } else if (dlb.insertedAt >= 0) {
                      if (dlb.newBest) {
                        dailyLbDiff = dlbMemory - dlb.insertedAt;
                        updateLbMemory(
                          config.mode,
                          mode2,
                          "daily",
                          dlb.insertedAt
                        );
                        let str = getPositionString(dlb.insertedAt + 1);
                        dailyLbString = `daily: ${str}`;
                      } else {
                        dailyLbDiff = dlbMemory - dlb.foundAt;
                        updateLbMemory(
                          config.mode,
                          mode2,
                          "daily",
                          dlb.foundAt
                        );
                        let str = getPositionString(dlb.foundAt + 1);
                        dailyLbString = `daily: ${str}`;
                      }
                    }
                    if (!dontShowDailyDiff) {
                      let sString =
                        dailyLbDiff === 1 || dailyLbDiff === -1 ? "" : "s";
                      if (dailyLbDiff > 0) {
                        dailyLbString += ` <span class="lbChange" aria-label="You've gained ${dailyLbDiff} position${sString}" data-balloon-pos="up">(${lbUpIcon}${dailyLbDiff})</span>`;
                      } else if (dailyLbDiff === 0) {
                        dailyLbString += ` <span class="lbChange" aria-label="Your position remained the same" data-balloon-pos="up">(${lbRightIcon}${dailyLbDiff})</span>`;
                      } else if (dailyLbDiff < 0) {
                        dailyLbString += ` <span class="lbChange" aria-label="You've lost ${dailyLbDiff} position${sString}" data-balloon-pos="up">(${lbDownIcon}${dailyLbDiff})</span>`;
                      }
                    }
                    $("#result .stats .leaderboards .bottom").html(
                      globalLbString + "<br>" + dailyLbString
                    );

                    saveLbMemory({
                      uid: firebase.auth().currentUser.uid,
                      obj: dbSnapshot.lbMemory,
                    }).then((d) => {
                      if (d.data.returnCode === 1) {
                        // showNotification('config saved to db',1000);
                      } else {
                        showNotification(
                          `Error saving lb memory ${d.data.message}`,
                          4000
                        );
                      }
                    });
                  }
                  if (
                    e.data.dailyLeaderboard === null &&
                    e.data.globalLeaderboard === null
                  ) {
                    $("#result .stats .leaderboards").addClass("hidden");
                  }
                  if (e.data.needsToVerifyEmail === true) {
                    $("#result .stats .leaderboards").removeClass("hidden");
                    $("#result .stats .leaderboards .bottom").html(
                      `please verify your email<br>to access leaderboards - <a onClick="sendVerificationEmail()">resend email</a>`
                    );
                  } else if (e.data.lbBanned) {
                    $("#result .stats .leaderboards").removeClass("hidden");
                    $("#result .stats .leaderboards .bottom").html("banned");
                  } else if (e.data.name === false) {
                    $("#result .stats .leaderboards").removeClass("hidden");
                    $("#result .stats .leaderboards .bottom").html(
                      "update your name to access leaderboards"
                    );
                  } else if (e.data.needsToVerify === true) {
                    $("#result .stats .leaderboards").removeClass("hidden");
                    $("#result .stats .leaderboards .bottom").html(
                      "verification needed to access leaderboards"
                    );
                  }

                  if (e.data.resultCode === 2) {
                    //new pb
                    if (!localPb) {
                      // showNotification(
                      //   "Local PB data is out of sync! Resyncing.",
                      //   5000
                      // );
                    }
                    db_saveLocalPB(
                      config.mode,
                      mode2,
                      config.punctuation,
                      config.language,
                      config.difficulty,
                      stats.wpm,
                      stats.acc,
                      stats.wpmRaw,
                      consistency
                    );
                  } else if (e.data.resultCode === 1) {
                    if (localPb) {
                      showNotification(
                        "Local PB data is out of sync! Refresh the page to resync it or contact Miodec on Discord.",
                        15000
                      );
                    }
                  }
                }
              })
              .catch((e) => {
                console.error(e);
                showNotification("Could not save result. " + e, 5000);
              });
          });
        });
      } else {
        try {
          firebase.analytics().logEvent("testCompletedNoLogin", completedEvent);
        } catch (e) {
          console.log("Analytics unavailable");
        }
        notSignedInLastResult = completedEvent;

        // showNotification("Sign in to save your result",3000);
      }
    } else {
      showNotification("Test invalid", 3000);
      testInvalid = true;
      try {
        firebase.analytics().logEvent("testCompletedInvalid", completedEvent);
      } catch (e) {
        console.log("Analytics unavailable");
      }
    }
  }

  if (firebase.auth().currentUser != null) {
    $("#result .loginTip").addClass("hidden");
  } else {
    $("#result .stats .leaderboards").addClass("hidden");
    $("#result .loginTip").removeClass("hidden");
  }

  let testType = "";

  if (config.mode === "quote") {
    let qlen = "";
    if (config.quoteLength === 0) {
      qlen = "short ";
    } else if (config.quoteLength === 1) {
      qlen = "medium ";
    } else if (config.quoteLength === 2) {
      qlen = "long ";
    } else if (config.quoteLength === 3) {
      qlen = "thicc ";
    }
    testType += qlen + config.mode;
  } else {
    testType += config.mode;
  }
  if (config.mode == "time") {
    testType += " " + config.time;
  } else if (config.mode == "words") {
    testType += " " + config.words;
  }
  if (
    config.mode != "custom" &&
    activeFunBox !== "gibberish" &&
    activeFunBox !== "58008"
  ) {
    testType += "<br>" + config.language.replace(/_/g, " ");
  }
  if (config.punctuation) {
    testType += "<br>punctuation";
  }
  if (config.numbers) {
    testType += "<br>numbers";
  }
  if (config.blindMode) {
    testType += "<br>blind";
  }
  // if (config.readAheadMode) {
  //   testType += "<br>read_ahead";
  // }
  if (activeFunBox !== "none") {
    testType += "<br>" + activeFunBox.replace(/_/g, " ");
  }
  if (config.difficulty == "expert") {
    testType += "<br>expert";
  } else if (config.difficulty == "master") {
    testType += "<br>master";
  }

  $("#result .stats .testType .bottom").html(testType);

  let otherText = "";
  if (config.layout !== "default") {
    otherText += "<br>" + config.layout;
  }
  if (difficultyFailed) {
    otherText += "<br>failed";
  }
  if (afkDetected) {
    otherText += "<br>afk detected";
  }
  if (testInvalid) {
    otherText += "<br>invalid";
  }
  if (sameWordset) {
    otherText += "<br>repeated";
  }
  if (bailout) {
    otherText += "<br>bailed out";
  }

  if (otherText == "") {
    $("#result .stats .info").addClass("hidden");
  } else {
    $("#result .stats .info").removeClass("hidden");
    otherText = otherText.substring(4);
    $("#result .stats .info .bottom").html(otherText);
  }

  let tagsText = "";
  try {
    dbSnapshot.tags.forEach((tag) => {
      if (tag.active === true) {
        tagsText += "<br>" + tag.name;
      }
    });
  } catch (e) {}

  if (tagsText == "") {
    $("#result .stats .tags").addClass("hidden");
  } else {
    $("#result .stats .tags").removeClass("hidden");
    tagsText = tagsText.substring(4);
    $("#result .stats .tags .bottom").html(tagsText);
  }

  if (
    $("#result .stats .tags").hasClass("hidden") &&
    $("#result .stats .info").hasClass("hidden")
  ) {
    $("#result .stats .infoAndTags").addClass("hidden");
  } else {
    $("#result .stats .infoAndTags").removeClass("hidden");
  }

  if (config.mode === "quote") {
    $("#result .stats .source").removeClass("hidden");
    $("#result .stats .source .bottom").html(randomQuote.source);
  } else {
    $("#result .stats .source").addClass("hidden");
  }

  wpmOverTimeChart.options.scales.yAxes[0].ticks.max = maxChartVal;
  wpmOverTimeChart.options.scales.yAxes[1].ticks.max = maxChartVal;

  wpmOverTimeChart.update({ duration: 0 });
  wpmOverTimeChart.resize();
  swapElements($("#typingTest"), $("#result"), 250, () => {
    resultCalculating = false;
    $("#words").empty();
    wpmOverTimeChart.resize();
    if (config.alwaysShowWordsHistory) {
      toggleResultWordsDisplay();
    }
    // if (config.blindMode) {
    //   $.each($("#words .word"), (i, word) => {
    //     let input = inputHistory[i];
    //     if (input == undefined) input = currentInput;
    //     compareInput(i, input, true);
    //     if (inputHistory[i] != wordsList[i]) {
    //       highlightBadWord(i, true);
    //     }
    //   });
    // }
    // let remove = false;
    // $.each($("#words .word"), (i, obj) => {
    //   if (remove) {
    //     $(obj).remove();
    //   } else {
    //     $(obj).removeClass("hidden");
    //     if ($(obj).hasClass("active")) remove = true;
    //   }
    // });
  });
}

function startTest() {
  if (!dbConfigLoaded) {
    // console.log("config changed before db loaded!");
    configChangedBeforeDb = true;
  }
  try {
    if (firebase.auth().currentUser != null) {
      firebase.analytics().logEvent("testStarted");
    } else {
      firebase.analytics().logEvent("testStartedNoLogin");
    }
  } catch (e) {
    console.log("Analytics unavailable");
  }
  testActive = true;
  testStart = Date.now();
  // if (config.mode == "time") {
  restartTimer();
  showTimer();
  $("#liveWpm").text("0");
  showLiveWpm();
  // }
  // updateActiveElement();
  updateTimer();
  clearTimeout(timer);
  keypressStats = {
    spacing: {
      current: -1,
      array: [],
    },
    duration: {
      current: -1,
      array: [],
    },
  };

  if (activeFunBox === "memory") {
    memoryFunboxInterval = clearInterval(memoryFunboxInterval);
    memoryFunboxTimer = null;
    $("#wordsWrapper").addClass("hidden");
  }

  try {
    if (config.paceCaret !== "off")
      movePaceCaret(performance.now() + paceCaret.spc * 1000);
  } catch (e) {}
  //use a recursive self-adjusting timer to avoid time drift
  const stepIntervalMS = 1000;
  (function loop(expectedStepEnd) {
    const delay = expectedStepEnd - Date.now();
    timer = setTimeout(function () {
      time++;
      // if(config.paceCaret !== "off") movePaceCaret();
      if (config.mode === "time") {
        updateTimer();
      }
      // console.time("livewpm");
      // let wpm = liveWPM();
      // updateLiveWpm(wpm);
      // showLiveWpm();
      // wpmHistory.push(wpm);
      // rawHistory.push(liveRaw());
      let wpmAndRaw = liveWpmAndRaw();
      updateLiveWpm(wpmAndRaw.wpm, wpmAndRaw.raw);
      wpmHistory.push(wpmAndRaw.wpm);
      rawHistory.push(wpmAndRaw.raw);

      if (activeFunBox === "layoutfluid" && config.mode === "time") {
        const layouts = ["qwerty", "dvorak", "colemak"];
        let index = 0;
        index = Math.floor(time / (config.time / 3));

        if (
          time == Math.floor(config.time / 3) - 3 ||
          time == (config.time / 3) * 2 - 3
        ) {
          showNotification("3", 1000);
        }
        if (
          time == Math.floor(config.time / 3) - 2 ||
          time == Math.floor(config.time / 3) * 2 - 2
        ) {
          showNotification("2", 1000);
        }
        if (
          time == Math.floor(config.time / 3) - 1 ||
          time == Math.floor(config.time / 3) * 2 - 1
        ) {
          showNotification("1", 1000);
        }

        if (config.layout !== layouts[index] && layouts[index] !== undefined) {
          showNotification(`--- !!! ${layouts[index]} !!! ---`, 3000);
        }
        changeLayout(layouts[index]);
        changeKeymapLayout(layouts[index]);
        updateHighlightedKeymapKey();
        settingsGroups.layout.updateButton();
      }

      // console.timeEnd("livewpm");
      keypressPerSecond.push(currentKeypress);
      currentKeypress = {
        count: 0,
        words: [],
      };
      errorsPerSecond.push(currentError);
      currentError = {
        count: 0,
        words: [],
      };
      // if (
      //   keypressPerSecond[time - 1] == 0 &&
      //   keypressPerSecond[time - 2] == 0 &&
      //   keypressPerSecond[time - 3] == 0 &&
      //   keypressPerSecond[time - 4] == 0 &&
      //   keypressPerSecond[time - 5] == 0 &&
      //   keypressPerSecond[time - 6] == 0 &&
      //   keypressPerSecond[time - 7] == 0 &&
      //   keypressPerSecond[time - 8] == 0 &&
      //   keypressPerSecond[time - 9] == 0 &&
      //   !afkDetected
      // ) {
      //   showNotification("AFK detected", 3000);
      //   afkDetected = true;
      // }
      if (
        config.minWpm === "custom" &&
        wpmAndRaw.wpm < parseInt(config.minWpmCustomSpeed)
      ) {
        clearTimeout(timer);
        hideCaret();
        testActive = false;
        inputHistory.push(currentInput);
        correctedHistory.push(currentCorrected);
        showResult(true);
        return;
      }
      if (config.mode == "time") {
        if (time >= config.time && config.time !== 0) {
          //times up
          clearTimeout(timer);
          hideCaret();
          testActive = false;
          inputHistory.push(currentInput);
          correctedHistory.push(currentCorrected);
          showResult();
          return;
        }
      }
      // console.log('step');
      loop(expectedStepEnd + stepIntervalMS);
    }, delay);
  })(testStart + stepIntervalMS);
}

function restartTest(withSameWordset = false, nosave = false) {
  if (!manualRestart) {
    if (
      (config.mode === "words" && config.words < 1000 && config.words > 0) ||
      (config.mode === "time" && config.time < 3600 && config.time > 0) ||
      config.mode === "quote" ||
      (config.mode === "custom" &&
        customTextIsRandom &&
        customTextWordCount < 1000) ||
      (config.mode === "custom" &&
        !customTextIsRandom &&
        customText.length < 1000)
    ) {
    } else {
      showNotification(
        "Restart disabled for long tests. Use your mouse to confirm.",
        4000
      );
      return;
    }
  }

  if (modeBeforePractise !== null && !withSameWordset) {
    showNotification("Reverting to previous settings.", 1500);
    changeMode(modeBeforePractise);
    modeBeforePractise = null;
  }

  manualRestart = false;
  clearTimeout(timer);
  time = 0;
  // afkDetected = false;
  wpmHistory = [];
  rawHistory = [];
  missedWords = {};
  correctedHistory = [];
  currentCorrected = "";
  setFocus(false);
  hideCaret();
  testActive = false;
  hideLiveWpm();
  hideTimer();
  bailout = false;
  paceCaret = null;
  if (paceCaret !== null) clearTimeout(paceCaret.timeout);
  $("#showWordHistoryButton").removeClass("loaded");
  keypressPerSecond = [];
  lastSecondNotRound = false;
  currentKeypress = {
    count: 0,
    words: [],
  };
  errorsPerSecond = [];
  currentError = {
    count: 0,
    words: [],
  };
  currentTestLine = 0;
  activeWordJumped = false;
  keypressStats = {
    spacing: {
      current: -1,
      array: [],
    },
    duration: {
      current: -1,
      array: [],
    },
  };
  $("#timerNumber").css("opacity", 0);
  // restartTimer();
  let el = null;
  if (resultVisible) {
    //results are being displayed
    el = $("#result");
  } else {
    //words are being displayed
    el = $("#typingTest");
  }
  if (resultVisible) {
    if (
      config.randomTheme !== "off" &&
      !pageTransition &&
      !config.customTheme
    ) {
      randomiseTheme();
      showNotification(config.theme.replace(/_/g, " "), 1500);
    }
  }
  resultVisible = false;

  // .css("transition", "1s linear");

  el.stop(true, true).animate(
    {
      opacity: 0,
    },
    125,
    async () => {
      $("#typingTest").css("opacity", 0).removeClass("hidden");
      if (!withSameWordset) {
        sameWordset = false;
        await initWords();
        initPaceCaret(nosave);
      } else {
        sameWordset = true;
        testActive = false;
        currentWordIndex = 0;
        currentWordElementIndex = 0;
        accuracyStats = {
          correct: 0,
          incorrect: 0,
        };
        inputHistory = [];
        currentInput = "";
        initPaceCaret();
        showWords();
      }
      if (config.keymapMode !== "off") {
        showKeymap();
      } else {
        hideKeymap();
      }
      document.querySelector("#miniTimerAndLiveWpm .wpm").innerHTML = "0";
      document.querySelector("#liveWpm").innerHTML = "0";

      if (activeFunBox === "layoutfluid") {
        changeLayout("qwerty");
        settingsGroups.layout.updateButton();
        changeKeymapLayout("qwerty");
        settingsGroups.keymapLayout.updateButton();
        updateHighlightedKeymapKey();
      }

      $("#result").addClass("hidden");
      $("#testModesNotice").removeClass("hidden").css({
        opacity: 1,
        // 'height': 'auto',
        // 'margin-bottom': '1.25rem'
      });
      resetPaceCaret();
      $("#typingTest")
        .css("opacity", 0)
        .removeClass("hidden")
        .stop(true, true)
        .animate(
          {
            opacity: 1,
          },
          125,
          () => {
            resetPaceCaret();
            hideCrown();
            clearTimeout(timer);
            if ($("#commandLineWrapper").hasClass("hidden")) focusWords();
            wpmOverTimeChart.options.annotation.annotations[0].value = "-30";
            wpmOverTimeChart.update();
            updateTestModesNotice();

            // let oldHeight = $("#words").height();
            // let newHeight = $("#words")
            //   .css("height", "fit-content")
            //   .css("height", "-moz-fit-content")
            //   .height();
            // if (testMode == "words" || testMode == "custom") {
            //   $("#words")
            //     .stop(true, true)
            //     .css("height", oldHeight)
            //     .animate({ height: newHeight }, 250, () => {
            //       $("#words")
            //         .css("height", "fit-content")
            //         .css("height", "-moz-fit-content");
            //       $("#wordsInput").focus();
            //       updateCaretPosition();
            //     });
            // } else if (testMode == "time") {
            //   $("#words")
            //     .stop(true, true)
            //     .css("height", oldHeight)
            //     .animate({ height: 78 }, 250, () => {
            //       $("#wordsInput").focus();
            //       updateCaretPosition();
            //     });
            // }
          }
        );
    }
  );
  // $(".active-key").classList.remove("active-key");
}

function focusWords() {
  if (!$("#wordsWrapper").hasClass("hidden")) {
    $("#wordsInput").focus();
  }
}

function changeCustomText() {
  customText = prompt("Custom text").trim();
  customText = customText.replace(/[\n\r\t ]/gm, " ");
  customText = customText.replace(/ +/gm, " ");
  customText = customText.split(" ");
  if (customText.length >= 10000) {
    showNotification("Custom text cannot be longer than 10000 words.", 4000);
    changeMode("time");
    customText = "The quick brown fox jumped over the lazy dog".split(" ");
  }
  // initWords();
}

function cleanTypographySymbols(textToClean) {
  var specials = {
    "“": '"', // &ldquo;	&#8220;
    "”": '"', // &rdquo;	&#8221;
    "’": "'", // &lsquo;	&#8216;
    "‘": "'", // &rsquo;	&#8217;
    ",": ",", // &sbquo;	&#8218;
    "—": "-", // &mdash;  &#8212;
    "…": "...", // &hellip; &#8230;
    "«": "<<",
    "»": ">>",
    "–": "-",
  };
  return textToClean.replace(/[“”’‘—,…«»–]/g, (char) => specials[char] || "");
}

function changePage(page) {
  if (pageTransition) {
    return;
  }
  let activePage = $(".page.active");
  $(".page").removeClass("active");
  $("#wordsInput").focusout();
  if (page == "test" || page == "") {
    pageTransition = true;
    swapElements(activePage, $(".page.pageTest"), 250, () => {
      pageTransition = false;
      focusWords();
      $(".page.pageTest").addClass("active");
      history.pushState("/", null, "/");
    });
    showTestConfig();
    hideSignOutButton();
    restartCount = 0;
    incompleteTestSeconds = 0;
    manualRestart = true;
    restartTest();
  } else if (page == "about") {
    pageTransition = true;
    restartTest();
    swapElements(activePage, $(".page.pageAbout"), 250, () => {
      pageTransition = false;
      history.pushState("about", null, "about");
      $(".page.pageAbout").addClass("active");
    });
    hideTestConfig();
    hideSignOutButton();
  } else if (page == "settings") {
    pageTransition = true;
    restartTest();
    swapElements(activePage, $(".page.pageSettings"), 250, () => {
      pageTransition = false;
      history.pushState("settings", null, "settings");
      $(".page.pageSettings").addClass("active");
    });
    updateSettingsPage();
    hideTestConfig();
    hideSignOutButton();
  } else if (page == "account") {
    if (!firebase.auth().currentUser) {
      changePage("login");
    } else {
      pageTransition = true;
      restartTest();
      swapElements(activePage, $(".page.pageAccount"), 250, () => {
        pageTransition = false;
        history.pushState("account", null, "account");
        $(".page.pageAccount").addClass("active");
      });
      refreshAccountPage();
      hideTestConfig();
      showSignOutButton();
    }
  } else if (page == "login") {
    if (firebase.auth().currentUser != null) {
      changePage("account");
    } else {
      pageTransition = true;
      restartTest();
      swapElements(activePage, $(".page.pageLogin"), 250, () => {
        pageTransition = false;
        history.pushState("login", null, "login");
        $(".page.pageLogin").addClass("active");
      });
      hideTestConfig();
      hideSignOutButton();
    }
  }
}

function changeMode(mode, nosave) {
  if (mode !== "words" && activeFunBox === "memory") {
    showNotification("Memory funbox can only be used with words mode.");
    return;
  }

  config.mode = mode;
  $("#top .config .mode .text-button").removeClass("active");
  $("#top .config .mode .text-button[mode='" + mode + "']").addClass("active");
  if (config.mode == "time") {
    $("#top .config .wordCount").addClass("hidden");
    $("#top .config .time").removeClass("hidden");
    $("#top .config .customText").addClass("hidden");
    $("#top .config .punctuationMode").removeClass("hidden");
    $("#top .config .numbersMode").removeClass("hidden");
    $("#top .config .quoteLength").addClass("hidden");
  } else if (config.mode == "words") {
    $("#top .config .wordCount").removeClass("hidden");
    $("#top .config .time").addClass("hidden");
    $("#top .config .customText").addClass("hidden");
    $("#top .config .punctuationMode").removeClass("hidden");
    $("#top .config .numbersMode").removeClass("hidden");
    $("#top .config .quoteLength").addClass("hidden");
  } else if (config.mode == "custom") {
    if (
      activeFunBox === "58008" ||
      activeFunBox === "gibberish" ||
      activeFunBox === "ascii"
    ) {
      activeFunBox = "none";
      updateTestModesNotice();
    }
    $("#top .config .wordCount").addClass("hidden");
    $("#top .config .time").addClass("hidden");
    $("#top .config .customText").removeClass("hidden");
    $("#top .config .punctuationMode").addClass("hidden");
    $("#top .config .numbersMode").addClass("hidden");
    $("#top .config .quoteLength").addClass("hidden");
    setPunctuation(false, true);
    setNumbers(false, true);
  } else if (config.mode == "quote") {
    setToggleSettings(false, nosave);
    $("#top .config .wordCount").addClass("hidden");
    $("#top .config .time").addClass("hidden");
    $("#top .config .customText").addClass("hidden");
    $("#top .config .punctuationMode").addClass("hidden");
    $("#top .config .numbersMode").addClass("hidden");
    $("#result .stats .source").removeClass("hidden");
    $("#top .config .quoteLength").removeClass("hidden");
    changeLanguage("english", nosave);
  }
  if (!nosave) saveConfigToCookie();
}

// function liveWPM() {
//   let correctWordChars = 0;
//   for (let i = 0; i < inputHistory.length; i++) {
//     if (inputHistory[i] == wordsList[i]) {
//       //the word is correct
//       //+1 for space
//       correctWordChars += wordsList[i].length + 1;
//     }
//   }
//   let testNow = Date.now();
//   let testSeconds = (testNow - testStart) / 1000;
//   wpm = (correctWordChars * (60 / testSeconds)) / 5;
//   return Math.round(wpm);
// }

// function liveRaw() {
//   let chars = 0;
//   for (let i = 0; i < inputHistory.length; i++) {
//     chars += inputHistory[i].length + 1;
//   }
//   let testNow = Date.now();
//   let testSeconds = (testNow - testStart) / 1000;
//   raw = (chars * (60 / testSeconds)) / 5;
//   return Math.round(raw);
// }

function liveWpmAndRaw() {
  let chars = 0;
  let correctWordChars = 0;
  let spaces = 0;
  for (let i = 0; i < inputHistory.length; i++) {
    if (inputHistory[i] == wordsList[i]) {
      //the word is correct
      //+1 for space
      correctWordChars += wordsList[i].length;
      if (i < inputHistory.length - 1) {
        spaces++;
      }
    }
    chars += inputHistory[i].length;
  }
  if (wordsList[currentWordIndex] === currentInput) {
    correctWordChars += currentInput.length;
  }
  chars += currentInput.length;
  let testNow = Date.now();
  let testSeconds = (testNow - testStart) / 1000;
  let wpm = Math.round(((correctWordChars + spaces) * (60 / testSeconds)) / 5);
  let raw = Math.round(((chars + spaces) * (60 / testSeconds)) / 5);
  return {
    wpm: wpm,
    raw: raw,
  };
}

function updateLiveWpm(wpm, raw) {
  if (!testActive || !config.showLiveWpm) {
    hideLiveWpm();
  } else {
    showLiveWpm();
  }
  // let wpmstring = wpm < 100 ? `&nbsp;${wpm}` : `${wpm}`;
  let number = wpm;
  if (config.blindMode) {
    number = raw;
  }
  document.querySelector("#miniTimerAndLiveWpm .wpm").innerHTML = number;
  document.querySelector("#liveWpm").innerHTML = number;
  // $("#liveWpm").html(wpm);
}

function showLiveWpm() {
  if (!config.showLiveWpm) return;
  if (!testActive) return;
  if (config.timerStyle === "mini") {
    $("#miniTimerAndLiveWpm .wpm").css("opacity", config.timerOpacity);
  } else {
    $("#liveWpm").css("opacity", config.timerOpacity);
  }
  // if (config.timerStyle === "text") {
  //   $("#timerNumber").css("opacity", config.timerOpacity);
  // }
}

function hideLiveWpm() {
  $("#liveWpm").css("opacity", 0);
  $("#miniTimerAndLiveWpm .wpm").css("opacity", 0);
}

function swapElements(
  el1,
  el2,
  totalDuration,
  callback = function () {
    return;
  }
) {
  if (
    (el1.hasClass("hidden") && !el2.hasClass("hidden")) ||
    (!el1.hasClass("hidden") && el2.hasClass("hidden"))
  ) {
    //one of them is hidden and the other is visible
    if (el1.hasClass("hidden")) {
      callback();
      return false;
    }
    $(el1)
      .removeClass("hidden")
      .css("opacity", 1)
      .animate(
        {
          opacity: 0,
        },
        totalDuration / 2,
        () => {
          $(el1).addClass("hidden");
          $(el2)
            .removeClass("hidden")
            .css("opacity", 0)
            .animate(
              {
                opacity: 1,
              },
              totalDuration / 2,
              () => {
                callback();
              }
            );
        }
      );
  } else if (el1.hasClass("hidden") && el2.hasClass("hidden")) {
    //both are hidden, only fade in the second
    $(el2)
      .removeClass("hidden")
      .css("opacity", 0)
      .animate(
        {
          opacity: 1,
        },
        totalDuration,
        () => {
          callback();
        }
      );
  } else {
    callback();
  }
}

function updateAccountLoginButton() {
  if (firebase.auth().currentUser != null) {
    swapElements(
      $("#menu .icon-button.login"),
      $("#menu .icon-button.account"),
      250
    );
    // $("#menu .icon-button.account").removeClass('hidden');
    // $("#menu .icon-button.login").addClass('hidden');
  } else {
    swapElements(
      $("#menu .icon-button.account"),
      $("#menu .icon-button.login"),
      250
    );
    // $("#menu .icon-button.login").removeClass('hidden');
    // $("#menu .icon-button.account").addClass('hidden');
  }
}

function accountIconLoading(truefalse) {
  if (truefalse) {
    $("#top #menu .account .icon").html(
      '<i class="fas fa-fw fa-spin fa-circle-notch"></i>'
    );
    $("#top #menu .account").css("opacity", 1);
  } else {
    $("#top #menu .account .icon").html('<i class="fas fa-fw fa-user"></i>');
    $("#top #menu .account").css("opacity", 1);
  }
}

function toggleResultWordsDisplay() {
  if (resultVisible) {
    if ($("#resultWordsHistory").stop(true, true).hasClass("hidden")) {
      //show

      if (!$("#showWordHistoryButton").hasClass("loaded")) {
        $("#words").html(
          `<div class="preloader"><i class="fas fa-fw fa-spin fa-circle-notch"></i></div>`
        );
        loadWordsHistory().then(() => {
          $("#resultWordsHistory")
            .removeClass("hidden")
            .css("display", "none")
            .slideDown(250);
        });
      } else {
        $("#resultWordsHistory")
          .removeClass("hidden")
          .css("display", "none")
          .slideDown(250);
      }
    } else {
      //hide

      $("#resultWordsHistory").slideUp(250, () => {
        $("#resultWordsHistory").addClass("hidden");
      });
    }
  }
}

async function loadWordsHistory() {
  $("#resultWordsHistory .words").empty();
  // inputHistory.forEach((input, index) => {
  for (let i = 0; i < inputHistory.length + 2; i++) {
    let input = inputHistory[i];
    let wordEl = "";
    try {
      if (input === "") throw Exception;
      if (correctedHistory[i] !== undefined && correctedHistory[i] !== "") {
        wordEl = `<div class='word' input="${correctedHistory[i].replace(
          /"/g,
          "&quot;"
        )}">`;
      } else {
        wordEl = `<div class='word' input="${input.replace(/"/g, "&quot;")}">`;
      }
      if (i === inputHistory.length - 1) {
        //last word
        let word = {
          correct: 0,
          incorrect: 0,
          missed: 0,
        };
        for (let c = 0; c < wordsList[i].length; c++) {
          if (c < inputHistory[i].length) {
            //on char that still has a word list pair
            if (inputHistory[i][c] == wordsList[i][c]) {
              word.correct++;
            } else {
              word.incorrect++;
            }
          } else {
            //on char that is extra
            word.missed++;
          }
        }
        if (word.incorrect !== 0 || config.mode !== "time") {
          if (input !== wordsList[i]) {
            wordEl = `<div class='word error' input="${input.replace(
              /"/g,
              "&quot;"
            )}">`;
          }
        }
      } else {
        if (input !== wordsList[i]) {
          wordEl = `<div class='word error' input="${input.replace(
            /"/g,
            "&quot;"
          )}">`;
        }
      }

      let loop;
      if (input.length > wordsList[i].length) {
        //input is longer - extra characters possible (loop over input)
        loop = input.length;
      } else {
        //input is shorter or equal (loop over word list)
        loop = wordsList[i].length;
      }

      for (let c = 0; c < loop; c++) {
        // input.forEach((inputLetter, inputLetteri) => {
        let correctedChar;
        try {
          correctedChar = correctedHistory[i][c];
        } catch (e) {
          correctedChar = undefined;
        }
        let extraCorrected = "";
        if (
          c + 1 === loop &&
          correctedHistory[i] !== undefined &&
          correctedHistory[i].length > input.length
        ) {
          extraCorrected = "extraCorrected";
        }
        if (wordsList[i][c] !== undefined) {
          if (input[c] === wordsList[i][c]) {
            if (correctedChar === input[c] || correctedChar === undefined) {
              wordEl += `<letter class="correct ${extraCorrected}">${wordsList[i][c]}</letter>`;
            } else {
              wordEl +=
                `<letter class="corrected ${extraCorrected}">` +
                wordsList[i][c] +
                "</letter>";
            }
          } else {
            if (input[c] === currentInput) {
              wordEl +=
                "<letter class='correct'>" + wordsList[i][c] + "</letter>";
            } else if (input[c] === undefined) {
              wordEl += "<letter>" + wordsList[i][c] + "</letter>";
            } else {
              wordEl +=
                `<letter class="incorrect ${extraCorrected}">` +
                wordsList[i][c] +
                "</letter>";
            }
          }
        } else {
          wordEl += '<letter class="incorrect extra">' + input[c] + "</letter>";
        }
      }
      wordEl += "</div>";
    } catch (e) {
      try {
        wordEl = "<div class='word'>";
        for (let c = 0; c < wordsList[i].length; c++) {
          wordEl += "<letter>" + wordsList[i][c] + "</letter>";
        }
        wordEl += "</div>";
      } catch (e) {}
    }
    $("#resultWordsHistory .words").append(wordEl);
  }
  $("#showWordHistoryButton").addClass("loaded");
  return true;
}

function flipTestColors(tf) {
  if (tf) {
    $("#words").addClass("flipped");
  } else {
    $("#words").removeClass("flipped");
  }
}

function applyColorfulMode(tc) {
  if (tc) {
    $("#words").addClass("colorfulMode");
  } else {
    $("#words").removeClass("colorfulMode");
  }
}

// function applyReadAheadMode(tc) {
//   if (tc) {
//     $("#words").addClass("readAheadMode");
//   } else {
//     $("#words").removeClass("readAheadMode");
//   }
// }

function showEditTags(action, id, name) {
  if (action === "add") {
    $("#tagsWrapper #tagsEdit").attr("action", "add");
    $("#tagsWrapper #tagsEdit .title").html("Add new tag");
    $("#tagsWrapper #tagsEdit .button").html(`<i class="fas fa-plus"></i>`);
    $("#tagsWrapper #tagsEdit input").val("");
    $("#tagsWrapper #tagsEdit input").removeClass("hidden");
  } else if (action === "edit") {
    $("#tagsWrapper #tagsEdit").attr("action", "edit");
    $("#tagsWrapper #tagsEdit").attr("tagid", id);
    $("#tagsWrapper #tagsEdit .title").html("Edit tag name");
    $("#tagsWrapper #tagsEdit .button").html(`<i class="fas fa-pen"></i>`);
    $("#tagsWrapper #tagsEdit input").val(name);
    $("#tagsWrapper #tagsEdit input").removeClass("hidden");
  } else if (action === "remove") {
    $("#tagsWrapper #tagsEdit").attr("action", "remove");
    $("#tagsWrapper #tagsEdit").attr("tagid", id);
    $("#tagsWrapper #tagsEdit .title").html("Remove tag " + name);
    $("#tagsWrapper #tagsEdit .button").html(`<i class="fas fa-check"></i>`);
    $("#tagsWrapper #tagsEdit input").addClass("hidden");
  }

  if ($("#tagsWrapper").hasClass("hidden")) {
    $("#tagsWrapper")
      .stop(true, true)
      .css("opacity", 0)
      .removeClass("hidden")
      .animate({ opacity: 1 }, 100, (e) => {
        $("#tagsWrapper #tagsEdit input").focus();
      });
  }
}

function hideEditTags() {
  if (!$("#tagsWrapper").hasClass("hidden")) {
    $("#tagsWrapper #tagsEdit").attr("action", "");
    $("#tagsWrapper #tagsEdit").attr("tagid", "");
    $("#tagsWrapper")
      .stop(true, true)
      .css("opacity", 1)
      .animate(
        {
          opacity: 0,
        },
        100,
        (e) => {
          $("#tagsWrapper").addClass("hidden");
        }
      );
  }
}

function showBackgroundLoader() {
  $("#backgroundLoader").stop(true, true).fadeIn(125);
}

function hideBackgroundLoader() {
  $("#backgroundLoader").stop(true, true).fadeOut(125);
}

function updateTestModesNotice() {
  let anim = false;
  if ($(".pageTest #testModesNotice").text() === "") anim = true;

  $(".pageTest #testModesNotice").empty();

  if (sameWordset) {
    $(".pageTest #testModesNotice").append(
      `<div class="text-button" onClick="restartTest()" style="color:var(--error-color);"><i class="fas fa-sync-alt"></i>repeated</div>`
    );
  }

  if (config.language === "english_1k" || config.language === "english_10k") {
    $(".pageTest #testModesNotice").append(
      `<div class="text-button" commands="commandsLanguages"><i class="fas fa-globe-americas"></i>${config.language.replace(
        "_",
        " "
      )}</div>`
    );
  }

  if (config.difficulty === "expert") {
    $(".pageTest #testModesNotice").append(
      `<div class="text-button" commands="commandsDifficulty"><i class="fas fa-star-half-alt"></i>expert</div>`
    );
  } else if (config.difficulty === "master") {
    $(".pageTest #testModesNotice").append(
      `<div class="text-button" commands="commandsDifficulty"><i class="fas fa-star"></i>master</div>`
    );
  }

  if (config.blindMode) {
    $(".pageTest #testModesNotice").append(
      `<div class="text-button" onClick="toggleBlindMode()"><i class="fas fa-eye-slash"></i>blind</div>`
    );
  }

  if (config.paceCaret !== "off") {
    $(".pageTest #testModesNotice").append(
      `<div class="text-button" commands="commandsPaceCaret"><i class="fas fa-tachometer-alt"></i>${
        config.paceCaret === "pb" ? "pb" : config.paceCaretCustomSpeed + " wpm"
      } pace</div>`
    );
  }

  if (config.minWpm !== "off") {
    $(".pageTest #testModesNotice").append(
      `<div class="text-button" commands="commandsMinWpm"><i class="fas fa-bomb"></i>min ${config.minWpmCustomSpeed} wpm</div>`
    );
  }

  // if (config.readAheadMode) {
  //   $(".pageTest #testModesNotice").append(
  //     `<div><i class="fas fa-arrow-right"></i>read ahead</div>`
  //   );
  // }

  if (activeFunBox !== "none") {
    $(".pageTest #testModesNotice").append(
      `<div class="text-button" commands="commandsFunbox"><i class="fas fa-gamepad"></i>${activeFunBox.replace(
        /_/g,
        " "
      )}</div>`
    );
  }

  if (config.confidenceMode === "on") {
    $(".pageTest #testModesNotice").append(
      `<div class="text-button" commands="commandsConfidenceMode"><i class="fas fa-backspace"></i>confidence</div>`
    );
  }
  if (config.confidenceMode === "max") {
    $(".pageTest #testModesNotice").append(
      `<div class="text-button" commands="commandsConfidenceMode"><i class="fas fa-backspace"></i>max confidence</div>`
    );
  }

  if (config.stopOnError != "off") {
    $(".pageTest #testModesNotice").append(
      `<div class="text-button" commands="commandsStopOnError"><i class="fas fa-hand-paper"></i>stop on ${config.stopOnError}</div>`
    );
  }

  if (config.layout !== "default") {
    $(".pageTest #testModesNotice").append(
      `<div class="text-button" commands="commandsLayouts"><i class="fas fa-keyboard"></i>${config.layout}</div>`
    );
  }

  tagsString = "";
  // $.each($('.pageSettings .section.tags .tagsList .tag'), (index, tag) => {
  //     if($(tag).children('.active').attr('active') === 'true'){
  //         tagsString += $(tag).children('.title').text() + ', ';
  //     }
  // })
  try {
    dbSnapshot.tags.forEach((tag) => {
      if (tag.active === true) {
        tagsString += tag.name + ", ";
      }
    });

    if (tagsString !== "") {
      $(".pageTest #testModesNotice").append(
        `<div class="text-button" commands="commandsTags"><i class="fas fa-tag"></i>${tagsString.substring(
          0,
          tagsString.length - 2
        )}</div>`
      );
    }
  } catch (e) {}

  if (anim) {
    $(".pageTest #testModesNotice")
      .css("transition", "none")
      .css("opacity", 0)
      .animate(
        {
          opacity: 1,
        },
        125,
        (e) => {
          $(".pageTest #testModesNotice").css("transition", ".125s");
        }
      );
  }
}

$("#tagsWrapper").click((e) => {
  if ($(e.target).attr("id") === "tagsWrapper") {
    hideEditTags();
  }
});

$("#tagsWrapper #tagsEdit .button").click((e) => {
  tagsEdit();
});

$("#tagsWrapper #tagsEdit input").keypress((e) => {
  if (e.keyCode == 13) {
    tagsEdit();
  }
});

function tagsEdit() {
  let action = $("#tagsWrapper #tagsEdit").attr("action");
  let inputVal = $("#tagsWrapper #tagsEdit input").val();
  let tagid = $("#tagsWrapper #tagsEdit").attr("tagid");
  hideEditTags();
  if (action === "add") {
    showBackgroundLoader();
    addTag({ uid: firebase.auth().currentUser.uid, name: inputVal }).then(
      (e) => {
        hideBackgroundLoader();
        let status = e.data.resultCode;
        if (status === 1) {
          showNotification("Tag added", 2000);
          dbSnapshot.tags.push({
            name: inputVal,
            id: e.data.id,
          });
          updateResultEditTagsPanelButtons();
          updateSettingsPage();
          updateFilterTags();
        } else if (status === -1) {
          showNotification("Invalid tag name", 3000);
        } else if (status < -1) {
          showNotification("Unknown error", 3000);
        }
      }
    );
  } else if (action === "edit") {
    showBackgroundLoader();
    editTag({
      uid: firebase.auth().currentUser.uid,
      name: inputVal,
      tagid: tagid,
    }).then((e) => {
      hideBackgroundLoader();
      let status = e.data.resultCode;
      if (status === 1) {
        showNotification("Tag updated", 2000);
        dbSnapshot.tags.forEach((tag) => {
          if (tag.id === tagid) {
            tag.name = inputVal;
          }
        });
        updateResultEditTagsPanelButtons();
        updateSettingsPage();
        updateFilterTags();
      } else if (status === -1) {
        showNotification("Invalid tag name", 3000);
      } else if (status < -1) {
        showNotification("Unknown error", 3000);
      }
    });
  } else if (action === "remove") {
    showBackgroundLoader();
    removeTag({ uid: firebase.auth().currentUser.uid, tagid: tagid }).then(
      (e) => {
        hideBackgroundLoader();
        let status = e.data.resultCode;
        if (status === 1) {
          showNotification("Tag removed", 2000);
          dbSnapshot.tags.forEach((tag, index) => {
            if (tag.id === tagid) {
              dbSnapshot.tags.splice(index, 1);
            }
          });
          updateResultEditTagsPanelButtons();
          updateSettingsPage();
          updateFilterTags();
          updateActiveTags();
        } else if (status < -1) {
          showNotification("Unknown error", 3000);
        }
      }
    );
  }
}

function showCapsWarning() {
  if ($("#capsWarning").hasClass("hidden")) {
    $("#capsWarning").removeClass("hidden");
  }
}

function hideCapsWarning() {
  if (!$("#capsWarning").hasClass("hidden")) {
    $("#capsWarning").addClass("hidden");
  }
}

function showCustomTextPopup() {
  if ($("#customTextPopupWrapper").hasClass("hidden")) {
    if ($("#customTextPopup .check input").prop("checked")) {
      $("#customTextPopup .inputs .wordcount").removeClass("hidden");
    } else {
      $("#customTextPopup .inputs .wordcount").addClass("hidden");
    }
    $("#customTextPopupWrapper")
      .stop(true, true)
      .css("opacity", 0)
      .removeClass("hidden")
      .animate({ opacity: 1 }, 100, (e) => {
        $("#customTextPopup textarea").val(customText.join(" "));
        $("#customTextPopup .wordcount input").val(customTextWordCount);
        $("#customTextPopup textarea").focus();
      });
  }
}

function hideCustomTextPopup() {
  if (!$("#customTextPopupWrapper").hasClass("hidden")) {
    $("#customTextPopupWrapper")
      .stop(true, true)
      .css("opacity", 1)
      .animate(
        {
          opacity: 0,
        },
        100,
        (e) => {
          $("#customTextPopupWrapper").addClass("hidden");
        }
      );
  }
}

$("#customTextPopupWrapper").mousedown((e) => {
  if ($(e.target).attr("id") === "customTextPopupWrapper") {
    hideCustomTextPopup();
  }
});

$("#customTextPopup .inputs .check input").change((e) => {
  if ($("#customTextPopup .check input").prop("checked")) {
    $("#customTextPopup .inputs .wordcount").removeClass("hidden");
  } else {
    $("#customTextPopup .inputs .wordcount").addClass("hidden");
  }
});

$("#customTextPopup textarea").keypress((e) => {
  if (e.code === "Enter" && e.ctrlKey) {
    $("#customTextPopup .button").click();
  }
});

$("#customTextPopup .button").click((e) => {
  let text = $("#customTextPopup textarea").val();
  text = text.trim();
  text = text.replace(/[\n\r\t ]/gm, " ");
  text = text.replace(/ +/gm, " ");
  if ($("#customTextPopup .typographyCheck input").prop("checked")) {
    text = cleanTypographySymbols(text);
  }
  text = text.split(" ");
  // if (text.length >= 10000) {
  //   showNotification("Custom text cannot be longer than 10000 words.", 4000);
  //   changeMode("time");
  //   text = "The quick brown fox jumped over the lazy dog".split(" ");
  // } else {
  customText = text;
  customTextIsRandom = $("#customTextPopup .check input").prop("checked");
  // if (customTextIsRandom && customText.length < 3) {
  //   showNotification("Random custom text requires at least 3 words", 4000);
  //   customTextIsRandom = false;
  // }
  customTextWordCount = $("#customTextPopup .wordcount input").val();
  manualRestart = true;
  restartTest();
  // }
  hideCustomTextPopup();
});

function showCustomMode2Popup(mode) {
  if ($("#customMode2PopupWrapper").hasClass("hidden")) {
    $("#customMode2PopupWrapper")
      .stop(true, true)
      .css("opacity", 0)
      .removeClass("hidden")
      .animate({ opacity: 1 }, 100, (e) => {
        if (mode == "time") {
          $("#customMode2Popup .text").text("Test length");
          $("#customMode2Popup").attr("mode", "time");
        } else if (mode == "words") {
          $("#customMode2Popup .text").text("Word amount");
          $("#customMode2Popup").attr("mode", "words");
        }
        $("#customMode2Popup input").focus().select();
      });
  }
}

function hideCustomMode2Popup() {
  if (!$("#customMode2PopupWrapper").hasClass("hidden")) {
    $("#customMode2PopupWrapper")
      .stop(true, true)
      .css("opacity", 1)
      .animate(
        {
          opacity: 0,
        },
        100,
        (e) => {
          $("#customMode2PopupWrapper").addClass("hidden");
        }
      );
  }
}

function playClickSound() {
  if (config.playSoundOnClick === "off") return;
  if (clickSounds === null) initClickSounds();

  let rand = Math.floor(
    Math.random() * clickSounds[config.playSoundOnClick].length
  );
  let randomSound = clickSounds[config.playSoundOnClick][rand];
  randomSound.counter++;
  if (randomSound.counter === 2) randomSound.counter = 0;
  randomSound.sounds[randomSound.counter].currentTime = 0;
  randomSound.sounds[randomSound.counter].play();

  // clickSound.currentTime = 0;
  // clickSound.play();
}

function playErrorSound() {
  if (!config.playSoundOnError) return;
  errorSound.currentTime = 0;
  errorSound.play();
}

async function initPaceCaret(nosave = false) {
  let mode2 = "";
  if (config.mode === "time") {
    mode2 = config.time;
  } else if (config.mode === "words") {
    mode2 = config.words;
  } else if (config.mode === "custom") {
    mode2 = "custom";
  } else if (config.mode === "quote") {
    mode2 = randomQuote.id;
  }
  let wpm;
  if (config.paceCaret === "pb") {
    wpm = await db_getLocalPB(
      config.mode,
      mode2,
      config.punctuation,
      config.language,
      config.difficulty
    );
  } else if (config.paceCaret === "custom") {
    wpm = config.paceCaretCustomSpeed;
  }

  if (wpm < 1 || wpm == false || wpm == undefined || Number.isNaN(wpm)) {
    paceCaret = null;
    return;
  }

  let characters = wpm * 5;
  let cps = characters / 60; //characters per step
  let spc = 60 / characters; //seconds per character

  updateTestModesNotice();

  paceCaret = {
    cps: cps,
    spc: spc,
    correction: 0,
    currentWordIndex: 0,
    currentLetterIndex: -1,
    wordsStatus: {},
    timeout: null,
  };
}

// function movePaceCaret() {
//   if (paceCaret === null) {
//     return;
//   }
//   if ($("#paceCaret").hasClass("hidden")) {
//     $("#paceCaret").removeClass("hidden");
//   }
//   try {
//     let currentMove = 0;
//     let newCurrentWord = paceCaret.currentWordIndex;
//     let newCurrentLetter = paceCaret.currentLetterIndex;

//     while (currentMove < paceCaret.cps) {
//       let currentWordLen;
//       try {
//         if (newCurrentLetter < 0) {
//           currentWordLen = wordsList[newCurrentWord].length;
//         } else {
//           currentWordLen = wordsList[newCurrentWord].length - newCurrentLetter;
//         }
//       } catch (e) {
//         //out of words
//         paceCaret = null;
//         $("#paceCaret").addClass("hidden");
//         return;
//       }
//       if (currentMove + currentWordLen <= paceCaret.cps) {
//         //good to move
//         currentMove += currentWordLen;
//         currentMove++; //space
//         newCurrentWord++;
//         newCurrentLetter = -1;
//       } else {
//         //too much, need to go sub
//         if (currentWordLen === 1) {
//           newCurrentWord++;
//           currentMove += paceCaret.cps - currentMove;
//           newCurrentLetter = -1;
//         } else {
//           newCurrentLetter += paceCaret.cps - currentMove;
//           currentMove += paceCaret.cps - currentMove;
//         }

//         // newCurrentWord++;
//       }
//     }

//     paceCaret.currentWordIndex = Math.round(newCurrentWord);
//     paceCaret.currentLetterIndex = Math.round(newCurrentLetter);

//     let caret = $("#paceCaret");
//     let currentLetter;
//     let newTop;
//     let newLeft;
//     try {
//       if (paceCaret.currentLetterIndex === -1) {
//         currentLetter = document
//           .querySelectorAll("#words .word")
//         [
//           paceCaret.currentWordIndex -
//           (currentWordIndex - currentWordElementIndex)
//         ].querySelectorAll("letter")[0];
//       } else {
//         currentLetter = document
//           .querySelectorAll("#words .word")
//         [
//           paceCaret.currentWordIndex -
//           (currentWordIndex - currentWordElementIndex)
//         ].querySelectorAll("letter")[paceCaret.currentLetterIndex];
//       }
//     newTop = currentLetter.offsetTop - $(currentLetter).height() / 4;
//     newLeft;
//     if (paceCaret.currentLetterIndex === -1) {
//       newLeft = currentLetter.offsetLeft;
//     } else {
//       newLeft =
//         currentLetter.offsetLeft + $(currentLetter).width() - caret.width() / 2;
//       }
//     }catch(e){}

//     let duration = 0;

//     if (newTop > document.querySelector("#paceCaret").offsetTop) {
//       duration = 0;
//     }

//     let smoothlinescroll = $("#words .smoothScroller").height();
//     if (smoothlinescroll === undefined) smoothlinescroll = 0;

//     $("#paceCaret").css({
//       top: newTop - smoothlinescroll,
//     });

//     caret.stop(true, true).animate(
//       {
//         left: newLeft,
//       },
//       duration,
//       "linear"
//     );
//   } catch (e) {
//     // $("#paceCaret").animate({ opacity: 0 }, 250, () => {
//     console.error(e);
//     $("#paceCaret").addClass("hidden");
//     // });
//   }
// }

function movePaceCaret(expectedStepEnd) {
  if (paceCaret === null || !testActive || resultVisible) {
    return;
  }
  if ($("#paceCaret").hasClass("hidden")) {
    $("#paceCaret").removeClass("hidden");
  }
  if ($("#paceCaret").hasClass("off")) {
    return;
  }
  try {
    paceCaret.currentLetterIndex++;
    if (
      paceCaret.currentLetterIndex >=
      wordsList[paceCaret.currentWordIndex].length
    ) {
      //go to the next word
      paceCaret.currentLetterIndex = -1;
      paceCaret.currentWordIndex++;
    }
    if (!config.blindMode) {
      if (paceCaret.correction < 0) {
        // paceCaret.correction++;

        while (paceCaret.correction < 0) {
          paceCaret.currentLetterIndex--;
          if (paceCaret.currentLetterIndex <= -2) {
            //go to the previous word
            paceCaret.currentLetterIndex =
              wordsList[paceCaret.currentWordIndex - 1].length - 1;
            paceCaret.currentWordIndex--;
          }
          paceCaret.correction++;
        }
      } else if (paceCaret.correction > 0) {
        while (paceCaret.correction > 0) {
          paceCaret.currentLetterIndex++;
          if (
            paceCaret.currentLetterIndex >=
            wordsList[paceCaret.currentWordIndex].length
          ) {
            //go to the next word
            paceCaret.currentLetterIndex = -1;
            paceCaret.currentWordIndex++;
          }
          paceCaret.correction--;
        }
      }
    }
  } catch (e) {
    //out of words
    paceCaret = null;
    $("#paceCaret").addClass("hidden");
    return;
  }

  try {
    let caret = $("#paceCaret");
    let currentLetter;
    let newTop;
    let newLeft;
    try {
      if (paceCaret.currentLetterIndex === -1) {
        currentLetter = document
          .querySelectorAll("#words .word")
          [
            paceCaret.currentWordIndex -
              (currentWordIndex - currentWordElementIndex)
          ].querySelectorAll("letter")[0];
      } else {
        currentLetter = document
          .querySelectorAll("#words .word")
          [
            paceCaret.currentWordIndex -
              (currentWordIndex - currentWordElementIndex)
          ].querySelectorAll("letter")[paceCaret.currentLetterIndex];
      }
      newTop = currentLetter.offsetTop - $(currentLetter).height() / 20;
      newLeft;
      if (paceCaret.currentLetterIndex === -1) {
        newLeft = currentLetter.offsetLeft;
      } else {
        newLeft =
          currentLetter.offsetLeft +
          $(currentLetter).width() -
          caret.width() / 2;
      }
      caret.removeClass("hidden");
    } catch (e) {
      caret.addClass("hidden");
    }

    let smoothlinescroll = $("#words .smoothScroller").height();
    if (smoothlinescroll === undefined) smoothlinescroll = 0;

    $("#paceCaret").css({
      top: newTop - smoothlinescroll,
    });

    let duration = expectedStepEnd - performance.now();
    // console.log(duration);

    if (config.smoothCaret) {
      caret.stop(true, true).animate(
        {
          left: newLeft,
        },
        duration,
        "linear"
      );
    } else {
      caret.stop(true, true).animate(
        {
          left: newLeft,
        },
        0,
        "linear"
      );
    }
    paceCaret.timeout = setTimeout(() => {
      try {
        movePaceCaret(expectedStepEnd + paceCaret.spc * 1000);
      } catch (e) {
        paceCaret = null;
      }
    }, duration);
  } catch (e) {
    // $("#paceCaret").animate({ opacity: 0 }, 250, () => {
    console.error(e);
    $("#paceCaret").addClass("hidden");
    // });
  }
}

function resetPaceCaret() {
  if (config.paceCaret === "off") return;
  if (!$("#paceCaret").hasClass("hidden")) {
    $("#paceCaret").addClass("hidden");
  }

  let caret = $("#paceCaret");
  let firstLetter = document
    .querySelector("#words .word")
    .querySelector("letter");

  caret.stop(true, true).animate(
    {
      top: firstLetter.offsetTop - $(firstLetter).height() / 4,
      left: firstLetter.offsetLeft,
    },
    0,
    "linear"
  );
}

$("#customMode2PopupWrapper").click((e) => {
  if ($(e.target).attr("id") === "customMode2PopupWrapper") {
    hideCustomMode2Popup();
  }
});

$("#customMode2Popup input").keypress((e) => {
  if (e.keyCode == 13) {
    applyMode2Popup();
  }
});

$("#customMode2Popup .button").click((e) => {
  applyMode2Popup();
});

function updateKeytips() {
  if (config.swapEscAndTab) {
    $(".pageSettings .tip").html(`
    tip: You can also change all these settings quickly using the
    command line (
    <key>tab</key>
    )`);
    $("#bottom .keyTips").html(`
    <key>esc</key> - restart test<br>
      <key>tab</key> - command line`);
  } else {
    $(".pageSettings .tip").html(`
    tip: You can also change all these settings quickly using the
    command line (
    <key>esc</key>
    )`);
    $("#bottom .keyTips").html(`
    <key>tab</key> - restart test<br>
      <key>esc</key> - command line`);
  }
}

function applyMode2Popup() {
  let mode = $("#customMode2Popup").attr("mode");
  let val = $("#customMode2Popup input").val();

  if (mode == "time") {
    if (val !== null && !isNaN(val) && val >= 0) {
      changeTimeConfig(val);
      manualRestart = true;
      restartTest();
      if (val >= 1800) {
        showNotification("Stay safe and take breaks!", 3000);
      } else if (val == 0) {
        showNotification(
          "Infinite time! Make sure to use Bail Out from the command line to save your result.",
          5000
        );
      }
    } else {
      showNotification("Custom time must be at least 1", 3000);
    }
  } else if (mode == "words") {
    if (val !== null && !isNaN(val) && val >= 0) {
      changeWordCount(val);
      manualRestart = true;
      restartTest();
      if (val > 2000) {
        showNotification("Stay safe and take breaks!", 3000);
      } else if (val == 0) {
        showNotification(
          "Infinite words! Make sure to use Bail Out from the command line to save your result.",
          5000
        );
      }
    } else {
      showNotification("Custom word amount must be at least 1", 3000);
    }
  }

  hideCustomMode2Popup();
}

$(document).on("click", "#top .logo", (e) => {
  changePage("test");
});

$(document).on("click", "#top .config .wordCount .text-button", (e) => {
  wrd = $(e.currentTarget).attr("wordCount");
  if (wrd == "custom") {
    //   let newWrd = prompt("Custom word amount");
    //   if (newWrd !== null && !isNaN(newWrd) && newWrd > 0 && newWrd <= 10000) {
    //     changeWordCount(newWrd);
    //     if (newWrd > 2000) {
    //       showNotification(
    //         "Very long tests can cause performance issues or crash the website on some machines!",
    //         5000
    //       );
    //     }
    //   } else {
    //     showNotification(
    //       "Custom word amount can only be set between 1 and 10000",
    //       3000
    //     );
    //   }
    showCustomMode2Popup("words");
  } else {
    changeWordCount(wrd);
    manualRestart = true;
    restartTest();
  }
});

$(document).on("click", "#top .config .time .text-button", (e) => {
  let mode = $(e.currentTarget).attr("timeConfig");
  if (mode == "custom") {
    //   let newTime = prompt("Custom time in seconds");
    //   if (newTime !== null && !isNaN(newTime) && newTime > 0 && newTime <= 3600) {
    //     changeTimeConfig(newTime);
    //     if (newTime >= 1800) {
    //       showNotification(
    //         "Very long tests can cause performance issues or crash the website on some machines!",
    //         5000
    //       );
    //     }
    //   } else {
    //     showNotification("Custom time can only be set between 1 and 3600", 3000);
    //   }
    showCustomMode2Popup("time");
  } else {
    changeTimeConfig(mode);
    manualRestart = true;

    restartTest();
  }
});

$(document).on("click", "#top .config .quoteLength .text-button", (e) => {
  let len = $(e.currentTarget).attr("quoteLength");
  changeQuoteLength(len);
  manualRestart = true;
  restartTest();
});

$(document).on("click", "#top .config .customText .text-button", (e) => {
  // changeCustomText();
  // restartTest();
  showCustomTextPopup();
});

$(document).on("click", "#top .config .punctuationMode .text-button", (e) => {
  togglePunctuation();
  manualRestart = true;

  restartTest();
});

$(document).on("click", "#top .config .numbersMode .text-button", (e) => {
  toggleNumbers();
  manualRestart = true;

  restartTest();
});

$("#wordsWrapper").on("click", (e) => {
  focusWords();
});

$(document).on("click", "#top .config .mode .text-button", (e) => {
  if ($(e.currentTarget).hasClass("active")) return;
  mode = $(e.currentTarget).attr("mode");
  changeMode(mode);
  manualRestart = true;
  restartTest();
});

$(document).on("click", "#top #menu .icon-button", (e) => {
  if ($(e.currentTarget).hasClass("discord")) return;
  if ($(e.currentTarget).hasClass("leaderboards")) {
    showLeaderboards();
  } else {
    href = $(e.currentTarget).attr("href");
    manualRestart = true;
    changePage(href.replace("/", ""));
  }
});

$(window).on("popstate", (e) => {
  let state = e.originalEvent.state;
  if (state == "" || state == "/") {
    // show test
    changePage("test");
  } else if (state == "about") {
    // show about
    changePage("about");
  } else if (state == "account" || state == "login") {
    if (firebase.auth().currentUser) {
      changePage("account");
    } else {
      changePage("login");
    }
  }
});

$(document).on("keypress", "#restartTestButton", (event) => {
  if (event.keyCode == 13) {
    if (
      (config.mode === "words" && config.words < 1000) ||
      (config.mode === "time" && config.time < 3600) ||
      config.mode === "quote" ||
      (config.mode === "custom" &&
        customTextIsRandom &&
        customTextWordCount < 1000) ||
      (config.mode === "custom" &&
        !customTextIsRandom &&
        customText.length < 1000)
    ) {
      if (testActive) {
        let testNow = Date.now();
        let testSeconds = roundTo2((testNow - testStart) / 1000);
        incompleteTestSeconds += testSeconds;
        restartCount++;
      }
      restartTest();
    } else {
      showNotification("Quick restart disabled for long tests", 2000);
    }
  }
});

$(document.body).on("click", "#restartTestButton", (event) => {
  manualRestart = true;
  restartTest();
});

$(document).on("keypress", "#practiseMissedWordsButton", (event) => {
  if (event.keyCode == 13) {
    if (Object.keys(missedWords).length > 0) {
      let currentMode = config.mode;
      changeMode("custom");
      let newCustomText = [];
      Object.keys(missedWords).forEach((missedWord) => {
        for (let i = 0; i < missedWords[missedWord]; i++) {
          newCustomText.push(missedWord);
        }
      });
      customText = newCustomText;
      customTextIsRandom = true;
      customTextWordCount = 50;
      restartTest();
      modeBeforePractise = currentMode;
    } else {
      showNotification("You haven't missed any words.", 2000);
    }
  }
});

$(document.body).on("click", "#practiseMissedWordsButton", (event) => {
  if (Object.keys(missedWords).length > 0) {
    let currentMode = config.mode;
    changeMode("custom");
    let newCustomText = [];
    Object.keys(missedWords).forEach((missedWord) => {
      for (let i = 0; i < missedWords[missedWord]; i++) {
        newCustomText.push(missedWord);
      }
    });
    customText = newCustomText;
    customTextIsRandom = true;
    customTextWordCount = 50;
    restartTest();
    modeBeforePractise = currentMode;
  } else {
    showNotification("You haven't missed any words.", 2000);
  }
});

$(document).on("keypress", "#nextTestButton", (event) => {
  if (event.keyCode == 13) {
    restartTest();
  }
});

$(document.body).on("click", "#nextTestButton", (event) => {
  manualRestart = true;
  restartTest();
});

$(document).on("keypress", "#showWordHistoryButton", (event) => {
  if (event.keyCode == 13) {
    toggleResultWordsDisplay();
  }
});

$(document.body).on("click", "#showWordHistoryButton", (event) => {
  toggleResultWordsDisplay();
});

$(document.body).on("click", "#restartTestButtonWithSameWordset", (event) => {
  manualRestart = true;

  restartTest(true);
});

$(document).on("keypress", "#restartTestButtonWithSameWordset", (event) => {
  if (event.keyCode == 13) {
    restartTest(true);
  }
});

$(document.body).on("click", "#copyResultToClipboardButton", (event) => {
  copyResultToClipboard();
});

$(document.body).on("click", ".version", (event) => {
  $("#versionHistoryWrapper")
    .css("opacity", 0)
    .removeClass("hidden")
    .animate({ opacity: 1 }, 125);
});

$(document.body).on("click", "#versionHistoryWrapper", (event) => {
  $("#versionHistoryWrapper")
    .css("opacity", 1)
    .animate({ opacity: 0 }, 125, () => {
      $("#versionHistoryWrapper").addClass("hidden");
    });
});

$("#wordsInput").keypress((event) => {
  event.preventDefault();
});

let outOfFocusTimeouts = [];

function clearTimeouts(timeouts) {
  timeouts.forEach((to) => {
    clearTimeout(to);
    to = null;
  });
}

$("#wordsInput").on("focus", (event) => {
  if (!resultVisible && config.showOutOfFocusWarning) {
    $("#words").css("transition", "none").removeClass("blurred");
    $(".outOfFocusWarning").addClass("hidden");
    clearTimeouts(outOfFocusTimeouts);
  }
  showCaret();
});

$("#wordsInput").on("focusout", (event) => {
  if (!resultVisible && config.showOutOfFocusWarning) {
    outOfFocusTimeouts.push(
      setTimeout(() => {
        $("#words").css("transition", "0.25s").addClass("blurred");
        $(".outOfFocusWarning").removeClass("hidden");
      }, 1000)
    );
  }
  hideCaret();
});

$(window).resize(() => {
  updateCaretPosition();
});

$(document).mousemove(function (event) {
  if (
    $("#top").hasClass("focus") &&
    (event.originalEvent.movementX > 0 || event.originalEvent.movementY > 0)
  ) {
    setFocus(false);
  }
});

$(document).on("click", "#testModesNotice .text-button", (event) => {
  let commands = eval($(event.currentTarget).attr("commands"));
  if (commands !== undefined) {
    currentCommands.push(commands);
    showCommandLine();
  }
});

//keypresses for the test, using different method to be more responsive
$(document).keydown(function (event) {
  if (!$("#wordsInput").is(":focus")) return;
  if (
    [
      "Tab",
      " ",
      "ContextMenu",
      "Escape",
      "Shift",
      "Control",
      "Meta",
      "Alt",
      "AltGraph",
      "CapsLock",
      "Backspace",
      "Enter",
      "PageUp",
      "PageDown",
      "Home",
      "ArrowUp",
      "ArrowLeft",
      "ArrowRight",
      "ArrowDown",
<<<<<<< HEAD
=======
      "OS",
      "Insert",
      "Home",
      "Undefined",
      "Control",
      "Fn",
      "FnLock",
      "Hyper",
      "NumLock",
      "ScrollLock",
      "Symbol",
      "SymbolLock",
      "Super",
>>>>>>> 8b852d63
      undefined,
    ].includes(event.key)
  )
    return;
  if (/F\d+/.test(event.key)) return;
  if (/Numpad/.test(event.key)) return;
  event = emulateLayout(event);

  //start the test
  if (currentInput == "" && inputHistory.length == 0 && !testActive) {
    startTest();
  } else {
    if (!testActive) return;
  }

  if (event.key === "Dead") {
    playClickSound();
    $(
      document.querySelector("#words .word.active").querySelectorAll("letter")[
        currentInput.length
      ]
    ).toggleClass("dead");
    return;
  }

  let thisCharCorrect;

  let nextCharInWord = wordsList[currentWordIndex].substring(
    currentInput.length,
    currentInput.length + 1
  );

  if (
    config.language === "russian" &&
    (event["key"].toLowerCase() == "e" || event["key"].toLowerCase() == "ё")
  ) {
    if (
      nextCharInWord.toLowerCase() == "e" ||
      nextCharInWord.toLowerCase() == "ё"
    ) {
      thisCharCorrect = true;
    } else {
      thisCharCorrect = false;
    }
  } else {
    if (nextCharInWord == event["key"]) {
      thisCharCorrect = true;
    } else {
      thisCharCorrect = false;
    }
  }

  if (!thisCharCorrect) {
    accuracyStats.incorrect++;
    currentError.count++;
    currentError.words.push(currentWordIndex);
    thisCharCorrect = false;
    if (!Object.keys(missedWords).includes(wordsList[currentWordIndex])) {
      // missedWords.push(wordsList[currentWordIndex]);
      missedWords[wordsList[currentWordIndex]] = 1;
    } else {
      missedWords[wordsList[currentWordIndex]]++;
    }
  } else {
    accuracyStats.correct++;
    thisCharCorrect = true;
  }
  if (thisCharCorrect) {
    playClickSound();
  } else {
    if (!config.playSoundOnError || config.blindMode) {
      playClickSound();
    } else {
      playErrorSound();
    }
  }
  if (currentCorrected === "") {
    currentCorrected = currentInput + event["key"];
  } else {
    let cil = currentInput.length;
    if (cil >= currentCorrected.length) {
      currentCorrected += event["key"];
    } else if (!thisCharCorrect) {
      currentCorrected =
        currentCorrected.substring(0, cil) +
        event["key"] +
        currentCorrected.substring(cil + 1);
    }
  }
  currentKeypress.count++;
  currentKeypress.words.push(currentWordIndex);

  if (config.stopOnError == "letter" && !thisCharCorrect) {
    if (config.difficulty == "master") {
      //failed due to master diff when pressing a key
      inputHistory.push(currentInput);
      correctedHistory.push(currentCorrected);
      lastSecondNotRound = true;
      showResult(true);
      let testNow = Date.now();
      let testSeconds = roundTo2((testNow - testStart) / 1000);
      incompleteTestSeconds += testSeconds;
      restartCount++;
      return;
    } else {
      return;
    }
  }

  if (currentInput.length < wordsList[currentWordIndex].length + 20)
    currentInput += event["key"];
  setFocus(true);
  stopCaretAnimation();
  activeWordTopBeforeJump = activeWordTop;
  compareInput(!config.blindMode);

  // let newActiveTop = $("#words .word.active").position().top;

  // console.time("offcheck1");
  let newActiveTop = document.querySelector("#words .word.active").offsetTop;
  if (activeWordTopBeforeJump < newActiveTop && !lineTransition) {
    activeWordJumped = true;
  } else {
    activeWordJumped = false;
  }

  if (activeWordJumped) {
    currentInput = currentInput.slice(0, -1);
    compareInput(!config.blindMode);
    activeWordJumped = false;
  }

  // console.timeEnd("offcheck2");

  if (config.keymapMode === "react") {
    flashPressedKeymapKey(event.key, thisCharCorrect);
  } else if (config.keymapMode === "next") {
    updateHighlightedKeymapKey();
  }
  updateCaretPosition();
});

$(document).keydown((event) => {
  keypressStats.duration.current = performance.now();
  // if ($(".pageTest").hasClass("active")) {
  try {
    if (
      !config.capsLockBackspace &&
      event.originalEvent.getModifierState("CapsLock")
    ) {
      showCapsWarning();
    } else {
      hideCapsWarning();
    }
  } catch (e) {}
  // }
});

$(document).keyup((event) => {
  if (resultVisible) return;
  let now = performance.now();
  let diff = Math.abs(keypressStats.duration.current - now);
  if (keypressStats.duration.current !== -1) {
    keypressStats.duration.array.push(diff);
  }
  keypressStats.duration.current = now;
});

window.addEventListener("beforeunload", (event) => {
  // Cancel the event as stated by the standard.
  if (
    (config.mode === "words" && config.words < 1000) ||
    (config.mode === "time" && config.time < 3600) ||
    config.mode === "quote" ||
    (config.mode === "custom" &&
      customTextIsRandom &&
      customTextWordCount < 1000) ||
    (config.mode === "custom" &&
      !customTextIsRandom &&
      customText.length < 1000)
  ) {
  } else {
    if (testActive) {
      event.preventDefault();
      // Chrome requires returnValue to be set.
      event.returnValue = "";
    }
  }
});

//handle keyboard events
$(document).keydown((event) => {
  if (!resultVisible) {
    let now = performance.now();
    let diff = Math.abs(keypressStats.spacing.current - now);
    if (keypressStats.spacing.current !== -1) {
      keypressStats.spacing.array.push(diff);
    }
    keypressStats.spacing.current = now;
  }

  //tab
  if (
    (event.key == "Tab" && !config.swapEscAndTab) ||
    (event.key == "Escape" && config.swapEscAndTab)
  ) {
    if (
      !event.ctrlKey &&
      config.quickTab &&
      !$(".pageLogin").hasClass("active") &&
      !resultCalculating &&
      $("#commandLineWrapper").hasClass("hidden")
    ) {
      event.preventDefault();
      if ($(".pageTest").hasClass("active")) {
        if (
          (config.mode === "words" && config.words < 1000) ||
          (config.mode === "time" && config.time < 3600) ||
          config.mode === "quote" ||
          (config.mode === "custom" &&
            customTextIsRandom &&
            customTextWordCount < 1000) ||
          (config.mode === "custom" &&
            !customTextIsRandom &&
            customText.length < 1000)
        ) {
          if (testActive) {
            let testNow = Date.now();
            let testSeconds = roundTo2((testNow - testStart) / 1000);
            incompleteTestSeconds += testSeconds;
            restartCount++;
          }
          restartTest();
        } else {
          showNotification("Quick restart disabled for long tests", 2000);
        }
      } else {
        changePage("test");
      }
    }
  }

  //only for the typing test
  if ($("#wordsInput").is(":focus")) {
    const isBackspace =
      event.key === "Backspace" ||
      (config.capsLockBackspace && event.key === "CapsLock");
    if (isBackspace) {
      event.preventDefault();
      if (!testActive) return;
      if (
        currentInput == "" &&
        inputHistory.length > 0 &&
        currentWordElementIndex > 0
      ) {
        if (
          (inputHistory[currentWordIndex - 1] ==
            wordsList[currentWordIndex - 1] &&
            !config.freedomMode) ||
          $($(".word")[currentWordIndex - 1]).hasClass("hidden")
        ) {
          return;
        } else {
          if (config.confidenceMode === "on" || config.confidenceMode === "max")
            return;
          if (event["ctrlKey"] || event["altKey"]) {
            currentInput = "";
            inputHistory.pop();
            correctedHistory.pop();
          } else {
            currentInput = inputHistory.pop();
            currentCorrected = correctedHistory.pop();
          }
          currentWordIndex--;
          currentWordElementIndex--;
          updateActiveElement();
          compareInput(!config.blindMode);
        }
      } else {
        if (config.confidenceMode === "max") return;
        if (event["ctrlKey"] || event["altKey"]) {
          currentInput = "";
        } else {
          currentInput = currentInput.substring(0, currentInput.length - 1);
        }
        compareInput(!config.blindMode);
      }
      playClickSound();
      if (config.keymapMode === "react") {
        flashPressedKeymapKey(event.code, true);
      } else if (config.keymapMode === "next") {
        updateHighlightedKeymapKey();
      }
      updateCaretPosition();
    }
    //space
    if (event.key === " ") {
      if (!testActive) return;
      if (currentInput == "") return;
      event.preventDefault();
      let currentWord = wordsList[currentWordIndex];
      // if (config.mode == "time") {
      if (!config.showAllLines || config.mode == "time") {
        // let currentTop = Math.floor($($("#words .word")[currentWordIndex]).position().top);
        // let nextTop = Math.floor($($("#words .word")[currentWordIndex + 1]).position().top);
        let currentTop = Math.floor(
          document.querySelectorAll("#words .word")[currentWordElementIndex]
            .offsetTop
        );
        let nextTop;
        try {
          nextTop = Math.floor(
            document.querySelectorAll("#words .word")[
              currentWordElementIndex + 1
            ].offsetTop
          );
        } catch (e) {
          nextTop = 0;
        }

        if ((nextTop > currentTop || activeWordJumped) && !lineTransition) {
          //last word of the line
          if (currentTestLine > 0) {
            let hideBound = currentTop;
            if (activeWordJumped) {
              hideBound = activeWordTopBeforeJump;
            }
            activeWordJumped = false;

            let toHide = [];
            let wordElements = $("#words .word");
            for (let i = 0; i < currentWordElementIndex + 1; i++) {
              if ($(wordElements[i]).hasClass("hidden")) continue;
              // let forWordTop = Math.floor($(wordElements[i]).position().top);
              let forWordTop = Math.floor(wordElements[i].offsetTop);
              if (forWordTop < hideBound - 10) {
                // $($("#words .word")[i]).addClass("hidden");
                toHide.push($($("#words .word")[i]));
              }
            }
            const wordHeight = $(document.querySelector(".word")).outerHeight(
              true
            );
            if (config.smoothLineScroll && toHide.length > 0) {
              lineTransition = true;
              $("#words").prepend(
                `<div class="smoothScroller" style="position: fixed;height:${wordHeight}px;width:100%"></div>`
              );
              $("#words .smoothScroller").animate(
                {
                  height: 0,
                },
                125,
                () => {
                  $("#words .smoothScroller").remove();
                }
              );
              $("#paceCaret").animate(
                {
                  top:
                    document.querySelector("#paceCaret").offsetTop - wordHeight,
                },
                125
              );
              $("#words").animate(
                {
                  marginTop: `-${wordHeight}px`,
                },
                125,
                () => {
                  activeWordTop = document.querySelector("#words .active")
                    .offsetTop;

                  currentWordElementIndex -= toHide.length;
                  lineTransition = false;
                  toHide.forEach((el) => el.remove());
                  $("#words").css("marginTop", "0");
                }
              );
            } else {
              toHide.forEach((el) => el.remove());
              currentWordElementIndex -= toHide.length;
              $("#paceCaret").css({
                top:
                  document.querySelector("#paceCaret").offsetTop - wordHeight,
              });
            }
            // if (config.smoothLineScroll) {
            //   let word = $(document.querySelector(".word"));
            //   $("#words").prepend(
            //     `<div class="smoothScroller" style="height:${word.outerHeight(
            //       true
            //     )}px;width:100%"></div>`
            //   );
            //   lineTransition = true;
            //   $("#words .smoothScroller").animate(
            //     {
            //       height: 0,
            //     },
            //     100,
            //     () => {
            //       $("#words .smoothScroller").remove();
            //       lineTransition = false;
            //       $(this).remove();
            //       activeWordTop = document.querySelector("#words .active")
            //         .offsetTop;
            //     }
            //   );
            // }
            // toHide.forEach((el) => el.remove());
          }
          currentTestLine++;
        }
      } //end of line wrap
      if (activeFunBox === "layoutfluid" && config.mode !== "time") {
        const layouts = ["qwerty", "dvorak", "colemak"];
        let index = 0;
        let outof = wordsList.length;
        index = Math.floor((inputHistory.length + 1) / (outof / 3));
        if (config.layout !== layouts[index] && layouts[index] !== undefined) {
          showNotification(`--- !!! ${layouts[index]} !!! ---`, 3000);
        }
        changeLayout(layouts[index]);
        changeKeymapLayout(layouts[index]);
        updateHighlightedKeymapKey();
        settingsGroups.layout.updateButton();
      }
      if (config.blindMode) $("#words .word.active letter").addClass("correct");
      // document
      //   .querySelector("#words .word.active")
      //   .setAttribute("input", currentInput);
      if (currentWord == currentInput) {
        //correct word
        if (
          paceCaret !== null &&
          paceCaret.wordsStatus[currentWordIndex] === true &&
          !config.blindMode
        ) {
          paceCaret.wordsStatus[currentWordIndex] = undefined;
          paceCaret.correction -= currentWord.length + 1;
        }
        accuracyStats.correct++;
        inputHistory.push(currentInput);
        currentInput = "";
        currentWordIndex++;
        currentWordElementIndex++;
        updateActiveElement();
        updateCaretPosition();
        currentKeypress.count++;
        currentKeypress.words.push(currentWordIndex);
        playClickSound();
      } else {
        //incorrect word
        if (
          paceCaret !== null &&
          paceCaret.wordsStatus[currentWordIndex] === undefined &&
          !config.blindMode
        ) {
          paceCaret.wordsStatus[currentWordIndex] = true;
          paceCaret.correction += currentWord.length + 1;
        }
        if (!config.playSoundOnError || config.blindMode) {
          playClickSound();
        } else {
          playErrorSound();
        }
        accuracyStats.incorrect++;
        let cil = currentInput.length;
        if (cil < wordsList[currentWordIndex].length) {
          if (cil >= currentCorrected.length) {
            currentCorrected += "_";
          } else {
            currentCorrected =
              currentCorrected.substring(0, cil) +
              "_" +
              currentCorrected.substring(cil + 1);
          }
        }
        if (config.stopOnError != "off") {
          if (config.difficulty == "expert" || config.difficulty == "master") {
            //failed due to diff when pressing space
            inputHistory.push(currentInput);
            correctedHistory.push(currentCorrected);
            lastSecondNotRound = true;
            showResult(true);
            // if (!afkDetected) {
            let testNow = Date.now();
            let testSeconds = roundTo2((testNow - testStart) / 1000);
            incompleteTestSeconds += testSeconds;
            restartCount++;
            // }
            return;
          }
          return;
        }
        inputHistory.push(currentInput);
        highlightBadWord(currentWordElementIndex, !config.blindMode);
        currentInput = "";
        currentWordIndex++;
        currentWordElementIndex++;
        if (config.difficulty == "expert" || config.difficulty == "master") {
          correctedHistory.push(currentCorrected);
          currentCorrected = "";
          //submitted last word incorrect and failed test
          lastSecondNotRound = true;
          showResult(true);
          // if (!afkDetected) {
          let testNow = Date.now();
          let testSeconds = roundTo2((testNow - testStart) / 1000);
          incompleteTestSeconds += testSeconds;
          restartCount++;
          // }
          return;
        } else if (currentWordIndex == wordsList.length) {
          //submitted last word that is incorrect
          lastSecondNotRound = true;
          showResult();
          return;
        }
        updateActiveElement();
        updateCaretPosition();
        currentKeypress.count++;
        currentKeypress.words.push(currentWordIndex);
      }
      correctedHistory.push(currentCorrected);
      currentCorrected = "";
      if (config.keymapMode === "react") {
        flashPressedKeymapKey(event.code, true);
      } else if (config.keymapMode === "next") {
        updateHighlightedKeymapKey();
      }
      if (
        config.mode === "words" ||
        config.mode === "custom" ||
        config.mode === "quote"
      ) {
        updateTimer();
      }
      // if (config.showAllLines) {
      //   if (config.mode == "time") {
      //     addWord();
      //   }
      // } else {
      if (
        config.mode == "time" ||
        config.mode == "words" ||
        config.mode == "custom"
      ) {
        addWord();
      }
      // }
    }
  }
});

if (firebase.app().options.projectId === "monkey-type-dev-67af4") {
  $("#top .logo .bottom").text("monkey-dev");
  $("head title").text("Monkey Dev");
  $("body").append(
    `<div class="devIndicator tr">DEV</div><div class="devIndicator bl">DEV</div>`
  );
}

if (window.location.hostname === "localhost") {
  window.onerror = function (error) {
    this.showNotification(error, 3000);
  };
  $("#top .logo .top").text("localhost");
  $("head title").text($("head title").text() + " (localhost)");
  firebase.functions().useFunctionsEmulator("http://localhost:5001");
  $("body").append(
    `<div class="devIndicator tl">local</div><div class="devIndicator br">local</div>`
  );
}

manualRestart = true;
loadConfigFromCookie();
getReleasesFromGitHub();
getPatreonNames();

$(document).on("mouseenter", "#resultWordsHistory .words .word", (e) => {
  if (resultVisible) {
    let input = $(e.currentTarget).attr("input");
    if (input != undefined)
      $(e.currentTarget).append(`<div class="wordInputAfter">${input}</div>`);
  }
});

$(document).on("click", "#bottom .leftright .right .current-theme", (e) => {
  if (config.customTheme) {
    togglePresetCustomTheme();
  }
  currentCommands.push(commandsThemes);
  showCommandLine();
});

$(document).on("mouseleave", "#resultWordsHistory .words .word", (e) => {
  $(".wordInputAfter").remove();
});

$("#wpmChart").on("mouseleave", (e) => {
  $(".wordInputAfter").remove();
});

$(document).ready(() => {
  updateFavicon(32, 14);
  $("body").css("transition", ".25s");
  // manualRestart = true;
  // restartTest(false,true);
  if (config.quickTab) {
    $("#restartTestButton").addClass("hidden");
  }
  $("#centerContent")
    .css("opacity", "0")
    .removeClass("hidden")
    .stop(true, true)
    .animate({ opacity: 1 }, 250, () => {
      let theme = findGetParameter("customTheme");
      if (theme !== null) {
        try {
          theme = theme.split(",");
          config.customThemeColors = theme;
          showNotification("Custom theme applied", 1000);
        } catch (e) {
          showNotification(
            "Something went wrong. Reverting to default custom colors.",
            3000
          );
          config.customThemeColors = defaultConfig.customThemeColors;
        }
        setCustomTheme(true);
        setCustomThemeInputs();
        applyCustomThemeColors();
      }
      if (window.location.pathname === "/verify") {
        const fragment = new URLSearchParams(window.location.hash.slice(1));
        if (fragment.has("access_token")) {
          const accessToken = fragment.get("access_token");
          const tokenType = fragment.get("token_type");
          verifyUserWhenLoggedIn = {
            accessToken: accessToken,
            tokenType: tokenType,
          };
          history.replaceState("/", null, "/");
        }
      } else if (window.location.pathname === "/account") {
        history.replaceState("/", null, "/");
      } else if (window.location.pathname !== "/") {
        let page = window.location.pathname.replace("/", "");
        changePage(page);
      }
    });
});

$(".scrollToTopButton").click((event) => {
  window.scrollTo(0, 0);
});

$(".pageTest #copyWordsListButton").click(async (event) => {
  try {
    await navigator.clipboard.writeText(
      wordsList.slice(0, inputHistory.length).join(" ")
    );
    showNotification("Copied to clipboard", 1000);
  } catch (e) {
    showNotification("Could not copy to clipboard: " + e, 5000);
  }
});

//stop space scrolling
window.addEventListener("keydown", function (e) {
  if (e.keyCode == 32 && e.target == document.body) {
    e.preventDefault();
  }
});

let ctx = $("#wpmChart");
let wpmOverTimeChart = new Chart(ctx, {
  type: "line",
  data: {
    labels: [],
    datasets: [
      {
        label: "wpm",
        data: [],
        // backgroundColor: 'rgba(255, 255, 255, 0.25)',
        borderColor: "rgba(125, 125, 125, 1)",
        borderWidth: 2,
        yAxisID: "wpm",
        order: 2,
        radius: 2,
      },
      {
        label: "raw",
        data: [],
        // backgroundColor: 'rgba(255, 255, 255, 0.25)',
        borderColor: "rgba(125, 125, 125, 1)",
        borderWidth: 2,
        yAxisID: "raw",
        order: 3,
        radius: 2,
      },
      {
        label: "errors",
        data: [],
        // backgroundColor: 'rgba(255, 255, 255, 0.25)',
        borderColor: "rgba(255, 125, 125, 1)",
        pointBackgroundColor: "rgba(255, 125, 125, 1)",
        borderWidth: 2,
        order: 1,
        yAxisID: "error",
        // barPercentage: 0.1,
        maxBarThickness: 10,
        type: "scatter",
        pointStyle: "crossRot",
        radius: function (context) {
          var index = context.dataIndex;
          var value = context.dataset.data[index];
          return value.y <= 0 ? 0 : 3;
        },
        pointHoverRadius: function (context) {
          var index = context.dataIndex;
          var value = context.dataset.data[index];
          return value.y <= 0 ? 0 : 5;
        },
      },
    ],
  },
  options: {
    tooltips: {
      titleFontFamily: "Roboto Mono",
      bodyFontFamily: "Roboto Mono",
      mode: "index",
      intersect: false,
      callbacks: {
        afterLabel: function (ti, data) {
          try {
            $(".wordInputAfter").remove();

            let wordsToHighlight =
              keypressPerSecond[parseInt(ti.xLabel) - 1].words;

            let unique = [...new Set(wordsToHighlight)];
            unique.forEach((wordIndex) => {
              let wordEl = $($("#resultWordsHistory .words .word")[wordIndex]);
              let input = wordEl.attr("input");
              if (input != undefined)
                wordEl.append(`<div class="wordInputAfter">${input}</div>`);
            });
          } catch (e) {}
        },
      },
    },
    legend: {
      display: false,
      labels: {
        defaultFontFamily: "Roboto Mono",
      },
    },
    responsive: true,
    maintainAspectRatio: false,
    // hover: {
    //   mode: 'x',
    //   intersect: false
    // },
    scales: {
      xAxes: [
        {
          ticks: {
            fontFamily: "Roboto Mono",
            autoSkip: true,
            autoSkipPadding: 40,
          },
          display: true,
          scaleLabel: {
            display: false,
            labelString: "Seconds",
            fontFamily: "Roboto Mono",
          },
        },
      ],
      yAxes: [
        {
          id: "wpm",
          display: true,
          scaleLabel: {
            display: true,
            labelString: "Words per Minute",
            fontFamily: "Roboto Mono",
          },
          ticks: {
            fontFamily: "Roboto Mono",
            beginAtZero: true,
            min: 0,
            autoSkip: true,
            autoSkipPadding: 40,
          },
          gridLines: {
            display: true,
          },
        },
        {
          id: "raw",
          display: false,
          scaleLabel: {
            display: true,
            labelString: "Raw Words per Minute",
            fontFamily: "Roboto Mono",
          },
          ticks: {
            fontFamily: "Roboto Mono",
            beginAtZero: true,
            min: 0,
            autoSkip: true,
            autoSkipPadding: 40,
          },
          gridLines: {
            display: false,
          },
        },
        {
          id: "error",
          display: true,
          position: "right",
          scaleLabel: {
            display: true,
            labelString: "Errors",
            fontFamily: "Roboto Mono",
          },
          ticks: {
            precision: 0,
            fontFamily: "Roboto Mono",
            beginAtZero: true,
            autoSkip: true,
            autoSkipPadding: 40,
          },
          gridLines: {
            display: false,
          },
        },
      ],
    },
    annotation: {
      annotations: [
        {
          enabled: false,
          type: "line",
          mode: "horizontal",
          scaleID: "wpm",
          value: "-30",
          borderColor: "red",
          borderWidth: 1,
          borderDash: [2, 2],
          label: {
            // Background color of label, default below
            backgroundColor: "blue",
            fontFamily: "Roboto Mono",

            // Font size of text, inherits from global
            fontSize: 11,

            // Font style of text, default below
            fontStyle: "normal",

            // Font color of text, default below
            fontColor: "#fff",

            // Padding of label to add left/right, default below
            xPadding: 6,

            // Padding of label to add top/bottom, default below
            yPadding: 6,

            // Radius of label rectangle, default below
            cornerRadius: 3,

            // Anchor position of label on line, can be one of: top, bottom, left, right, center. Default below.
            position: "center",

            // Whether the label is enabled and should be displayed
            enabled: true,

            // Text to display in label - default is null. Provide an array to display values on a new line
            content: "PB",
          },
        },
      ],
    },
  },
});<|MERGE_RESOLUTION|>--- conflicted
+++ resolved
@@ -4536,8 +4536,6 @@
       "ArrowLeft",
       "ArrowRight",
       "ArrowDown",
-<<<<<<< HEAD
-=======
       "OS",
       "Insert",
       "Home",
@@ -4551,7 +4549,6 @@
       "Symbol",
       "SymbolLock",
       "Super",
->>>>>>> 8b852d63
       undefined,
     ].includes(event.key)
   )
