--- conflicted
+++ resolved
@@ -25,12 +25,9 @@
     setSettingsButton('blindMode', config.blindMode);
     setSettingsButton('quickEnd', config.quickEnd);
     setSettingsButton('flipTestColors', config.flipTestColors);
-<<<<<<< HEAD
     setSettingsButton('highlightMode', config.highlightMode);
-
-=======
     setSettingsButton('discordDot', config.showDiscordDot);
->>>>>>> 298c55c3
+
 
     setActiveThemeButton();
     setActiveLanguageButton();
