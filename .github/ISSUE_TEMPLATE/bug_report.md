--- conflicted
+++ resolved
@@ -34,9 +34,4 @@
 - Browser [] <!-- e.g. Chrome, Firefox, Safari, etc... -->
 - Browser Version [] <!-- e.g. 22 -->
 
-<<<<<<< HEAD
-
-**Additional context** <!-- Add any other details about the problem here. -->
-=======
-**Additional context** <!-- Add any other context about the problem here. -->
->>>>>>> 0578a380
+**Additional context** <!-- Add any other details about the problem here. -->